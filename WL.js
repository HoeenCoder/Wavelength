--- conflicted
+++ resolved
@@ -319,7 +319,6 @@
 		avrg = avrg / team.length;
 		return Math.round(avrg);
 	},
-<<<<<<< HEAD
 	getStat: function (pokemon, stat) {
 		stat = toId(stat);
 		if (!pokemon || !pokemon.species || !['hp', 'atk', 'def', 'spa', 'spd', 'spe'].includes(stat)) return (stat === 'hp' ? 11 : 4); // Return the lowest possible value
@@ -335,10 +334,7 @@
 			return Math.round(((((2 * template.baseStats[stat] + pokemon.ivs[stat] + (pokemon.evs[stat] / 4)) * pokemon.level) / 100) + 5) * natureMod);
 		}
 	},
-	gameData: JSON.parse(fs.readFileSync('config/SGGame/pokemon.json', 'utf8')),
-=======
 	gameData: JSON.parse(FS('config/SGGame/pokemon.json').readIfExistsSync()),
->>>>>>> d05da7b5
 	calcExp: function (pokemon, n) {
 		pokemon = toId(pokemon);
 		let type = this.getEXPType(pokemon);
@@ -834,7 +830,7 @@
 		return 'background:transparent url(' + resourcePrefix + 'sprites/smicons-sheet.png?a1) no-repeat scroll -' + left + 'px -' + top + 'px' + fainted;
 	},
 	loadPokemon: function () {
-		let raw = fs.readFileSync('./config/SGGame/encounters.txt', 'utf-8').split('\n');
+		let raw = FS('./config/SGGame/encounters.txt').readIfExistsSync().split('\n');
 		let ignoring = false, location = null, zone = null, type = null;
 		const types = ['grass', 'water', 'cave', 'fish'];
 		for (let i = 0; i < raw.length; i++) {
