--- conflicted
+++ resolved
@@ -1612,16 +1612,11 @@
 	part: function (target, room, user, connection) {
 		let targetRoom = target ? Rooms.search(target) : room;
 		if (!targetRoom || targetRoom === Rooms.global) {
-<<<<<<< HEAD
 			if (target.startsWith('view-')) {
 				if (target === 'view-gameconsole' && user.console) this.parse('/console kill');
 				return;
 			}
-			return this.errorReply("The room '" + target + "' does not exist.");
-=======
-			if (target.startsWith('view-')) return;
 			return this.errorReply(`The room '${target}' does not exist.`);
->>>>>>> 57e5311a
 		}
 		user.leaveRoom(targetRoom, connection);
 	},
