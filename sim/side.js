--- conflicted
+++ resolved
@@ -107,11 +107,7 @@
 		this.team = team;
 		for (let i = 0; i < this.team.length && i < 24; i++) {
 			//console.log("NEW POKEMON: " + (this.team[i] ? this.team[i].name : '[unidentified]'));
-<<<<<<< HEAD
-			this.pokemon.push(new Sim.Pokemon(this.team[i], this, i));
-=======
-			this.pokemon.push(new Pokemon(this.team[i], this));
->>>>>>> 61059a4c
+			this.pokemon.push(new Pokemon(this.team[i], this, i));
 		}
 		this.pokemonLeft = this.pokemon.length;
 		for (let i = 0; i < this.pokemon.length; i++) {
