/**
 * Simulator Pokemon
 * Pokemon Showdown - http://pokemonshowdown.com/
 *
 * @license MIT license
 */
'use strict';

/**
 * An object representing a Pokemon's move
 *
 * @typedef {Object} MoveSlot
 * @property {string} move
 * @property {string} id
 * @property {number} pp
 * @property {number} maxpp
 * @property {string} target
 * @property {string | boolean} disabled
 * @property {string} [disabledSource]
 * @property {boolean} used
 * @property {boolean} [virtual]
 */

class Pokemon {
<<<<<<< HEAD
	constructor(set, side, slot) {
=======
	/**
	 * @param {string | AnyObject} set
	 * @param {Side} side
	 */
	constructor(set, side) {
		/**@type {Side} */
>>>>>>> 61059a4c
		this.side = side;
		/**@type {Battle} */
		this.battle = side.battle;

		let pokemonScripts = this.battle.data.Scripts.pokemon;
		if (pokemonScripts) Object.assign(this, pokemonScripts);

		if (typeof set === 'string') set = {name: set};

		// "pre-bound" functions for nicer syntax
		// allows them to be passed directly to Battle#add
		this.getHealth = (/**@param {Side} side */side => this.getHealthInner(side));
		this.getDetails = (/**@param {Side} side */side => this.getDetailsInner(side));

		this.set = set;

		this.baseTemplate = this.battle.getTemplate(set.species || set.name);
		if (!this.baseTemplate.exists) {
			throw new Error(`Unidentified species: ${this.baseTemplate.name}`);
		}
		this.species = Dex.getSpecies(set.species);
		if (set.name === set.species || !set.name) {
			set.name = this.baseTemplate.baseSpecies;
		}
		this.name = set.name.substr(0, 20);
		this.speciesid = toId(this.species);
		this.template = this.baseTemplate;
		this.moves = [];
		this.baseMoves = this.moves;
		this.movepp = {};
		/**@type {MoveSlot[]} */
		this.moveset = [];
		/**@type {MoveSlot[]} */
		this.baseMoveset = [];
		/**@type {AnyObject} */
		// @ts-ignore - null used for this.formeChange(this.baseTemplate)
		this.baseStats = null;

		this.trapped = false;
		this.maybeTrapped = false;
		this.maybeDisabled = false;
		/**@type {?Pokemon} */
		this.illusion = null;
		this.fainted = false;
		this.faintQueued = false;
		this.lastItem = '';
		this.ateBerry = false;
		/**@type {string} */
		this.status = '';
		this.position = 0;

		this.switchFlag = false;
		this.forceSwitchFlag = false;
		this.switchCopyFlag = '';
		/**@type {?number} */
		this.draggedIn = null;

		this.lastMove = '';
		/**@type {string | boolean} */
		this.moveThisTurn = '';

		this.lastDamage = 0;
		this.lastAttackedBy = null;
		this.usedItemThisTurn = false;
		this.newlySwitched = false;
		this.beingCalledBack = false;
		this.isActive = false;
		this.activeTurns = 0;
		/** Have this pokemon's Start events run yet? */
		this.isStarted = false;
		this.transformed = false;
		this.duringMove = false;
		this.speed = 0;
		this.abilityOrder = 0;

		set.level = this.battle.clampIntRange(set.forcedLevel || set.level || 100, 1, 9999);
		this.level = set.level;

		let genders = {M:'M', F:'F', N:'N'};
		this.gender = genders[set.gender] || this.template.gender || (Math.random() * 2 < 1 ? 'M' : 'F');
		if (this.gender === 'N') this.gender = '';
		this.happiness = typeof set.happiness === 'number' ? this.battle.clampIntRange(set.happiness, 0, 255) : 255;
		this.pokeball = this.set.pokeball || 'pokeball';
		this.exp = this.set.exp || WL.calcExp(this.speciesid, this.level);
		this.slot = (!slot && slot !== 0 ? this.side.pokemon.length - 1 : slot);

		this.fullname = this.side.id + ': ' + this.name;
		this.details = this.species + (this.level === 100 ? '' : ', L' + this.level) + (this.gender === '' ? '' : ', ' + this.gender) + (this.set.shiny ? ', shiny' : '');

		this.id = this.fullname; // shouldn't really be used anywhere

		/**@type {AnyObject} */
		this.statusData = {};
		this.volatiles = {};

		this.heightm = this.template.heightm;
		this.weightkg = this.template.weightkg;

		this.baseAbility = toId(set.ability);
		this.ability = this.baseAbility;
		this.item = toId(set.item);
		this.abilityData = {id: this.ability};
		this.itemData = {id: this.item};
		this.speciesData = {id: this.speciesid};

		/**@type {string[]} */
		this.types = this.baseTemplate.types;
		/**@type {string} */
		this.addedType = '';
		/**@type {boolean} */
		this.knownType = true;

		if (this.set.moves) {
			for (let i = 0; i < this.set.moves.length; i++) {
				let move = this.battle.getMove(this.set.moves[i]);
				if (!move.id) continue;
				if (move.id === 'hiddenpower' && move.type !== 'Normal') {
					if (!set.hpType) set.hpType = move.type;
					move = this.battle.getMove('hiddenpower');
				}
				this.baseMoveset.push({
					move: move.name,
					id: move.id,
					pp: ((move.noPPBoosts || move.isZ) ? move.pp : move.pp * 8 / 5),
					maxpp: ((move.noPPBoosts || move.isZ) ? move.pp : move.pp * 8 / 5),
					target: move.target,
					disabled: false,
					disabledSource: '',
					used: false,
				});
				this.moves.push(move.id);
			}
		}

		// @ts-ignore
		this.canMegaEvo = this.battle.canMegaEvo(this);

		if (!this.set.evs) {
			this.set.evs = {hp: 0, atk: 0, def: 0, spa: 0, spd: 0, spe: 0};
		}
		if (!this.set.ivs) {
			this.set.ivs = {hp: 31, atk: 31, def: 31, spa: 31, spd: 31, spe: 31};
		}
		let stats = {hp: 31, atk: 31, def: 31, spe: 31, spa: 31, spd: 31};
		for (let i in stats) {
			if (!this.set.evs[i]) this.set.evs[i] = 0;
			if (!this.set.ivs[i] && this.set.ivs[i] !== 0) this.set.ivs[i] = 31;
		}
		for (let i in this.set.evs) {
			this.set.evs[i] = this.battle.clampIntRange(this.set.evs[i], 0, 255);
		}
		for (let i in this.set.ivs) {
			this.set.ivs[i] = this.battle.clampIntRange(this.set.ivs[i], 0, 31);
		}
		if (this.battle.gen && this.battle.gen <= 2) {
			// We represent DVs using even IVs. Ensure they are in fact even.
			for (let i in this.set.ivs) {
				this.set.ivs[i] &= 30;
			}
		}

		let hpData = this.battle.getHiddenPower(this.set.ivs);
		/**@type {string} */
		this.hpType = set.hpType || hpData.type;
		/**@type {number} */
		this.hpPower = hpData.power;

		/**@type {{[k: string]: number}} */
		this.boosts = {atk: 0, def: 0, spa: 0, spd: 0, spe: 0, accuracy: 0, evasion: 0};
		this.stats = {atk:0, def:0, spa:0, spd:0, spe:0};

		// This is used in gen 1 only, here to avoid code repetition.
		// Only declared if gen 1 to avoid declaring an object we aren't going to need.
		if (this.battle.gen === 1) this.modifiedStats = {atk:0, def:0, spa:0, spd:0, spe:0};

		this.isStale = 0;
		this.isStaleCon = 0;
		this.isStaleHP = this.maxhp;
		this.isStalePPTurns = 0;

		// Transform copies IVs in gen 4 and earlier, so we track the base IVs/HP-type/power
		this.baseIvs = this.set.ivs;
		this.baseHpType = this.hpType;
		this.baseHpPower = this.hpPower;

		this.clearVolatile();

		/**@type {number} */
		this.maxhp = this.template.maxHP || this.baseStats.hp;
		/**@type {number} */
		this.hp = this.hp || this.maxhp;

		this.staleWarned = false;
	}

	toString() {
		let fullname = this.fullname;
		if (this.illusion) fullname = this.illusion.fullname;

		let positionList = 'abcdef';
		if (this.isActive) return fullname.substr(0, 2) + positionList[this.position] + fullname.substr(2);
		return fullname;
	}

	/**
	 * @param {Side} side
	 */
	getDetailsInner(side) {
		if (this.illusion) return this.illusion.details + '|' + this.getHealthInner(side);
		return this.details + '|' + this.getHealthInner(side);
	}

	updateSpeed() {
		this.speed = this.getDecisionSpeed();
	}

	/**
	 * @param {string} statName
	 * @param {number} boost
	 * @param {number} [modifier]
	 */
	calculateStat(statName, boost, modifier) {
		statName = toId(statName);

		if (statName === 'hp') return this.maxhp; // please just read .maxhp directly

		// base stat
		let stat = this.stats[statName];

		// Wonder Room swaps defenses before calculating anything else
		if ('wonderroom' in this.battle.pseudoWeather) {
			if (statName === 'def') {
				stat = this.stats['spd'];
			} else if (statName === 'spd') {
				stat = this.stats['def'];
			}
		}

		// stat boosts
		// boost = this.boosts[statName];
		let boosts = {};
		boosts[statName] = boost;
		boosts = this.battle.runEvent('ModifyBoost', this, null, null, boosts);
		boost = boosts[statName];
		let boostTable = [1, 1.5, 2, 2.5, 3, 3.5, 4];
		if (boost > 6) boost = 6;
		if (boost < -6) boost = -6;
		if (boost >= 0) {
			stat = Math.floor(stat * boostTable[boost]);
		} else {
			stat = Math.floor(stat / boostTable[-boost]);
		}

		// stat modifier
		stat = this.battle.modify(stat, (modifier || 1));

		// @ts-ignore
		if (this.battle.getStatCallback) {
			// @ts-ignore
			stat = this.battle.getStatCallback(stat, statName, this);
		}

		return stat;
	}

	/**
	 * @param {string} statName
	 * @param {boolean} [unboosted]
	 * @param {boolean} [unmodified]
	 */
	getStat(statName, unboosted, unmodified) {
		statName = toId(statName);

		if (statName === 'hp') return this.maxhp; // please just read .maxhp directly

		// base stat
		let stat = this.stats[statName];

		// Download ignores Wonder Room's effect, but this results in
		// stat stages being calculated on the opposite defensive stat
		if (unmodified && 'wonderroom' in this.battle.pseudoWeather) {
			if (statName === 'def') {
				statName = 'spd';
			} else if (statName === 'spd') {
				statName = 'def';
			}
		}

		// stat boosts
		if (!unboosted) {
			let boosts = this.battle.runEvent('ModifyBoost', this, null, null, Object.assign({}, this.boosts));
			let boost = boosts[statName];
			let boostTable = [1, 1.5, 2, 2.5, 3, 3.5, 4];
			if (boost > 6) boost = 6;
			if (boost < -6) boost = -6;
			if (boost >= 0) {
				stat = Math.floor(stat * boostTable[boost]);
			} else {
				stat = Math.floor(stat / boostTable[-boost]);
			}
		}

		// stat modifier effects
		if (!unmodified) {
			let statTable = {atk:'Atk', def:'Def', spa:'SpA', spd:'SpD', spe:'Spe'};
			stat = this.battle.runEvent('Modify' + statTable[statName], this, null, null, stat);
		}

		// @ts-ignore
		if (this.battle.getStatCallback) {
			// @ts-ignore
			stat = this.battle.getStatCallback(stat, statName, this, unboosted);
		}
		return stat;
	}

	getDecisionSpeed() {
		let speed = this.getStat('spe', false, false);
		if (speed > 10000) speed = 10000;
		if (this.battle.getPseudoWeather('trickroom')) {
			speed = 0x2710 - speed;
		}
		return speed & 0x1FFF;
	}

	getWeight() {
		let weight = this.template.weightkg;
		weight = this.battle.runEvent('ModifyWeight', this, null, null, weight);
		if (weight < 0.1) weight = 0.1;
		return weight;
	}

	/**
	 * @param {string | Move} move
	 */
	getMoveData(move) {
		move = this.battle.getMove(move);
		for (let i = 0; i < this.moveset.length; i++) {
			let moveData = this.moveset[i];
			if (moveData.id === move.id) {
				return moveData;
			}
		}
		return null;
	}

	/**
	 * @param {Move} move
	 * @param {Pokemon} target
	 */
	getMoveTargets(move, target) {
		let targets = [];
		switch (move.target) {
		case 'all':
		case 'foeSide':
		case 'allySide':
		case 'allyTeam':
			if (!move.target.startsWith('foe')) {
				for (let i = 0; i < this.side.active.length; i++) {
					if (!this.side.active[i].fainted) {
						targets.push(this.side.active[i]);
					}
				}
			}
			if (!move.target.startsWith('ally')) {
				for (let i = 0; i < this.side.foe.active.length; i++) {
					if (!this.side.foe.active[i].fainted) {
						targets.push(this.side.foe.active[i]);
					}
				}
			}
			break;
		case 'allAdjacent':
		case 'allAdjacentFoes':
			if (move.target === 'allAdjacent') {
				for (let i = 0; i < this.side.active.length; i++) {
					// @ts-ignore
					if (this.battle.isAdjacent(this, this.side.active[i])) {
						targets.push(this.side.active[i]);
					}
				}
			}
			for (let i = 0; i < this.side.foe.active.length; i++) {
				// @ts-ignore
				if (this.battle.isAdjacent(this, this.side.foe.active[i])) {
					targets.push(this.side.foe.active[i]);
				}
			}
			break;
		default:
			let selectedTarget = target;
			if (!target || (target.fainted && target.side !== this.side)) {
				// If a targeted foe faints, the move is retargeted
				target = this.battle.resolveTarget(this, move);
			}
			if (target.side.active.length > 1) {
				if (!move.flags['charge'] || this.volatiles['twoturnmove'] ||
						(move.id.startsWith('solarb') && this.battle.isWeather(['sunnyday', 'desolateland'])) ||
						(this.hasItem('powerherb') && move.id !== 'skydrop')) {
					target = this.battle.priorityEvent('RedirectTarget', this, this, move, target);
				}
			}
			if (selectedTarget !== target) {
				this.battle.retargetLastMove(target);
			}
			targets = [target];

			// Resolve apparent targets for Pressure.
			if (move.pressureTarget) {
				// At the moment, this is the only supported target.
				if (move.pressureTarget === 'foeSide') {
					for (let i = 0; i < this.side.foe.active.length; i++) {
						if (this.side.foe.active[i] && !this.side.foe.active[i].fainted) {
							targets.push(this.side.foe.active[i]);
						}
					}
				}
			}
		}
		return targets;
	}

	ignoringAbility() {
		return !!((this.battle.gen >= 5 && !this.isActive) || (this.volatiles['gastroacid'] && !(this.ability in {comatose:1, multitype:1, schooling:1, stancechange:1})));
	}

	ignoringItem() {
		return !!((this.battle.gen >= 5 && !this.isActive) || (this.hasAbility('klutz') && !this.getItem().ignoreKlutz) || this.volatiles['embargo'] || this.battle.pseudoWeather['magicroom']);
	}

	/**
	 * @param {string | Move} move
	 * @param {number} [amount]
	 */
	deductPP(move, amount) {
		move = this.battle.getMove(move);
		let ppData = this.getMoveData(move);
		if (!ppData) return false;
		ppData.used = true;
		if (!ppData.pp) return false;

		ppData.pp -= amount || 1;
		if (ppData.pp <= 0) {
			ppData.pp = 0;
		}
		if (ppData.virtual) {
			let foeActive = this.side.foe.active;
			for (let i = 0; i < foeActive.length; i++) {
				if (foeActive[i].isStale >= 2) {
					if (move.selfSwitch) this.isStalePPTurns++;
					return true;
				}
			}
		}
		this.isStalePPTurns = 0;
		return true;
	}

	/**
	 * @param {string | Move} move
	 * @param {number} targetLoc
	 */
	moveUsed(move, targetLoc) {
		this.lastMove = this.battle.getMove(move).id;
		this.lastMoveTargetLoc = targetLoc;
		this.moveThisTurn = this.lastMove;
	}

	/**
	 * @param {string | Move} move
	 * @param {number} damage
	 * @param {Pokemon} source
	 */
	gotAttacked(move, damage, source) {
		if (!damage) damage = 0;
		move = this.battle.getMove(move);
		this.lastAttackedBy = {
			pokemon: source,
			damage: damage,
			move: move.id,
			thisTurn: true,
		};
	}

	getLockedMove() {
		let lockedMove = this.battle.runEvent('LockMove', this);
		if (lockedMove === true) lockedMove = false;
		return lockedMove;
	}

	/**
	 * @param {string} [lockedMove]
	 * @param {boolean} [restrictData]
	 */
	getMoves(lockedMove, restrictData) {
		if (lockedMove) {
			lockedMove = toId(lockedMove);
			this.trapped = true;
			if (lockedMove === 'recharge') {
				return [{
					move: 'Recharge',
					id: 'recharge',
				}];
			}
			for (let i = 0; i < this.moveset.length; i++) {
				let moveEntry = this.moveset[i];
				if (moveEntry.id !== lockedMove) continue;
				return [{
					move: moveEntry.move,
					id: moveEntry.id,
				}];
			}
			// does this happen?
			return [{
				move: this.battle.getMove(lockedMove).name,
				id: lockedMove,
			}];
		}
		let moves = [];
		let hasValidMove = false;
		for (let i = 0; i < this.moveset.length; i++) {
			let moveEntry = this.moveset[i];

			let moveName = moveEntry.move;
			if (moveEntry.id === 'hiddenpower') {
				moveName = 'Hidden Power ' + this.hpType;
				if (this.battle.gen < 6) moveName += ' ' + this.hpPower;
			} else if (moveEntry.id === 'return') {
				// @ts-ignore
				moveName = 'Return ' + this.battle.getMove('return').basePowerCallback(this);
			} else if (moveEntry.id === 'frustration') {
				// @ts-ignore
				moveName = 'Frustration ' + this.battle.getMove('frustration').basePowerCallback(this);
			}
			let target = moveEntry.target;
			if (moveEntry.id === 'curse') {
				if (!this.hasType('Ghost')) {
					target = this.battle.getMove('curse').nonGhostTarget || moveEntry.target;
				}
			}
			let disabled = moveEntry.disabled;
			// @ts-ignore
			if (moveEntry.pp <= 0 || disabled && this.side.active.length >= 2 && this.battle.targetTypeChoices(target)) {
				disabled = true;
			} else if (disabled === 'hidden' && restrictData) {
				disabled = false;
			}
			if (!disabled) {
				hasValidMove = true;
			}
			moves.push({
				move: moveName,
				id: moveEntry.id,
				pp: moveEntry.pp,
				maxpp: moveEntry.maxpp,
				target: target,
				disabled: disabled,
			});
		}
		if (hasValidMove) return moves;

		return [];
	}

	getRequestData() {
		let lockedMove = this.getLockedMove();

		// Information should be restricted for the last active Pokémon
		let isLastActive = this.isLastActive();
		let moves = this.getMoves(lockedMove, isLastActive);
		let data = {moves: moves.length ? moves : [{move: 'Struggle', id: 'struggle'}]};

		if (isLastActive) {
			if (this.maybeDisabled) {
				data.maybeDisabled = true;
			}
			if (this.trapped === true) {
				data.trapped = true;
			} else if (this.maybeTrapped) {
				data.maybeTrapped = true;
			}
		} else {
			if (this.trapped) data.trapped = true;
		}

		if (!lockedMove) {
			if (this.canMegaEvo) data.canMegaEvo = true;
			// @ts-ignore
			let canZMove = this.battle.canZMove(this);
			if (canZMove) data.canZMove = canZMove;
		}

		return data;
	}

	isLastActive() {
		if (!this.isActive) return false;

		let allyActive = this.side.active;
		for (let i = this.position + 1; i < allyActive.length; i++) {
			if (allyActive[i] && !allyActive[i].fainted) return false;
		}
		return true;
	}

	positiveBoosts() {
		let boosts = 0;
		for (let i in this.boosts) {
			if (this.boosts[i] > 0) boosts += this.boosts[i];
		}
		return boosts;
	}

	/**
	 * @param {AnyObject} boost
	 */
	boostBy(boost) {
		let delta = 0;
		for (let i in boost) {
			delta = boost[i];
			this.boosts[i] += delta;
			if (this.boosts[i] > 6) {
				delta -= this.boosts[i] - 6;
				this.boosts[i] = 6;
			}
			if (this.boosts[i] < -6) {
				delta -= this.boosts[i] - (-6);
				this.boosts[i] = -6;
			}
		}
		return delta;
	}

	clearBoosts() {
		for (let i in this.boosts) {
			this.boosts[i] = 0;
		}
	}

	/**
	 * @param {AnyObject} boost
	 */
	setBoost(boost) {
		for (let i in boost) {
			this.boosts[i] = boost[i];
		}
	}

	/**
	 * @param {Pokemon} pokemon
	 */
	copyVolatileFrom(pokemon) {
		this.clearVolatile();
		this.boosts = pokemon.boosts;
		for (let i in pokemon.volatiles) {
			if (this.battle.getEffect(i).noCopy) continue;
			// shallow clones
			this.volatiles[i] = Object.assign({}, pokemon.volatiles[i]);
			if (this.volatiles[i].linkedPokemon) {
				delete pokemon.volatiles[i].linkedPokemon;
				delete pokemon.volatiles[i].linkedStatus;
				this.volatiles[i].linkedPokemon.volatiles[this.volatiles[i].linkedStatus].linkedPokemon = this;
			}
		}
		pokemon.clearVolatile();
		for (let i in this.volatiles) {
			// @ts-ignore
			this.battle.singleEvent('Copy', this.getVolatile(i), this.volatiles[i], this);
		}
	}

	/**
	 * @param {Pokemon} pokemon
	 * @param {Pokemon} user
	 * @param {Effect} effect
	 */
	transformInto(pokemon, user, effect) {
		let template = pokemon.template;
		if (pokemon.fainted || pokemon.illusion || (pokemon.volatiles['substitute'] && this.battle.gen >= 5)) {
			return false;
		}
		if (!template.abilities || (pokemon && pokemon.transformed && this.battle.gen >= 2) || (user && user.transformed && this.battle.gen >= 5)) {
			return false;
		}
		if (!this.formeChange(template, pokemon)) {
			return false;
		}
		this.transformed = true;

		this.types = pokemon.types;
		this.addedType = pokemon.addedType;
		this.knownType = this.side === pokemon.side && pokemon.knownType;

		for (let statName in this.stats) {
			this.stats[statName] = pokemon.stats[statName];
		}
		this.moveset = [];
		this.moves = [];
		this.set.ivs = (this.battle.gen >= 5 ? this.set.ivs : pokemon.set.ivs);
		this.hpType = (this.battle.gen >= 5 ? this.hpType : pokemon.hpType);
		this.hpPower = (this.battle.gen >= 5 ? this.hpPower : pokemon.hpPower);
		for (let i = 0; i < pokemon.moveset.length; i++) {
			let moveData = pokemon.moveset[i];
			let moveName = moveData.move;
			if (moveData.id === 'hiddenpower') {
				moveName = 'Hidden Power ' + this.hpType;
			}
			this.moveset.push({
				move: moveName,
				id: moveData.id,
				pp: moveData.maxpp === 1 ? 1 : 5,
				maxpp: this.battle.gen >= 5 ? (moveData.maxpp === 1 ? 1 : 5) : moveData.maxpp,
				target: moveData.target,
				disabled: false,
				used: false,
				virtual: true,
			});
			this.moves.push(toId(moveName));
		}
		for (let j in pokemon.boosts) {
			this.boosts[j] = pokemon.boosts[j];
		}
		if (effect) {
			this.battle.add('-transform', this, pokemon, '[from] ' + effect.fullname);
		} else {
			this.battle.add('-transform', this, pokemon);
		}
		// @ts-ignore
		this.setAbility(pokemon.ability, this, {id: 'transform'});

		// Change formes based on held items (for Transform)
		// Only ever relevant in Generation 4 since Generation 3 didn't have item-based forme changes
		if (this.battle.gen === 4) {
			if (this.template.num === 487) {
				// Giratina formes
				if (this.template.species === 'Giratina' && this.item === 'griseousorb') {
					this.formeChange('Giratina-Origin');
					this.battle.add('-formechange', this, 'Giratina-Origin');
				} else if (this.template.species === 'Giratina-Origin' && this.item !== 'griseousorb') {
					this.formeChange('Giratina');
					this.battle.add('-formechange', this, 'Giratina');
				}
			}
			if (this.template.num === 493) {
				// Arceus formes
				let item = Dex.getItem(this.item);
				let targetForme = (item && item.onPlate ? 'Arceus-' + item.onPlate : 'Arceus');
				if (this.template.species !== targetForme) {
					this.formeChange(targetForme);
					this.battle.add('-formechange', this, targetForme);
				}
			}
		}

		return true;
	}

	/**
	 * @param {string | Template} templateId
	 * @param {Pokemon | Effect} [source]
	 */
	formeChange(templateId, source) {
		let template = this.battle.getTemplate(templateId);

		if (!template.abilities) return false;

		template = this.battle.singleEvent('ModifyTemplate', this.battle.getFormat(), null, this, source, null, template);

		if (!template) return false;

		this.template = template;

		this.types = template.types;
		this.addedType = template.addedType || '';
		this.knownType = true;

		if (!source) {
			let stats = this.battle.spreadModify(this.template.baseStats, this.set);
			if (!this.baseStats) this.baseStats = stats;
			for (let statName in this.stats) {
				this.stats[statName] = stats[statName];
				this.baseStats[statName] = stats[statName];
				if (this.modifiedStats) this.modifiedStats[statName] = stats[statName]; // Gen 1: Reset modified stats.
			}
			if (this.battle.gen <= 1) {
				// Gen 1: Re-Apply burn and para drops.
				// FIXME: modifyStat() is only defined for the Gen 1 mod...
				// @ts-ignore
				if (this.status === 'par') this.modifyStat('spe', 0.25);
				// @ts-ignore
				if (this.status === 'brn') this.modifyStat('atk', 0.5);
			}
			this.speed = this.stats.spe;
		}
		return true;
	}

	clearVolatile() {
		this.boosts = {
			atk: 0,
			def: 0,
			spa: 0,
			spd: 0,
			spe: 0,
			accuracy: 0,
			evasion: 0,
		};

		if (this.battle.gen === 1 && this.baseMoves.includes('mimic') && !this.transformed) {
			let moveslot = this.baseMoves.indexOf('mimic');
			let mimicPP = this.moveset[moveslot] ? this.moveset[moveslot].pp : 16;
			this.moveset = this.baseMoveset.slice();
			this.moveset[moveslot].pp = mimicPP;
		} else {
			this.moveset = this.baseMoveset.slice();
		}
		this.moves = this.moveset.map(move => toId(move.move));

		this.transformed = false;
		this.ability = this.baseAbility;
		this.set.ivs = this.baseIvs;
		this.hpType = this.baseHpType;
		this.hpPower = this.baseHpPower;
		for (let i in this.volatiles) {
			if (this.volatiles[i].linkedStatus) {
				this.volatiles[i].linkedPokemon.removeVolatile(this.volatiles[i].linkedStatus);
			}
		}
		this.volatiles = {};
		this.switchFlag = false;
		this.forceSwitchFlag = false;

		this.lastMove = '';
		this.moveThisTurn = '';

		this.lastDamage = 0;
		this.lastAttackedBy = null;
		this.newlySwitched = true;
		this.beingCalledBack = false;

		this.formeChange(this.baseTemplate);
	}

	/**
	 * @param {string} type
	 */
	hasType(type) {
		if (!type) return false;
		if (Array.isArray(type)) {
			for (let i = 0; i < type.length; i++) {
				if (this.hasType(type[i])) return true;
			}
		} else {
			if (this.getTypes().includes(type)) return true;
		}
		return false;
	}

	/**
	 * This function only puts the pokemon in the faint queue;
	 * actually setting of this.fainted comes later when the
	 * faint queue is resolved.
	 * 
	 * Returns the amount of damage actually dealt
	 * @param {Pokemon} source
	 * @param {Effect} effect
	 */
	faint(source, effect) {
		if (this.fainted || this.faintQueued) return 0;
		let d = this.hp;
		this.hp = 0;
		this.switchFlag = false;
		this.faintQueued = true;
		this.battle.faintQueue.push({
			target: this,
			source: source,
			effect: effect,
		});
		return d;
	}

	/**
	 * @param {number} d
	 * @param {Pokemon} source
	 * @param {Effect} effect
	 */
	damage(d, source, effect) {
		if (!this.hp) return 0;
		if (d < 1 && d > 0) d = 1;
		d = Math.floor(d);
		if (isNaN(d)) return 0;
		if (d <= 0) return 0;
		this.hp -= d;
		if (this.hp <= 0) {
			d += this.hp;
			this.faint(source, effect);
		}
		return d;
	}

	/**
	 * @param {boolean} isHidden
	 */
	tryTrap(isHidden) {
		if (this.runStatusImmunity('trapped')) {
			if (this.trapped && isHidden) return true;
			this.trapped = isHidden ? 'hidden' : true;
			return true;
		}
		return false;
	}

	/**
	 * @param {string} moveid
	 */
	hasMove(moveid) {
		moveid = toId(moveid);
		if (moveid.substr(0, 11) === 'hiddenpower') moveid = 'hiddenpower';
		for (let i = 0; i < this.moveset.length; i++) {
			if (moveid === this.battle.getMove(this.moveset[i].move).id) {
				return moveid;
			}
		}
		return false;
	}

	/**
	 * @param {string} moveid
	 * @param {boolean} [isHidden]
	 * @param {Effect} [sourceEffect]
	 */
	disableMove(moveid, isHidden, sourceEffect) {
		if (!sourceEffect && this.battle.event) {
			sourceEffect = this.battle.effect;
		}
		moveid = toId(moveid);

		for (let move of this.moveset) {
			if (move.id === moveid && move.disabled !== true) {
				move.disabled = (isHidden || true);
				move.disabledSource = (sourceEffect ? sourceEffect.fullname : '');
				break;
			}
		}
	}

	/**
	 * Returns the amount of damage actually healed
	 * @param {number} d
	 * @param {Pokemon} [source]
	 * @param {Effect} [effect]
	 */
	heal(d, source, effect) {
		if (!this.hp) return false;
		d = Math.floor(d);
		if (isNaN(d)) return false;
		if (d <= 0) return false;
		if (this.hp >= this.maxhp) return false;
		this.hp += d;
		if (this.hp > this.maxhp) {
			d -= this.hp - this.maxhp;
			this.hp = this.maxhp;
		}
		return d;
	}

	/**
	 * Sets HP, returns delta
	 * @param {number} d
	 */
	sethp(d) {
		if (!this.hp) return 0;
		d = Math.floor(d);
		if (isNaN(d)) return;
		if (d < 1) d = 1;
		d = d - this.hp;
		this.hp += d;
		if (this.hp > this.maxhp) {
			d -= this.hp - this.maxhp;
			this.hp = this.maxhp;
		}
		return d;
	}

	/**
	 * @param {string} status
	 * @param {Pokemon} source
	 * @param {Effect} sourceEffect
	 */
	trySetStatus(status, source, sourceEffect) {
		return this.setStatus(this.status || status, source, sourceEffect);
	}

	/**
	 * Unlike clearStatus, gives cure message
	 * @param {boolean} silent
	 */
	cureStatus(silent) {
		if (!this.hp) return false;
		if (this.status) {
			this.battle.add('-curestatus', this, this.status, silent ? '[silent]' : '[msg]');
			this.setStatus('');
		}
	}

	/**
	 * @param {string | Effect} status
	 * @param {Pokemon} [source]
	 * @param {Effect} [sourceEffect]
	 * @param {boolean} [ignoreImmunities]
	 */
	setStatus(status, source, sourceEffect, ignoreImmunities) {
		if (!this.hp) return false;
		status = this.battle.getEffect(status);
		if (this.battle.event) {
			if (!source) source = this.battle.event.source;
			if (!sourceEffect) sourceEffect = this.battle.effect;
		}

		if (this.status === status.id) {
			if (sourceEffect && sourceEffect.status === this.status) {
				this.battle.add('-fail', this, this.status);
			} else if (sourceEffect && sourceEffect.status) {
				this.battle.add('-fail', this);
			}
			return false;
		}

		if (!ignoreImmunities && status.id && !(source && source.hasAbility('corrosion') && status.id in {'tox': 1, 'psn': 1})) {
			// the game currently never ignores immunities
			if (!this.runStatusImmunity(status.id === 'tox' ? 'psn' : status.id)) {
				this.battle.debug('immune to status');
				if (sourceEffect && sourceEffect.status) this.battle.add('-immune', this, '[msg]');
				return false;
			}
		}
		let prevStatus = this.status;
		let prevStatusData = this.statusData;
		if (status.id) {
			let result = this.battle.runEvent('SetStatus', this, source, sourceEffect, status);
			if (!result) {
				this.battle.debug('set status [' + status.id + '] interrupted');
				return result;
			}
		}

		this.status = status.id;
		this.statusData = {id: status.id, target: this};
		if (source) this.statusData.source = source;
		if (status.duration) {
			this.statusData.duration = status.duration;
		}
		if (status.durationCallback) {
			this.statusData.duration = status.durationCallback.call(this.battle, this, source, sourceEffect);
		}

		if (status.id && !this.battle.singleEvent('Start', status, this.statusData, this, source, sourceEffect)) {
			this.battle.debug('status start [' + status.id + '] interrupted');
			// cancel the setstatus
			this.status = prevStatus;
			this.statusData = prevStatusData;
			return false;
		}
		if (status.id && !this.battle.runEvent('AfterSetStatus', this, source, sourceEffect, status)) {
			return false;
		}
		return true;
	}

	/**
	 * Unlike cureStatus, does not give cure message
	 */
	clearStatus() {
		return this.setStatus('');
	}

	getStatus() {
		return this.battle.getEffect(this.status);
	}

	/**
	 * @param {string} itemId
	 * @param {Pokemon} source
	 * @param {Effect} sourceEffect
	 */
	eatItem(itemId, source, sourceEffect) {
		if (!this.hp || !this.isActive) return false;
		if (!this.item) return false;

		let id = toId(itemId);
		if (id && this.item !== id) return false;

		if (!sourceEffect && this.battle.effect) sourceEffect = this.battle.effect;
		if (!source && this.battle.event && this.battle.event.target) source = this.battle.event.target;
		let item = this.getItem();
		if (this.battle.runEvent('UseItem', this, null, null, item) && this.battle.runEvent('TryEatItem', this, null, null, item)) {
			this.battle.add('-enditem', this, item, '[eat]');

			this.battle.singleEvent('Eat', item, this.itemData, this, source, sourceEffect);
			this.battle.runEvent('EatItem', this, null, null, item);

			if (this.battle.getFormat().takeItems) this.battle.send('takeitem', toId(this.side.name) + "|" + toId(this.item) + "|" + this.slot + "|1");
			this.lastItem = this.item;
			this.item = '';
			this.itemData = {id: '', target: this};
			this.usedItemThisTurn = true;
			this.ateBerry = true;
			this.battle.runEvent('AfterUseItem', this, null, null, item);
			return true;
		}
		return false;
	}

	/**
	 * @param {string} itemName
	 * @param {Pokemon} source
	 * @param {Effect} sourceEffect
	 */
	useItem(itemName, source, sourceEffect) {
		if ((!this.hp && !this.getItem().isGem) || !this.isActive) return false;
		if (!this.item) return false;

		let id = toId(itemName);
		if (id && this.item !== id) return false;

		if (!sourceEffect && this.battle.effect) sourceEffect = this.battle.effect;
		if (!source && this.battle.event && this.battle.event.target) source = this.battle.event.target;
		let item = this.getItem();
		if (this.battle.runEvent('UseItem', this, null, null, item)) {
			switch (item.id) {
			case 'redcard':
				this.battle.add('-enditem', this, item, '[of] ' + source);
				break;
			default:
				if (!item.isGem) {
					this.battle.add('-enditem', this, item);
				}
				break;
			}

			this.battle.singleEvent('Use', item, this.itemData, this, source, sourceEffect);

			if (this.battle.getFormat().takeItems) this.battle.send('takeitem', toId(this.side.name) + "|" + toId(this.item) + "|" + this.slot + "|1");
			this.lastItem = this.item;
			this.item = '';
			this.itemData = {id: '', target: this};
			this.usedItemThisTurn = true;
			this.battle.runEvent('AfterUseItem', this, null, null, item);
			return true;
		}
		return false;
	}

	/**
	 * @param {Pokemon} source
	 */
	takeItem(source) {
		if (!this.isActive) return false;
		if (!this.item) return false;
		if (!source) source = this;
		if (this.battle.gen === 4) {
			if (toId(this.ability) === 'multitype') return false;
			if (source && toId(source.ability) === 'multitype') return false;
		}
		let item = this.getItem();
		if (this.battle.runEvent('TakeItem', this, source, null, item)) {
			this.item = '';
			this.itemData = {id: '', target: this};
			return item;
		}
		return false;
	}

	/**
	 * @param {string |Item} item
	 * @param {Pokemon} [source]
	 * @param {Effect} [effect]
	 */
	setItem(item, source, effect) {
		if (!this.hp || !this.isActive) return false;
		item = this.battle.getItem(item);

		let effectid;
		if (this.battle.effect) effectid = this.battle.effect.id;
		if (item.id === 'leppaberry' && effectid !== 'trick' && effectid !== 'switcheroo') {
			this.isStale = 2;
			this.isStaleSource = 'getleppa';
		}
		this.lastItem = this.item;
		this.item = item.id;
		this.itemData = {id: item.id, target: this};
		if (item.id) {
			this.battle.singleEvent('Start', item, this.itemData, this, source, effect);
		}
		if (this.lastItem) this.usedItemThisTurn = true;
		return true;
	}

	getItem() {
		return this.battle.getItem(this.item);
	}

	/**
	 * @param {string | string[]} item
	 */
	hasItem(item) {
		if (this.ignoringItem()) return false;
		let ownItem = this.item;
		if (!Array.isArray(item)) {
			return ownItem === toId(item);
		}
		return item.map(toId).includes(ownItem);
	}

	clearItem() {
		return this.setItem('');
	}

	/**
	 * @param {string} abilityName
	 * @param {Pokemon} [source]
	 * @param {Effect} [effect]
	 * @param {boolean} [noForce]
	 */
	setAbility(abilityName, source, effect, noForce) {
		if (!this.hp) return false;
		let ability = this.battle.getAbility(abilityName);
		let oldAbility = this.ability;
		if (noForce && oldAbility === ability.id) {
			return false;
		}
		if (!effect || effect.id !== 'transform') {
			if (ability.id in {illusion:1, multitype:1, stancechange:1}) return false;
			if (oldAbility in {multitype:1, stancechange:1}) return false;
		}
		this.battle.singleEvent('End', this.battle.getAbility(oldAbility), this.abilityData, this, source, effect);
		if (!effect && this.battle.effect && this.battle.effect.effectType === 'Move') {
			this.battle.add('-endability', this, this.battle.getAbility(oldAbility), '[from] move: ' + this.battle.getMove(this.battle.effect.id));
		}
		this.ability = ability.id;
		this.abilityData = {id: ability.id, target: this};
		if (ability.id && this.battle.gen > 3) {
			this.battle.singleEvent('Start', ability, this.abilityData, this, source, effect);
		}
		this.abilityOrder = this.battle.abilityOrder++;
		return oldAbility;
	}

	getAbility() {
		return this.battle.getAbility(this.ability);
	}

	getMegaAbility() {
		if (!this.canMegaEvo) return null;
		const megaTemplate = this.battle.getTemplate(this.canMegaEvo);
		return this.battle.getAbility(megaTemplate.abilities['0']);
	}

	/**
	 * @param {string | string[]} ability
	 */
	hasAbility(ability) {
		if (this.ignoringAbility()) return false;
		let ownAbility = this.ability;
		if (!Array.isArray(ability)) {
			return ownAbility === toId(ability);
		}
		return ability.map(toId).includes(ownAbility);
	}

	clearAbility() {
		return this.setAbility('');
	}

	getNature() {
		return this.battle.getNature(this.set.nature);
	}

	/**
	 * @param {string | Effect} status
	 * @param {Pokemon} source
	 * @param {Effect} sourceEffect
	 * @param {string | Effect} linkedStatus
	 */
	addVolatile(status, source, sourceEffect, linkedStatus) {
		let result;
		status = this.battle.getEffect(status);
		if (!this.hp && !status.affectsFainted) return false;
		if (linkedStatus && !source.hp) return false;
		if (this.battle.event) {
			if (!source) source = this.battle.event.source;
			if (!sourceEffect) sourceEffect = this.battle.effect;
		}

		if (this.volatiles[status.id]) {
			if (!status.onRestart) return false;
			return this.battle.singleEvent('Restart', status, this.volatiles[status.id], this, source, sourceEffect);
		}
		if (!this.runStatusImmunity(status.id)) return false;
		result = this.battle.runEvent('TryAddVolatile', this, source, sourceEffect, status);
		if (!result) {
			this.battle.debug('add volatile [' + status.id + '] interrupted');
			return result;
		}
		this.volatiles[status.id] = {id: status.id};
		this.volatiles[status.id].target = this;
		if (source) {
			this.volatiles[status.id].source = source;
			this.volatiles[status.id].sourcePosition = source.position;
		}
		if (sourceEffect) {
			this.volatiles[status.id].sourceEffect = sourceEffect;
		}
		if (status.duration) {
			this.volatiles[status.id].duration = status.duration;
		}
		if (status.durationCallback) {
			this.volatiles[status.id].duration = status.durationCallback.call(this.battle, this, source, sourceEffect);
		}
		result = this.battle.singleEvent('Start', status, this.volatiles[status.id], this, source, sourceEffect);
		if (!result) {
			// cancel
			delete this.volatiles[status.id];
			return result;
		}
		if (linkedStatus && source && !source.volatiles[linkedStatus.toString()]) {
			source.addVolatile(linkedStatus, this, sourceEffect, status);
			source.volatiles[linkedStatus.toString()].linkedPokemon = this;
			source.volatiles[linkedStatus.toString()].linkedStatus = status;
			this.volatiles[status.toString()].linkedPokemon = source;
			this.volatiles[status.toString()].linkedStatus = linkedStatus;
		}
		return true;
	}

	/**
	 * @param {string | Effect} status
	 */
	getVolatile(status) {
		status = this.battle.getEffect(status);
		if (!this.volatiles[status.id]) return null;
		return status;
	}

	/**
	 * @param {string | Effect} status
	 */
	removeVolatile(status) {
		if (!this.hp) return false;
		status = this.battle.getEffect(status);
		if (!this.volatiles[status.id]) return false;
		this.battle.singleEvent('End', status, this.volatiles[status.id], this);
		let linkedPokemon = this.volatiles[status.id].linkedPokemon;
		let linkedStatus = this.volatiles[status.id].linkedStatus;
		delete this.volatiles[status.id];
		if (linkedPokemon && linkedPokemon.volatiles[linkedStatus]) {
			linkedPokemon.removeVolatile(linkedStatus);
		}
		return true;
	}

	/**
	 * @param {Side | boolean} side
	 */
	getHealthInner(side) {
		if (!this.hp) return '0 fnt';
		let hpstring;
		// side === true in replays
		if (side === this.side || this.battle.reportExactHP || (side === true && this.battle.replayExactHP)) {
			hpstring = '' + this.hp + '/' + this.maxhp;
		} else {
			let ratio = this.hp / this.maxhp;
			if (this.battle.reportPercentages) {
				// HP Percentage Mod mechanics
				let percentage = Math.ceil(ratio * 100);
				if ((percentage === 100) && (ratio < 1.0)) {
					percentage = 99;
				}
				hpstring = '' + percentage + '/100';
			} else {
				// In-game accurate pixel health mechanics
				let pixels = Math.floor(ratio * 48) || 1;
				hpstring = '' + pixels + '/48';
				if ((pixels === 9) && (ratio > 0.2)) {
					hpstring += 'y'; // force yellow HP bar
				} else if ((pixels === 24) && (ratio > 0.5)) {
					hpstring += 'g'; // force green HP bar
				}
			}
		}
		if (this.status) hpstring += ' ' + this.status;
		return hpstring;
	}

	/**
	 * Sets a type (except on Arceus, who resists type changes)
	 * newType can be an array, but this is for OMs only. The game in
	 * reality doesn't support setting a type to more than one type.
	 * @param {string | string[]} newType
	 * @param {boolean} enforce
	 */
	setType(newType, enforce) {
		// First type of Arceus, Silvally cannot be normally changed
		if (!enforce && (this.template.num === 493 || this.template.num === 773)) return false;

		if (!newType) throw new Error("Must pass type to setType");
		this.types = (typeof newType === 'string' ? [newType] : newType);
		this.addedType = '';
		this.knownType = true;

		return true;
	}

	/**
	 * Removes any types added previously and adds another one
	 * @param {string} newType
	 */
	addType(newType) {
		this.addedType = newType;

		return true;
	}

	/**
	 * @param {boolean} [excludeAdded]
	 */
	getTypes(excludeAdded) {
		let types = this.types;
		if (!excludeAdded && this.addedType) {
			types = types.concat(this.addedType);
		}
		// If a Fire/Flying type uses Burn Up and Roost, it becomes ???/Flying-type, but it's still grounded.
		if ('roost' in this.volatiles && !types.includes('???')) {
			types = types.filter(type => type !== 'Flying');
		}
		if (types.length) return types;
		return [this.battle.gen >= 5 ? 'Normal' : '???'];
	}

	/**
	 * @param {boolean} negateImmunity
	 */
	isGrounded(negateImmunity) {
		if ('gravity' in this.battle.pseudoWeather) return true;
		if ('ingrain' in this.volatiles && this.battle.gen >= 4) return true;
		if ('smackdown' in this.volatiles) return true;
		let item = (this.ignoringItem() ? '' : this.item);
		if (item === 'ironball') return true;
		// If a Fire/Flying type uses Burn Up and Roost, it becomes ???/Flying-type, but it's still grounded.
		if (!negateImmunity && this.hasType('Flying') && !('roost' in this.volatiles)) return false;
		if (this.hasAbility('levitate') && !this.battle.suppressingAttackEvents()) return null;
		if ('magnetrise' in this.volatiles) return false;
		if ('telekinesis' in this.volatiles) return false;
		return item !== 'airballoon';
	}

	isSemiInvulnerable() {
		if (this.volatiles['fly'] || this.volatiles['bounce'] || this.volatiles['skydrop'] || this.volatiles['dive'] || this.volatiles['dig'] || this.volatiles['phantomforce'] || this.volatiles['shadowforce']) {
			return true;
		}
		for (let i = 0; i < this.side.foe.active.length; i++) {
			if (this.side.foe.active[i].volatiles['skydrop'] && this.side.foe.active[i].volatiles['skydrop'].source === this) {
				return true;
			}
		}
		return false;
	}

	/**
	 * @param {Move} move
	 */
	runEffectiveness(move) {
		let totalTypeMod = 0;
		let types = this.getTypes();
		for (let i = 0; i < types.length; i++) {
			let typeMod = this.battle.getEffectiveness(move, types[i]);
			typeMod = this.battle.singleEvent('Effectiveness', move, null, types[i], move, null, typeMod);
			totalTypeMod += this.battle.runEvent('Effectiveness', this, types[i], move, typeMod);
		}
		return totalTypeMod;
	}

	/**
	 * @param {string} type
	 * @param {string | boolean} [message]
	 */
	runImmunity(type, message) {
		if (!type || type === '???') {
			return true;
		}
		if (!(type in this.battle.data.TypeChart)) {
			if (type === 'Fairy' || type === 'Dark' || type === 'Steel') return true;
			throw new Error("Use runStatusImmunity for " + type);
		}
		if (this.fainted) {
			return false;
		}
		let isGrounded;
		let negateResult = this.battle.runEvent('NegateImmunity', this, type);
		if (type === 'Ground') {
			isGrounded = this.isGrounded(!negateResult);
			if (isGrounded === null) {
				if (message) {
					this.battle.add('-immune', this, '[msg]', '[from] ability: Levitate');
				}
				return false;
			}
		}
		if (!negateResult) return true;
		if ((isGrounded === undefined && !this.battle.getImmunity(type, this)) || isGrounded === false) {
			if (message) {
				this.battle.add('-immune', this, '[msg]');
			}
			return false;
		}
		return true;
	}

	/**
	 * @param {string} type
	 * @param {string} [message]
	 */
	runStatusImmunity(type, message) {
		if (this.fainted) {
			return false;
		}
		if (!type) {
			return true;
		}
		if (!this.battle.getImmunity(type, this)) {
			this.battle.debug('natural status immunity');
			if (message) {
				this.battle.add('-immune', this, '[msg]');
			}
			return false;
		}
		let immunity = this.battle.runEvent('Immunity', this, null, null, type);
		if (!immunity) {
			this.battle.debug('artificial status immunity');
			if (message && immunity !== null) {
				this.battle.add('-immune', this, '[msg]');
			}
			return false;
		}
		return true;
	}

	destroy() {
		// deallocate ourself
		// get rid of some possibly-circular references
		// @ts-ignore - prevent type | null
		this.battle = null;
		// @ts-ignore - prevent type | null
		this.side = null;
	}
}

module.exports = Pokemon;<|MERGE_RESOLUTION|>--- conflicted
+++ resolved
@@ -22,16 +22,13 @@
  */
 
 class Pokemon {
-<<<<<<< HEAD
-	constructor(set, side, slot) {
-=======
 	/**
 	 * @param {string | AnyObject} set
 	 * @param {Side} side
-	 */
-	constructor(set, side) {
+	 * @param {number} slot
+	 */
+	constructor(set, side, slot) {
 		/**@type {Side} */
->>>>>>> 61059a4c
 		this.side = side;
 		/**@type {Battle} */
 		this.battle = side.battle;
