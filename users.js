--- conflicted
+++ resolved
@@ -1,4 +1,4 @@
-/**
+﻿/**
  * Users
  * Pokemon Showdown - http://pokemonshowdown.com/
  *
@@ -732,12 +732,8 @@
 				this.autoconfirmed = userid;
 			} else if (userType === '4') {
 				this.autoconfirmed = userid;
-<<<<<<< HEAD
 			} else if (userType === '5' || Db.perma.get(userid) === 5) {
-=======
-			} else if (userType === '5') {
 				this.permalocked = userid;
->>>>>>> b1993960
 				Punishments.lock(this, Date.now() + PERMALOCK_CACHE_TIME, userid, `Permalocked as ${name}`);
 			} else if (userType === '6' || Db.perma.get(userid) === 6) {
 				Punishments.ban(this, Date.now() + PERMALOCK_CACHE_TIME, userid, `Permabanned as ${name}`);
