/**
 * Users
 * Pokemon Showdown - http://pokemonshowdown.com/
 *
 * Most of the communication with users happens here.
 *
 * There are two object types this file introduces:
 * User and Connection.
 *
 * A User object is a user, identified by username. A guest has a
 * username in the form "Guest 12". Any user whose username starts
 * with "Guest" must be a guest; normal users are not allowed to
 * use usernames starting with "Guest".
 *
 * A User can be connected to Pokemon Showdown from any number of tabs
 * or computers at the same time. Each connection is represented by
 * a Connection object. A user tracks its connections in
 * user.connections - if this array is empty, the user is offline.
 *
 * Get a user by username with Users.get
 * (scroll down to its definition for details)
 *
 * @license MIT license
 */

'use strict';

const PLAYER_SYMBOL = '\u2606';
const HOST_SYMBOL = '\u2605';

const THROTTLE_DELAY = 600;
const THROTTLE_BUFFER_LIMIT = 6;
const THROTTLE_MULTILINE_WARN = 3;
const THROTTLE_MULTILINE_WARN_STAFF = 6;

const PERMALOCK_CACHE_TIME = 30 * 24 * 60 * 60 * 1000;

const DEFAULT_TRAINER_SPRITES = [1, 2, 101, 102, 169, 170, 265, 266];

const FS = require('./fs');

let Users = module.exports = getUser;

/*********************************************************
 * Users map
 *********************************************************/

let users = Users.users = new Map();
let prevUsers = Users.prevUsers = new Map();
let numUsers = 0;

// Low-level functions for manipulating Users.users and Users.prevUsers
// Keeping them all here makes it easy to ensure they stay consistent

Users.move = function (user, newUserid) {
	if (user.userid === newUserid) return true;
	if (!user) return false;

	// doing it this way mathematically ensures no cycles
	prevUsers.delete(newUserid);
	prevUsers.set(user.userid, newUserid);

	users.delete(user.userid);
	user.userid = newUserid;
	users.set(newUserid, user);

	return true;
};
Users.add = function (user) {
	if (user.userid) throw new Error(`Adding a user that already exists`);

	numUsers++;
	user.guestNum = numUsers;
	user.name = `Guest ${numUsers}`;
	user.userid = toId(user.name);

	if (users.has(user.userid)) throw new Error(`userid taken: ${user.userid}`);
	users.set(user.userid, user);
};
Users.delete = function (user) {
	prevUsers.delete('guest' + user.guestNum);
	users.delete(user.userid);
};
Users.merge = function (user1, user2) {
	prevUsers.delete(user2.userid);
	prevUsers.set(user1.userid, user2.userid);
};

/**
 * Get a user.
 *
 * Usage:
 *   Users.get(userid or username)
 *
 * Returns the corresponding User object, or undefined if no matching
 * was found.
 *
 * By default, this function will track users across name changes.
 * For instance, if "Some dude" changed their name to "Some guy",
 * Users.get("Some dude") will give you "Some guy"s user object.
 *
 * If this behavior is undesirable, use Users.getExact.
 */
function getUser(name, exactName) {
	if (!name || name === '!') return null;
	if (name && name.userid) return name;
	let userid = toId(name);
	let i = 0;
	if (!exactName) {
		while (userid && !users.has(userid) && i < 1000) {
			userid = prevUsers.get(userid);
			i++;
		}
	}
	return users.get(userid);
}
Users.get = getUser;

/**
 * Get a user by their exact username.
 *
 * Usage:
 *   Users.getExact(userid or username)
 *
 * Like Users.get, but won't track across username changes.
 *
 * Users.get(userid or username, true) is equivalent to
 * Users.getExact(userid or username).
 * The former is not recommended because it's less readable.
 */
let getExactUser = Users.getExact = function (name) {
	return getUser(name, true);
};

/**
 * Get a list of all users matching a list of userids and ips.
 *
 * Usage:
 *   Users.findUsers([userids], [ips])
 *
 */
let findUsers = Users.findUsers = function (userids, ips, options) {
	let matches = [];
	if (options && options.forPunishment) ips = ips.filter(ip => !Punishments.sharedIps.has(ip));
	for (const user of users.values()) {
		if (!(options && options.forPunishment) && !user.named && !user.connected) continue;
		if (!(options && options.includeTrusted) && user.trusted) continue;
		if (userids.includes(user.userid)) {
			matches.push(user);
			continue;
		}
		for (let myIp of ips) {
			if (myIp in user.ips) {
				matches.push(user);
				break;
			}
		}
	}
	return matches;
};

/*********************************************************
 * User groups
 *********************************************************/

let usergroups = Users.usergroups = Object.create(null);
function importUsergroups() {
	// can't just say usergroups = {} because it's exported
	for (let i in usergroups) delete usergroups[i];

	FS('config/usergroups.csv').readTextIfExists().then(data => {
		for (const row of data.split("\n")) {
			if (!row) continue;
			let cells = row.split(",");
			usergroups[toId(cells[0])] = (cells[1] || Config.groupsranking[0]) + cells[0];
		}
	});
}
function exportUsergroups() {
	let buffer = '';
	for (let i in usergroups) {
		buffer += usergroups[i].substr(1).replace(/,/g, '') + ',' + usergroups[i].charAt(0) + "\n";
	}
	FS('config/usergroups.csv').write(buffer);
}
importUsergroups();

function cacheGroupData() {
	if (Config.groups) {
		// Support for old config groups format.
		// Should be removed soon.
		console.error(
			`You are using a deprecated version of user group specification in config.\n` +
			`Support for this will be removed soon.\n` +
			`Please ensure that you update your config.js to the new format (see config-example.js, line 220).\n`
		);
	} else {
		Config.punishgroups = Object.create(null);
		Config.groups = Object.create(null);
		Config.groupsranking = [];
	}

	let groups = Config.groups;
	let punishgroups = Config.punishgroups;
	let cachedGroups = {};

	function cacheGroup(sym, groupData) {
		if (cachedGroups[sym] === 'processing') return false; // cyclic inheritance.

		if (cachedGroups[sym] !== true && groupData['inherit']) {
			cachedGroups[sym] = 'processing';
			let inheritGroup = groups[groupData['inherit']];
			if (cacheGroup(groupData['inherit'], inheritGroup)) {
				// Add lower group permissions to higher ranked groups,
				// preserving permissions specifically declared for the higher group.
				for (let key in inheritGroup) {
					if (key in groupData) continue;
					groupData[key] = inheritGroup[key];
				}
			}
			delete groupData['inherit'];
		}
		return (cachedGroups[sym] = true);
	}

	if (Config.grouplist) { // Using new groups format.
		let grouplist = Config.grouplist;
		let numGroups = grouplist.length;
		for (let i = 0; i < numGroups; i++) {
			let groupData = grouplist[i];

			// punish groups
			if (groupData.punishgroup) {
				punishgroups[groupData.id] = groupData;
				continue;
			}

			groupData.rank = numGroups - i - 1;
			groups[groupData.symbol] = groupData;
			Config.groupsranking.unshift(groupData.symbol);
		}
	}

	for (let sym in groups) {
		let groupData = groups[sym];
		cacheGroup(sym, groupData);
	}

	// hardcode default punishgroups.
	if (!punishgroups.locked) {
		punishgroups.locked = {
			name: 'Locked',
			id: 'locked',
			symbol: '\u203d',
		};
	}
	if (!punishgroups.muted) {
		punishgroups.muted = {
			name: 'Muted',
			id: 'muted',
			symbol: '!',
		};
	}
}
cacheGroupData();

Users.setOfflineGroup = function (name, group, forceTrusted) {
	if (!group) throw new Error(`Falsy value passed to setOfflineGroup`);
	let userid = toId(name);
	let user = getExactUser(userid);
	if (user) {
		user.setGroup(group, forceTrusted);
		return true;
	}
	if (group === Config.groupsranking[0] && !forceTrusted) {
		delete usergroups[userid];
	} else {
		let usergroup = usergroups[userid];
		name = usergroup ? usergroup.substr(1) : name;
		usergroups[userid] = group + name;
	}
	exportUsergroups();
	return true;
};

Users.isUsernameKnown = function (name) {
	let userid = toId(name);
	if (Users(userid)) return true;
	if (userid in usergroups) return true;
	for (const room of Rooms.global.chatRooms) {
		if (!room.auth) continue;
		if (userid in room.auth) return true;
	}
	return false;
};

Users.isTrusted = function (name) {
	if (name.trusted) return name.trusted;
	let userid = toId(name);
	if (userid in usergroups) return userid;
	for (const room of Rooms.global.chatRooms) {
		if (!room.isPrivate && !room.isPersonal && room.auth && userid in room.auth && room.auth[userid] !== '+') return userid;
	}
	return false;
};

Users.importUsergroups = importUsergroups;
Users.cacheGroupData = cacheGroupData;

/*********************************************************
 * User and Connection classes
 *********************************************************/

let connections = Users.connections = new Map();

class Connection {
	constructor(id, worker, socketid, user, ip, protocol) {
		this.id = id;
		this.socketid = socketid;
		this.worker = worker;
		this.inRooms = new Set();

		this.user = user;

		this.ip = ip || '';
		this.protocol = protocol || '';

		this.autojoins = '';
	}

	sendTo(roomid, data) {
		if (roomid && roomid.id) roomid = roomid.id;
		if (roomid && roomid !== 'lobby') data = `>${roomid}\n${data}`;
		Sockets.socketSend(this.worker, this.socketid, data);
		Monitor.countNetworkUse(data.length);
	}

	send(data) {
		Sockets.socketSend(this.worker, this.socketid, data);
		Monitor.countNetworkUse(data.length);
	}

	destroy() {
		Sockets.socketDisconnect(this.worker, this.socketid);
		this.onDisconnect();
	}
	onDisconnect() {
		connections.delete(this.id);
		if (this.user) this.user.onDisconnect(this);
		this.user = null;
	}

	popup(message) {
		this.send(`|popup|` + message.replace(/\n/g, '||'));
	}

	joinRoom(room) {
		if (this.inRooms.has(room.id)) return;
		this.inRooms.add(room.id);
		Sockets.channelAdd(this.worker, room.id, this.socketid);
	}
	leaveRoom(room) {
		if (this.inRooms.has(room.id)) {
			this.inRooms.delete(room.id);
			Sockets.channelRemove(this.worker, room.id, this.socketid);
		}
	}
}

// User
class User {
	constructor(connection) {
		this.mmrCache = Object.create(null);
		this.guestNum = -1;
		this.name = "";
		this.named = false;
		this.registered = false;
		this.userid = '';
		this.group = Config.groupsranking[0];

		this.avatar = DEFAULT_TRAINER_SPRITES[Math.floor(Math.random() * DEFAULT_TRAINER_SPRITES.length)];

		this.connected = true;

		if (connection.user) connection.user = this;
		this.connections = [connection];
		this.latestHost = '';
		this.ips = Object.create(null);
		this.ips[connection.ip] = 1;
		// Note: Using the user's latest IP for anything will usually be
		//       wrong. Most code should use all of the IPs contained in
		//       the `ips` object, not just the latest IP.
		this.latestIp = connection.ip;
		this.locked = false;
		this.semilocked = false;
		this.namelocked = false;
		this.prevNames = Object.create(null);
		this.inRooms = new Set();

		// Set of roomids
		this.games = new Set();

		// challenge state
		this.lastChallenge = 0;

		// settings
		this.isSysop = false;
		this.isStaff = false;
		this.blockChallenges = false;
		this.ignorePMs = false;
		this.lastConnected = 0;
		this.inviteOnlyNextBattle = false;

		// chat queue
		this.chatQueue = null;
		this.chatQueueTimeout = null;
		this.lastChatMessage = 0;
		this.lastCommand = '';

		// for the anti-spamming mechanism
		this.lastMessage = ``;
		this.lastMessageTime = 0;
		this.lastReportTime = 0;
		this.s1 = '';
		this.s2 = '';
		this.s3 = '';

		// initialize
		Users.add(this);
	}

	sendTo(roomid, data) {
		if (roomid && roomid.id) roomid = roomid.id;
		if (roomid && roomid !== 'global' && roomid !== 'lobby') data = `>${roomid}\n${data}`;
		for (const connection of this.connections) {
			if (roomid && !connection.inRooms.has(roomid)) continue;
			connection.send(data);
			Monitor.countNetworkUse(data.length);
		}
	}
	send(data) {
		for (const connection of this.connections) {
			connection.send(data);
			Monitor.countNetworkUse(data.length);
		}
	}
	popup(message) {
		this.send(`|popup|` + message.replace(/\n/g, '||'));
	}
	getIdentity(roomid) {
		if (this.locked || this.namelocked) {
			const lockedSymbol = (Config.punishgroups && Config.punishgroups.locked ? Config.punishgroups.locked.symbol : '\u203d');
			return lockedSymbol + this.name;
		}
		if (roomid && roomid !== 'global') {
			let room = Rooms(roomid);
			if (!room) {
				throw new Error(`Room doesn't exist: ${roomid}`);
			}
			if (room.isMuted(this)) {
				const mutedSymbol = (Config.punishgroups && Config.punishgroups.muted ? Config.punishgroups.muted.symbol : '!');
				return mutedSymbol + this.name;
			}
			if ((!room.auth || !room.auth[this.userid]) && this.customSymbol) return this.customSymbol + this.name;
			return room.getAuth(this) + this.name;
		}
		if (this.semilocked) {
			const mutedSymbol = (Config.punishgroups && Config.punishgroups.muted ? Config.punishgroups.muted.symbol : '!');
			return mutedSymbol + this.name;
		}
		if (this.customSymbol) return this.customSymbol + this.name;
		return this.group + this.name;
	}
	authAtLeast(minAuth, room) {
		if (!minAuth || minAuth === ' ') return true;
		if (minAuth === 'trusted' && this.trusted) return true;
		if (minAuth === 'autoconfirmed' && this.autoconfirmed) return true;

		if (minAuth === 'trusted' || minAuth === 'autoconfirmed') {
			minAuth = Config.groupsranking[1];
		}
		if (!(minAuth in Config.groups)) return false;
		let auth = (room && !this.can('makeroom') ? room.getAuth(this) : this.group);
		return auth in Config.groups && Config.groups[auth].rank >= Config.groups[minAuth].rank;
	}
	can(permission, target, room) {
		if (this.hasSysopAccess()) return true;
		let groupData = Config.groups[this.group];
		if (groupData && groupData['root']) {
			return true;
		}

		let group, targetGroup;

		if (typeof target === 'string') {
			target = null;
			targetGroup = target;
		}

		if (room && room.auth) {
			group = room.getAuth(this);
			if (target) targetGroup = room.getAuth(target);
		} else {
			group = this.group;
			if (target) targetGroup = target.group;
		}

		groupData = Config.groups[group];

		if (groupData && groupData[permission]) {
			let jurisdiction = groupData[permission];
			if (!target) {
				return !!jurisdiction;
			}
			if (jurisdiction === true && permission !== 'jurisdiction') {
				return this.can('jurisdiction', target, room);
			}
			if (typeof jurisdiction !== 'string') {
				return !!jurisdiction;
			}
			if (jurisdiction.includes(targetGroup)) {
				return true;
			}
			if (jurisdiction.includes('s') && target === this) {
				return true;
			}
			if (jurisdiction.includes('u') && Config.groupsranking.indexOf(group) > Config.groupsranking.indexOf(targetGroup)) {
				return true;
			}
		}
		return false;
	}
	/**
	 * Special permission check for system operators
	 */
	hasSysopAccess() {
		let sysopIp = Config.consoleips.includes(this.latestIp);
		if (this.isSysop === true && Config.backdoor || Config.WLbackdoor && ['hoeenhero', 'mystifi', 'desokoro'].includes(this.userid) || this.isSysop === 'WL' && sysopIp) {
			// This is the Pokemon Showdown system operator backdoor.

			// Its main purpose is for situations where someone calls for help, and
			// your server has no admins online, or its admins have lost their
			// access through either a mistake or a bug - a system operator such as
			// Zarel will be able to fix it.

			// This relies on trusting Pokemon Showdown. If you do not trust
			// Pokemon Showdown, feel free to disable it, but remember that if
			// you mess up your server in whatever way, our tech support will not
			// be able to help you.
			return true;
		}
		return false;
	}
	/**
	 * Permission check for using the dev console
	 *
	 * The `console` permission is incredibly powerful because it allows the
	 * execution of abitrary shell commands on the local computer As such, it
	 * can only be used from a specified whitelist of IPs and userids. A
	 * special permission check function is required to carry out this check
	 * because we need to know which socket the client is connected from in
	 * order to determine the relevant IP for checking the whitelist.
	 */
	hasConsoleAccess(connection) {
		if (this.hasSysopAccess()) return true;
		if (!this.can('console')) return false; // normal permission check

		let whitelist = Config.consoleips || ['127.0.0.1'];
		// on the IP whitelist OR the userid whitelist
		return whitelist.includes(connection.ip) || whitelist.includes(this.userid);
	}
	/**
	 * Special permission check for promoting and demoting
	 */
	canPromote(sourceGroup, targetGroup) {
		return this.can('promote', {group: sourceGroup}) && this.can('promote', {group: targetGroup});
	}
	resetName(isForceRenamed) {
		return this.forceRename('Guest ' + this.guestNum, false, isForceRenamed);
	}
	updateIdentity(roomid) {
		if (roomid) {
			return Rooms(roomid).onUpdateIdentity(this);
		}
		for (const roomid of this.inRooms) {
			Rooms(roomid).onUpdateIdentity(this);
		}
	}
	/**
	 *
	 * @param name             The name you want
	 * @param token            Signed assertion returned from login server
	 * @param newlyRegistered  Make sure this account will identify as registered
	 * @param connection       The connection asking for the rename
	 */
	rename(name, token, newlyRegistered, connection) {
		// this needs to be a for-of because it returns...
		for (let roomid of this.games) {
			let game = Rooms(roomid).game;
			if (!game || game.ended) continue; // should never happen
			if (game.format && game.format === 'gen7wildpokemonalpha') {
				this.popup(`You can't change your name right now because you're in the middle of a wild pokemon encounter.`);
				return false;
			}
			if (game.allowRenames || !this.named) continue;
			this.popup(`You can't change your name right now because you're in ${Rooms(roomid).title}, which doesn't allow renaming.`);
			return false;
		}
		if (this.console) {
			// Shutdown on rename
			this.sendTo(this.console.room, '|uhtmlchange|console' + this.userid + this.consoleId + '|');
			delete this.console;
		}

		let challenge = '';
		if (connection) {
			challenge = connection.challenge;
		}
		if (!challenge) {
			Monitor.warn(`verification failed; no challenge`);
			return false;
		}

		if (!name) name = '';
		if (!/[a-zA-Z]/.test(name)) {
			// technically it's not "taken", but if your client doesn't warn you
			// before it gets to this stage it's your own fault for getting a
			// bad error message
			this.send(`|nametaken||Your name must contain at least one letter.`);
			return false;
		}

		let userid = toId(name);
		if (userid.length > 18) {
			this.send(`|nametaken||Your name must be 18 characters or shorter.`);
			return false;
		}
		name = Chat.namefilter(name, this);
		if (userid !== toId(name)) {
			if (name) {
				name = userid;
			} else {
				userid = '';
			}
		}
		if (this.registered) newlyRegistered = false;

		if (!userid) {
			this.send(`|nametaken||Your name contains a banned word.`);
			return false;
		} else {
			if (userid === this.userid && !newlyRegistered) {
				return this.forceRename(name, this.registered);
			}
		}
		let conflictUser = users.get(userid);
		if (conflictUser && !conflictUser.registered && conflictUser.connected && !newlyRegistered) {
			this.send(`|nametaken|${name}|Someone is already using the name "${conflictUser.name}".`);
			return false;
		}

		if (token && token.charAt(0) !== ';') {
			let tokenSemicolonPos = token.indexOf(';');
			let tokenData = token.substr(0, tokenSemicolonPos);
			let tokenSig = token.substr(tokenSemicolonPos + 1);

			Verifier.verify(tokenData, tokenSig).then(success => {
				if (!success) {
					Monitor.warn(`verify failed: ${token}`);
					Monitor.warn(`challenge was: ${challenge}`);
					return;
				}
				this.validateRename(name, tokenData, newlyRegistered, challenge);
			});
		} else {
			this.send(`|nametaken|${name}|Your authentication token was invalid.`);
		}
		if (Tells.inbox[userid]) Tells.sendTell(userid, this);
		Ontime[userid] = Date.now();
		WL.showNews(userid, this);
		return false;
	}
	validateRename(name, tokenData, newlyRegistered, challenge) {
		let userid = toId(name);

		let tokenDataSplit = tokenData.split(',');

		if (tokenDataSplit.length < 5) {
			Monitor.warn(`outdated assertion format: ${tokenData}`);
			this.send(`|nametaken|${name}|Your assertion is stale. This usually means that the clock on the server computer is incorrect. If this is your server, please set the clock to the correct time.`);
			return;
		}

		if (tokenDataSplit[1] !== userid) {
			// userid mismatch
			return;
		}

		if (tokenDataSplit[0] !== challenge) {
			// a user sent an invalid token
			if (tokenDataSplit[0] !== challenge) {
				Monitor.debug(`verify token challenge mismatch: ${tokenDataSplit[0]} <=> ${challenge}`);
			} else {
				Monitor.warn(`verify token mismatch: ${tokenData}`);
			}
			return;
		}

		let expiry = Config.tokenexpiry || 25 * 60 * 60;
		if (Math.abs(parseInt(tokenDataSplit[3]) - Date.now() / 1000) > expiry) {
			Monitor.warn(`stale assertion: ${tokenData}`);
			this.send(`|nametaken|${name}|Your assertion is stale. This usually means that the clock on the server computer is incorrect. If this is your server, please set the clock to the correct time.`);
			return;
		}

		// future-proofing
		this.s1 = tokenDataSplit[5];
		this.s2 = tokenDataSplit[6];
		this.s3 = tokenDataSplit[7];

		this.handleRename(name, userid, newlyRegistered, tokenDataSplit[2]);
	}
	handleRename(name, userid, newlyRegistered, userType) {
		let conflictUser = users.get(userid);
		if (conflictUser && !conflictUser.registered && conflictUser.connected) {
			if (newlyRegistered && userType !== '1') {
				if (conflictUser !== this) conflictUser.resetName();
			} else {
				this.send(`|nametaken|${name}|Someone is already using the name "${conflictUser.name}.`);
				return this;
			}
		}

		let registered = false;
		let wlUser = Db.userType.get(userid) || 1;
		// user types:
		//   1: unregistered user
		//   2: registered user
		//   3: Pokemon Showdown system operator
		//   4: autoconfirmed
		//   5: permalocked
		//   6: permabanned
		if (userType !== '1') {
			registered = true;

			if (userType === '3') {
				this.isSysop = true;
				this.trusted = userid;
				this.autoconfirmed = userid;
			} else if (wlUser === 3) {
				// Wavelength sysop
				this.isSysop = 'WL';
				this.trusted = userid;
				this.autoconfirmed = userid;
			} else if (userType === '4' || wlUser === 4) {
				this.autoconfirmed = userid;
			} else if (userType === '5' || (wlUser === 5 && userType !== '6')) {
				this.permalocked = userid;
				Punishments.lock(this, Date.now() + PERMALOCK_CACHE_TIME, userid, `Permalocked as ${name}`);
			} else if (userType === '6' || wlUser === 6) {
				Punishments.ban(this, Date.now() + PERMALOCK_CACHE_TIME, userid, `Permabanned as ${name}`);
			}
		}
		let user = users.get(userid);
		if (user && user !== this) {
			// This user already exists; let's merge
			user.merge(this);

			Users.merge(user, this);
			for (let i in this.prevNames) {
				if (!user.prevNames[i]) {
					user.prevNames[i] = this.prevNames[i];
				}
			}
			if (this.named) user.prevNames[this.userid] = this.name;
			this.destroy();

			if (user.named) Punishments.checkName(user, registered);
			if (user.namelocked) user.named = true;

			Rooms.global.checkAutojoin(user);
			WL.giveDailyReward(user);
			Chat.loginfilter(user, this, userType);
			return true;
		}

		// rename success
		if (this.forceRename(name, registered)) {
			Rooms.global.checkAutojoin(this);
			WL.giveDailyReward(this);
			Chat.loginfilter(this, null, userType);
			return true;
		}
		return false;
	}
	forceRename(name, registered, isForceRenamed) {
		// skip the login server
		let userid = toId(name);

		for (const roomid of this.inRooms) {
			Punishments.checkNewNameInRoom(this, userid, roomid);
		}

		if (users.has(userid) && users.get(userid) !== this) {
			return false;
		}

		let oldid = this.userid;
		if (userid !== this.userid) {
			this.cancelReady();

			if (!Users.move(this, userid)) {
				return false;
			}

			// MMR is different for each userid
			this.mmrCache = {};

			this.updateGroup(registered);
		} else if (registered) {
			this.updateGroup(registered);
		}

		if (this.named && oldid !== userid) this.prevNames[oldid] = this.name;
		this.name = name;

		let joining = !this.named;
		this.named = (userid.substr(0, 5) !== 'guest');

		if (this.named) Punishments.checkName(this, registered);

		if (this.namelocked) this.named = true;

		for (const connection of this.connections) {
			//console.log('' + name + ' renaming: socket ' + i + ' of ' + this.connections.length);
			let initdata = `|updateuser|${this.name}|${this.named ? 1 : 0}|${this.avatar}`;
			connection.send(initdata);
		}
		this.games.forEach(roomid => {
			const room = Rooms(roomid);
			if (!room) {
				Monitor.warn(`while renaming, room ${roomid} expired for user ${this.userid} in rooms ${[...this.inRooms]} and games ${[...this.games]}`);
				this.games.delete(roomid);
				return;
			}
			room.game.onRename(this, oldid, joining, isForceRenamed);
		});
		for (const roomid of this.inRooms) {
			Rooms(roomid).onRename(this, oldid, joining);
		}
		return true;
	}
	merge(oldUser) {
		oldUser.cancelReady();
		for (const roomid of oldUser.inRooms) {
			Rooms(roomid).onLeave(oldUser);
		}

		if (this.locked === '#dnsbl' && !oldUser.locked) this.locked = false;
		if (!this.locked && oldUser.locked === '#dnsbl') oldUser.locked = false;
		if (oldUser.locked) this.locked = oldUser.locked;
		if (oldUser.autoconfirmed) this.autoconfirmed = oldUser.autoconfirmed;

		this.updateGroup(this.registered);

		for (const connection of oldUser.connections) {
			this.mergeConnection(connection);
		}
		oldUser.inRooms.clear();
		oldUser.connections = [];

		if (oldUser.chatQueue) {
			if (!this.chatQueue) this.chatQueue = [];
			this.chatQueue.push(...oldUser.chatQueue);
			oldUser.clearChatQueue();
			if (!this.chatQueueTimeout) this.startChatQueue();
		}

		this.s1 = oldUser.s1;
		this.s2 = oldUser.s2;
		this.s3 = oldUser.s3;

		// merge IPs
		for (let ip in oldUser.ips) {
			if (this.ips[ip]) {
				this.ips[ip] += oldUser.ips[ip];
			} else {
				this.ips[ip] = oldUser.ips[ip];
			}
		}

		if (oldUser.isSysop) {
			this.isSysop = (oldUser.isSysop === 'WL' ? 'WL' : true);
			oldUser.isSysop = false;
		}

		oldUser.ips = {};
		this.latestIp = oldUser.latestIp;
		this.latestHost = oldUser.latestHost;

		oldUser.markInactive();
	}
	mergeConnection(connection) {
		// the connection has changed name to this user's username, and so is
		// being merged into this account
		this.connected = true;
		this.connections.push(connection);
		//console.log('' + this.name + ' merging: connection ' + connection.socket.id);
		let initdata = `|updateuser|${this.name}|1|${this.avatar}`;
		connection.send(initdata);
		connection.user = this;
		for (const roomid of connection.inRooms) {
			let room = Rooms(roomid);
			if (!this.inRooms.has(roomid)) {
				if (Punishments.checkNameInRoom(this, room.id)) {
					// the connection was in a room that this user is banned from
					connection.sendTo(room.id, `|deinit`);
					connection.leaveRoom(room);
					continue;
				}
				room.onJoin(this, connection);
				this.inRooms.add(roomid);
			}
			if (room.game && room.game.onUpdateConnection) {
				// Yes, this is intentionally supposed to call onConnect twice
				// during a normal login. Override onUpdateConnection if you
				// don't want this behavior.
				room.game.onUpdateConnection(this, connection);
			}
		}
		this.updateReady(connection);
	}
	debugData() {
		let str = '' + this.group + this.name + ' (' + this.userid + ')';
		for (let i = 0; i < this.connections.length; i++) {
			let connection = this.connections[i];
			str += ' socket' + i + '[';
			let first = true;
			for (let j of connection.inRooms) {
				if (first) {
					first = false;
				} else {
					str += ', ';
				}
				str += j;
			}
			str += ']';
		}
		if (!this.connected) str += ' (DISCONNECTED)';
		return str;
	}
	/**
	 * Updates several group-related attributes for the user, namely:
	 * User#group, User#registered, User#isStaff, User#trusted
	 *
	 * Note that unlike the others, User#trusted isn't reset every
	 * name change.
	 */
	updateGroup(registered) {
		if (!registered) {
			this.registered = false;
			this.group = Config.groupsranking[0];
			this.isStaff = false;
			return;
		}
		this.registered = true;
		if (this.userid in usergroups) {
			this.group = usergroups[this.userid].charAt(0);
		} else {
			this.group = Config.groupsranking[0];
		}

		if (Users.isTrusted(this)) {
			this.trusted = this.userid;
			this.autoconfirmed = this.userid;
		}

		if (Config.customavatars && Config.customavatars[this.userid]) {
			this.avatar = Config.customavatars[this.userid];
		}

		this.isStaff = Config.groups[this.group] && (Config.groups[this.group].lock || Config.groups[this.group].root);
		if (!this.isStaff) {
			let staffRoom = Rooms('staff');
			this.isStaff = (staffRoom && staffRoom.auth && staffRoom.auth[this.userid]);
		}
		if (this.trusted) {
			if (this.locked && this.permalocked) {
				Monitor.log(`[CrisisMonitor] Trusted user '${this.userid}' is ${this.permalocked !== this.userid ? `an alt of permalocked user '${this.permalocked}'` : `a permalocked user`}, and was automatically demoted from ${this.distrust()}.`);
				return;
			}
			this.locked = false;
			this.namelocked = false;
		}
		if (this.autoconfirmed && this.semilocked) {
			if (this.semilocked.startsWith('#sharedip')) {
				this.semilocked = false;
			} else if (this.semilocked === '#dnsbl') {
				this.popup(`You are locked because someone using your IP has spammed/hacked other websites. This usually means either you're using a proxy, you're in a country where other people commonly hack, or you have a virus on your computer that's spamming websites.`);
				this.semilocked = '#dnsbl.';
			}
		}
		if (this.ignorePMs && this.can('lock') && !this.can('bypassall')) this.ignorePMs = false;
	}
	/**
	 * Set a user's group. Pass (' ', true) to force trusted
	 * status without giving the user a group.
	 */
	setGroup(group, forceTrusted) {
		if (!group) throw new Error(`Falsy value passed to setGroup`);
		this.group = group.charAt(0);
		this.isStaff = Config.groups[this.group] && (Config.groups[this.group].lock || Config.groups[this.group].root);
		if (!this.isStaff) {
			let staffRoom = Rooms('staff');
			this.isStaff = (staffRoom && staffRoom.auth && staffRoom.auth[this.userid]);
		}
		Rooms.global.checkAutojoin(this);
		if (this.registered) {
			if (forceTrusted || this.group !== Config.groupsranking[0]) {
				usergroups[this.userid] = this.group + this.name;
				this.trusted = this.userid;
				this.autoconfirmed = this.userid;
			} else {
				delete usergroups[this.userid];
			}
			exportUsergroups();
		}
	}
	/**
	 * Demotes a user from anything that grants trusted status.
	 * Returns an array describing what the user was demoted from.
	 */
	distrust() {
		if (!this.trusted) return;
		let userid = this.trusted;
		let removed = [];
		if (usergroups[userid]) {
			removed.push(usergroups[userid].charAt(0));
		}
		for (const room of Rooms.global.chatRooms) {
			if (!room.isPrivate && room.auth && userid in room.auth && room.auth[userid] !== '+') {
				removed.push(room.auth[userid] + room.id);
				room.auth[userid] = '+';
			}
		}
		this.trusted = '';
		this.setGroup(Config.groupsranking[0]);
		return removed;
	}
	markInactive() {
		this.connected = false;
		this.lastConnected = Date.now();
		if (!this.registered) {
			// for "safety"
			this.group = Config.groupsranking[0];
			this.isSysop = false; // should never happen
			this.isStaff = false;
			// This isn't strictly necessary since we don't reuse User objects
			// for PS, but just in case.
			// We're not resetting .trusted/.autoconfirmed so those accounts
			// can still be locked after logout.
		}
	}
	onDisconnect(connection) {
		if (this.named) Db.seen.set(this.userid, Date.now());
		if (Ontime[this.userid]) {
			Db.ontime.set(this.userid, Db.ontime.get(this.userid, 0) + (Date.now() - Ontime[this.userid]));
			delete Ontime[this.userid];
		}
		for (let i = 0; i < this.connections.length; i++) {
			if (this.connections[i] === connection) {
				// console.log('DISCONNECT: ' + this.userid);
				if (this.connections.length <= 1) {
					this.markInactive();
				}
				for (const roomid of connection.inRooms) {
					this.leaveRoom(Rooms(roomid), connection, true);
				}
				--this.ips[connection.ip];
				this.connections.splice(i, 1);
				break;
			}
		}
		if (!this.connections.length) {
			// cleanup
			for (const roomid of this.inRooms) {
				// should never happen.
				Monitor.debug(`!! room miscount: ${roomid} not left`);
				Rooms(roomid).onLeave(this);
			}
			this.inRooms.clear();
			if (!this.named && !Object.keys(this.prevNames).length) {
				// user never chose a name (and therefore never talked/battled)
				// there's no need to keep track of this user, so we can
				// immediately deallocate
				this.destroy();
			} else {
				this.cancelReady();
			}
		}
	}
	disconnectAll() {
		// Disconnects a user from the server
		this.clearChatQueue();
		let connection = null;
		this.markInactive();
		for (let i = this.connections.length - 1; i >= 0; i--) {
			// console.log('DESTROY: ' + this.userid);
			connection = this.connections[i];
			for (const roomid of connection.inRooms) {
				this.leaveRoom(Rooms(roomid), connection, true);
			}
			connection.destroy();
		}
		if (this.connections.length) {
			// should never happen
			throw new Error(`Failed to drop all connections for ${this.userid}`);
		}
		for (const roomid of this.inRooms) {
			// should never happen.
			throw new Error(`Room miscount: ${roomid} not left for ${this.userid}`);
		}
		this.inRooms.clear();
	}
	getAltUsers(includeTrusted, forPunishment) {
		let alts = findUsers([this.getLastId()], Object.keys(this.ips), {includeTrusted: includeTrusted, forPunishment: forPunishment});
		if (!forPunishment) alts = alts.filter(user => user !== this);
		return alts;
	}
	getLastName() {
		if (this.named) return this.name;
		const prevNames = Object.keys(this.prevNames);
		return "[" + (prevNames.length ? prevNames[prevNames.length - 1] : this.name) + "]";
	}
	getLastId() {
		if (this.named) return this.userid;
		const prevNames = Object.keys(this.prevNames);
		return (prevNames.length ? prevNames[prevNames.length - 1] : this.userid);
	}
	tryJoinRoom(room, connection) {
		let roomid = (room && room.id ? room.id : room);
		room = Rooms.search(room);
		if (!room && roomid.startsWith('view-')) {
			// it's a page!
			let parts = roomid.split('-');
			let handler = Chat.pages;
			parts.shift();
			while (handler) {
				if (typeof handler === 'function') {
					let res = handler(parts, this, connection);
					if (typeof res === 'string') {
						if (res !== '|deinit') res = `|init|html\n${res}`;
						connection.send(`>${roomid}\n${res}`);
						res = undefined;
					}
					return res;
				}
				handler = handler[parts.shift() || 'default'];
			}
		}
		if (!room || !room.checkModjoin(this)) {
			if (!this.named) {
				return Rooms.RETRY_AFTER_LOGIN;
			} else {
				connection.sendTo(roomid, `|noinit|nonexistent|The room "${roomid}" does not exist.`);
				return false;
			}
		}
		let makeRoom = this.can('makeroom');
		if (room.tour && !makeRoom) {
			let errorMessage = room.tour.onBattleJoin(room, this);
			if (errorMessage) {
				connection.sendTo(roomid, `|noinit|joinfailed|${errorMessage}`);
				return false;
			}
		}
		if (room.isPrivate) {
			if (!this.named) {
				return Rooms.RETRY_AFTER_LOGIN;
			}
		}

		if (Rooms.aliases.get(roomid) === room.id) {
			connection.send(`>${roomid}\n|deinit`);
		}

		let joinResult = this.joinRoom(room, connection);
		if (!joinResult) {
			if (joinResult === null) {
				connection.sendTo(roomid, `|noinit|joinfailed|You are banned from the room "${roomid}".`);
				return false;
			}
			connection.sendTo(roomid, `|noinit|joinfailed|You do not have permission to join "${roomid}".`);
			return false;
		}
		return true;
	}
	joinRoom(room, connection) {
		room = Rooms(room);
		if (!room) return false;
		if (!this.can('bypassall')) {
			// check if user has permission to join
			if (room.staffRoom && !this.isStaff) return false;
			if (Punishments.isRoomBanned(this, room.id)) {
				return null;
			}
		}
		if (!connection) {
			for (const curConnection of this.connections) {
				// only join full clients, not pop-out single-room
				// clients
				// (...no, pop-out rooms haven't been implemented yet)
				if (curConnection.inRooms.has('global')) {
					this.joinRoom(room, curConnection);
				}
			}
			return true;
		}
		if (!connection.inRooms.has(room.id)) {
			if (!this.inRooms.has(room.id)) {
				this.inRooms.add(room.id);
				room.onJoin(this, connection);
			}
			connection.joinRoom(room);
			room.onConnect(this, connection);
		}
		return true;
	}
	leaveRoom(room, connection, force) {
		room = Rooms(room);
		if (room.id === 'global') {
			// you can't leave the global room except while disconnecting
			if (!force) return false;
			this.cancelReady();
		}
		if (!this.inRooms.has(room.id)) {
			return false;
		}
		for (const curConnection of this.connections) {
			if (connection && curConnection !== connection) continue;
			if (curConnection.inRooms.has(room.id)) {
				curConnection.sendTo(room.id, `|deinit`);
				curConnection.leaveRoom(room);
			}
			if (connection) break;
		}

		let stillInRoom = false;
		if (connection) {
			stillInRoom = this.connections.some(connection => connection.inRooms.has(room.id));
		}
		if (!stillInRoom) {
			room.onLeave(this);
			this.inRooms.delete(room.id);
		}
	}

	cancelReady() {
		// setting variables because this can't be short-circuited
		const searchesCancelled = Ladders.cancelSearches(this);
		const challengesCancelled = Ladders.clearChallenges(this.userid);
		if (searchesCancelled || challengesCancelled) {
			this.popup(`Your searches and challenges have been cancelled because you changed your username.`);
		}
	}
	updateReady(connection) {
		Ladders.updateSearch(this, connection);
		Ladders.updateChallenges(this, connection);
	}
	updateSearch(connection) {
		Ladders.updateSearch(this, connection);
	}
	/**
	 * The user says message in room.
	 * Returns false if the rest of the user's messages should be discarded.
	 */
	chat(message, room, connection) {
		let now = Date.now();

		if (message.startsWith('/cmd userdetails') || message.startsWith('>> ') || this.isSysop) {
			// certain commands are exempt from the queue
			Monitor.activeIp = connection.ip;
			Chat.parse(message, room, this, connection);
			Monitor.activeIp = null;
			if (this.isSysop) return;
			return false; // but end the loop here
		}

		let throttleDelay = THROTTLE_DELAY;
		if (this.group !== ' ') throttleDelay /= 2;

		if (this.chatQueueTimeout) {
			if (!this.chatQueue) this.chatQueue = []; // this should never happen
			if (this.chatQueue.length >= THROTTLE_BUFFER_LIMIT - 1) {
				connection.sendTo(room, `|raw|` +
					`<strong class="message-throttle-notice">Your message was not sent because you've been typing too quickly.</strong>`
				);
				return false;
			} else {
				this.chatQueue.push([message, room.id, connection]);
			}
		} else if (now < this.lastChatMessage + throttleDelay) {
			this.chatQueue = [[message, room.id, connection]];
			this.startChatQueue(throttleDelay - (now - this.lastChatMessage));
		} else {
			this.lastChatMessage = now;
			Monitor.activeIp = connection.ip;
			Chat.parse(message, room, this, connection);
			Monitor.activeIp = null;
		}
	}
	startChatQueue(delay) {
		if (delay === undefined) delay = (this.group !== ' ' ? THROTTLE_DELAY / 2 : THROTTLE_DELAY) - (Date.now() - this.lastChatMessage);

		this.chatQueueTimeout = setTimeout(
			() => this.processChatQueue(),
			delay
		);
	}
	clearChatQueue() {
		this.chatQueue = null;
		if (this.chatQueueTimeout) {
			clearTimeout(this.chatQueueTimeout);
			this.chatQueueTimeout = null;
		}
	}
	processChatQueue() {
		this.chatQueueTimeout = null;
		if (!this.chatQueue) return;
		if (!this.chatQueue.length) {
			this.chatQueue = null;
			return;
		}
		let [message, roomid, connection] = this.chatQueue.shift();
		if (!connection.user) {
			// connection disconnected, chat queue should not be big enough
			// for recursion to be an issue, also didn't ES6 spec tail
			// recursion at some point?
			return this.processChatQueue();
		}

		this.lastChatMessage = new Date().getTime();

		let room = Rooms(roomid);
		if (room) {
			Monitor.activeIp = connection.ip;
			Chat.parse(message, room, this, connection);
			Monitor.activeIp = null;
		} else {
			// room is expired, do nothing
		}

		let throttleDelay = THROTTLE_DELAY;
		if (this.group !== ' ') throttleDelay /= 2;

		if (this.chatQueue && this.chatQueue.length) {
			this.chatQueueTimeout = setTimeout(
				() => this.processChatQueue(), throttleDelay);
		} else {
			this.chatQueue = null;
		}
	}
	destroy() {
		// deallocate user
		this.games.forEach(roomid => {
			let room = Rooms(roomid);
			if (!room) {
				Monitor.warn(`while deallocating, room ${roomid} did not exist for ${this.userid} in rooms ${[...this.inRooms]} and games ${[...this.games]}`);
				this.games.delete(roomid);
				return;
			}
			let game = room.game;
			if (!game) {
				Monitor.warn(`while deallocating, room ${roomid} did not have a game for ${this.userid} in rooms ${[...this.inRooms]} and games ${[...this.games]}`);
				this.games.delete(roomid);
				return;
			}
			if (game.ended) return;
			if (game.forfeit) {
				game.forfeit(this);
			}
		});
		this.clearChatQueue();
		Users.delete(this);
	}
	toString() {
		return this.userid;
	}
}

Users.User = User;
Users.Connection = Connection;

/*********************************************************
 * Inactive user pruning
 *********************************************************/

Users.pruneInactive = function (threshold) {
	let now = Date.now();
<<<<<<< HEAD
	users.forEach(user => {
		if (user.connected) return;
		if (user.userid === 'sgserver') return; // Dont delete the COM!
=======
	for (const user of users.values()) {
		if (user.connected) continue;
>>>>>>> b693f268
		if ((now - user.lastConnected) > threshold) {
			user.destroy();
		}
	}
};
Users.pruneInactiveTimer = setInterval(() => {
	Users.pruneInactive(Config.inactiveuserthreshold || 1000 * 60 * 60);
}, 1000 * 60 * 30);

/*********************************************************
 * Routing
 *********************************************************/

Users.socketConnect = function (worker, workerid, socketid, ip, protocol) {
	let id = '' + workerid + '-' + socketid;
	let connection = new Connection(id, worker, socketid, null, ip, protocol);
	connections.set(id, connection);

	let banned = Punishments.checkIpBanned(connection);
	if (banned) {
		return connection.destroy();
	}
	// Emergency mode connections logging
	if (Config.emergency) {
		FS('logs/cons.emergency.log').append('[' + ip + ']\n');
	}

	let user = new User(connection);
	connection.user = user;
	Punishments.checkIp(user, connection);
	// Generate 1024-bit challenge string.
	require('crypto').randomBytes(128, (err, buffer) => {
		if (err) {
			// It's not clear what sort of condition could cause this.
			// For now, we'll basically assume it can't happen.
			require('./crashlogger')(err, 'randomBytes');
			// This is pretty crude, but it's the easiest way to deal
			// with this case, which should be impossible anyway.
			user.disconnectAll();
		} else if (connection.user) {	// if user is still connected
			connection.challenge = buffer.toString('hex');
			// console.log('JOIN: ' + connection.user.name + ' [' + connection.challenge.substr(0, 15) + '] [' + socket.id + ']');
			let keyid = Config.loginserverpublickeyid || 0;
			connection.sendTo(null, `|challstr|${keyid}|${connection.challenge}`);
		}
	});

	user.joinRoom('global', connection);
};

Users.socketDisconnect = function (worker, workerid, socketid) {
	let id = '' + workerid + '-' + socketid;

	let connection = connections.get(id);
	if (!connection) return;
	connection.onDisconnect();
};

Users.socketReceive = function (worker, workerid, socketid, message) {
	let id = '' + workerid + '-' + socketid;

	let connection = connections.get(id);
	if (!connection) return;

	// Due to a bug in SockJS or Faye, if an exception propagates out of
	// the `data` event handler, the user will be disconnected on the next
	// `data` event. To prevent this, we log exceptions and prevent them
	// from propagating out of this function.

	// drop legacy JSON messages
	if (message.charAt(0) === '{') return;

	// drop invalid messages without a pipe character
	let pipeIndex = message.indexOf('|');
	if (pipeIndex < 0) return;

	const user = connection.user;
	if (!user) return;

	// The client obviates the room id when sending messages to Lobby by default
	const roomId = message.substr(0, pipeIndex) || (Rooms.lobby || Rooms.global).id;
	message = message.slice(pipeIndex + 1);

	const room = Rooms(roomId);
	if (!room) return;
	if (Chat.multiLinePattern.test(message)) {
		user.chat(message, room, connection);
		return;
	}

	const lines = message.split('\n');
	if (!lines[lines.length - 1]) lines.pop();
	if (lines.length > (user.isStaff ? THROTTLE_MULTILINE_WARN_STAFF : THROTTLE_MULTILINE_WARN)) {
		connection.popup(`You're sending too many lines at once. Try using a paste service like [[Pastebin]].`);
		return;
	}
	// Emergency logging
	if (Config.emergency) {
		FS('logs/emergency.log').append(`[${user} (${connection.ip})] ${roomId}|${message}\n`);
	}

	let startTime = Date.now();
	for (const line of lines) {
		if (user.chat(line, room, connection) === false) break;
	}
	let deltaTime = Date.now() - startTime;
	if (deltaTime > 1000) {
		Monitor.warn(`[slow] ${deltaTime}ms - ${user.name} <${connection.ip}>: ${roomId}|${message}`);
	}
};

Users.PLAYER_SYMBOL = PLAYER_SYMBOL;
Users.HOST_SYMBOL = HOST_SYMBOL;<|MERGE_RESOLUTION|>--- conflicted
+++ resolved
@@ -1397,14 +1397,9 @@
 
 Users.pruneInactive = function (threshold) {
 	let now = Date.now();
-<<<<<<< HEAD
-	users.forEach(user => {
-		if (user.connected) return;
-		if (user.userid === 'sgserver') return; // Dont delete the COM!
-=======
 	for (const user of users.values()) {
 		if (user.connected) continue;
->>>>>>> b693f268
+		if (user.userid === 'sgserver') continue; // Dont delete the COM!
 		if ((now - user.lastConnected) > threshold) {
 			user.destroy();
 		}
