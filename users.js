--- conflicted
+++ resolved
@@ -1237,75 +1237,12 @@
 		}
 	}
 
-<<<<<<< HEAD
-		if (Rooms.global.lockdown && Rooms.global.lockdown !== 'pre') {
-			let message = `The server is restarting. Battles will be available again in a few minutes.`;
-			if (Rooms.global.lockdown === 'ddos') {
-				message = `The server is under attack. Battles cannot be started at this time.`;
-			}
-			connection.popup(message);
-			return Promise.resolve(false);
-		}
-		if (Dex.getFormat(formatid).useSGgame) {
-			if (!this.console || this.console.gameId !== 'SGgame' || !Db.players.get(this.userid) || Db.players.get(this.userid).party.length <= 0) {
-				connection.popup('You need to start SGgame before you can play this format.');
-				return Promise.resolve(false);
-			}
-			for (let key of this.inRooms) {
-				if (key.substr(0, 6) === 'battle' && Dex.getFormat(Rooms(key).format).useSGgame && this.games.has(key)) {
-					connection.popup('Your already in a SGgame battle.');
-					return Promise.resolve(false);
-				}
-			}
-			if (Dex.getFormat(formatid).isWildEncounter || Dex.getFormat(this.format).isTrainerBattle) {
-				if (type === 'challenge') {
-					connection.popup('You cannot challenge users to wild pokemon or trainer battles.');
-					return Promise.resolve(false);
-				}
-			}
-			this.team = Dex.packTeam(Db.players.get(this.userid).party);
-		}
-		let gameCount = this.games.size;
-		if (Monitor.countConcurrentBattle(gameCount, connection)) {
-			return Promise.resolve(false);
-		}
-		if (Monitor.countPrepBattle(connection.ip || connection.latestIp, connection)) {
-			return Promise.resolve(false);
-		}
-
-		let format = Dex.getFormat(formatid);
-		if (!format['' + type + 'Show']) {
-			connection.popup(`That format is not available.`);
-			return Promise.resolve(false);
-		}
-
-		return TeamValidatorAsync(formatid).validateTeam(this.team, this.locked || this.namelocked).then(result => this.finishPrepBattle(connection, result));
-	}
-
-	/**
-	 * Parses the result of a team validation and notifies the user.
-	 *
-	 * @param {Connection} connection - The connection from which the team validation was requested.
-	 * @param {string} result - The raw result received by the team validator.
-	 * @return {string|boolean} - The packed team if the validation was successful. False otherwise.
-	 */
-	finishPrepBattle(connection, result) {
-		if (result.charAt(0) !== '1') {
-			connection.popup(`Your team was rejected for the following reasons:\n\n- ` + result.slice(1).replace(/\n/g, `\n- `));
-			return false;
-		}
-
-		if (this !== users.get(this.userid)) {
-			// TODO: User feedback.
-			return false;
-=======
 	cancelReady() {
 		// setting variables because this can't be short-circuited
 		const searchesCancelled = Ladders.cancelSearches(this);
 		const challengesCancelled = Ladders.clearChallenges(this.userid);
 		if (searchesCancelled || challengesCancelled) {
 			this.popup(`Your searches and challenges have been cancelled because you changed your username.`);
->>>>>>> 24593526
 		}
 	}
 	updateReady(connection) {
