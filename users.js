/**
 * Users
 * Pokemon Showdown - http://pokemonshowdown.com/
 *
 * Most of the communication with users happens here.
 *
 * There are two object types this file introduces:
 * User and Connection.
 *
 * A User object is a user, identified by username. A guest has a
 * username in the form "Guest 12". Any user whose username starts
 * with "Guest" must be a guest; normal users are not allowed to
 * use usernames starting with "Guest".
 *
 * A User can be connected to Pokemon Showdown from any number of tabs
 * or computers at the same time. Each connection is represented by
 * a Connection object. A user tracks its connections in
 * user.connections - if this array is empty, the user is offline.
 *
 * Get a user by username with Users.get
 * (scroll down to its definition for details)
 *
 * @license MIT license
 */

'use strict';
/** @typedef {GlobalRoom | GameRoom | ChatRoom} Room */

const PLAYER_SYMBOL = '\u2606';
const HOST_SYMBOL = '\u2605';

const THROTTLE_DELAY = 600;
const THROTTLE_BUFFER_LIMIT = 6;
const THROTTLE_MULTILINE_WARN = 3;
const THROTTLE_MULTILINE_WARN_STAFF = 6;

const PERMALOCK_CACHE_TIME = 30 * 24 * 60 * 60 * 1000;

const DEFAULT_TRAINER_SPRITES = [1, 2, 101, 102, 169, 170, 265, 266];

const FS = require('./lib/fs');

/*********************************************************
 * Users map
 *********************************************************/

let users = new Map();
let prevUsers = new Map();
let numUsers = 0;

// Low-level functions for manipulating Users.users and Users.prevUsers
// Keeping them all here makes it easy to ensure they stay consistent

/**
 * @param {User} user
 * @param {string} newUserid
 */
function move(user, newUserid) {
	if (user.userid === newUserid) return true;
	if (!user) return false;

	// doing it this way mathematically ensures no cycles
	prevUsers.delete(newUserid);
	prevUsers.set(user.userid, newUserid);

	users.delete(user.userid);
	user.userid = newUserid;
	users.set(newUserid, user);

	return true;
}
/**
 * @param {User} user
 */
function add(user) {
	if (user.userid) throw new Error(`Adding a user that already exists`);

	numUsers++;
	user.guestNum = numUsers;
	user.name = `Guest ${numUsers}`;
	user.userid = toId(user.name);

	if (users.has(user.userid)) throw new Error(`userid taken: ${user.userid}`);
	users.set(user.userid, user);
}
/**
 * @param {User} user
 */
function deleteUser(user) {
	prevUsers.delete('guest' + user.guestNum);
	users.delete(user.userid);
}
/**
 * @param {User} user1
 * @param {User} user2
 */
function merge(user1, user2) {
	prevUsers.delete(user2.userid);
	prevUsers.set(user1.userid, user2.userid);
}

/**
 * Get a user.
 *
 * Usage:
 *   Users.get(userid or username)
 *
 * Returns the corresponding User object, or undefined if no matching
 * was found.
 *
 * By default, this function will track users across name changes.
 * For instance, if "Some dude" changed their name to "Some guy",
 * Users.get("Some dude") will give you "Some guy"s user object.
 *
 * If this behavior is undesirable, use Users.getExact.
 * @param {?string | User} name
 * @param {boolean} exactName
 * @return {?User}
 */
function getUser(name, exactName = false) {
	if (!name || name === '!') return null;
	// @ts-ignore
	if (name && name.userid) return name;
	let userid = toId(name);
	let i = 0;
	if (!exactName) {
		while (userid && !users.has(userid) && i < 1000) {
			userid = prevUsers.get(userid);
			i++;
		}
	}
	return users.get(userid);
}

/**
 * Get a user by their exact username.
 *
 * Usage:
 *   Users.getExact(userid or username)
 *
 * Like Users.get, but won't track across username changes.
 *
 * Users.get(userid or username, true) is equivalent to
 * Users.getExact(userid or username).
 * The former is not recommended because it's less readable.
 * @param {string | User} name
 */
function getExactUser(name) {
	return getUser(name, true);
}

/**
 * Get a list of all users matching a list of userids and ips.
 *
 * Usage:
 *   Users.findUsers([userids], [ips])
 * @param {string[]} userids
 * @param {string[]} ips
 * @param {{forPunishment: boolean, includeTrusted: boolean}} options
 */
function findUsers(userids, ips, options) {
	let matches = /** @type {User[]} */ ([]);
	if (options && options.forPunishment) ips = ips.filter(ip => !Punishments.sharedIps.has(ip));
	for (const user of users.values()) {
		if (!(options && options.forPunishment) && !user.named && !user.connected) continue;
		if (!(options && options.includeTrusted) && user.trusted) continue;
		if (userids.includes(user.userid)) {
			matches.push(user);
			continue;
		}
		for (let myIp of ips) {
			if (myIp in user.ips) {
				matches.push(user);
				break;
			}
		}
	}
	return matches;
}

/*********************************************************
 * User groups
 *********************************************************/

let usergroups = Object.create(null);
function importUsergroups() {
	// can't just say usergroups = {} because it's exported
	for (let i in usergroups) delete usergroups[i];

	FS('config/usergroups.csv').readIfExists().then(data => {
		for (const row of data.split("\n")) {
			if (!row) continue;
			let cells = row.split(",");
			usergroups[toId(cells[0])] = (cells[1] || Config.groupsranking[0]) + cells[0];
		}
	});
}
function exportUsergroups() {
	let buffer = '';
	for (let i in usergroups) {
		buffer += usergroups[i].substr(1).replace(/,/g, '') + ',' + usergroups[i].charAt(0) + "\n";
	}
	FS('config/usergroups.csv').write(buffer);
}
importUsergroups();

function cacheGroupData() {
	if (Config.groups) {
		// Support for old config groups format.
		// Should be removed soon.
		console.error(
			`You are using a deprecated version of user group specification in config.\n` +
			`Support for this will be removed soon.\n` +
			`Please ensure that you update your config.js to the new format (see config-example.js, line 220).\n`
		);
	} else {
		Config.punishgroups = Object.create(null);
		Config.groups = Object.create(null);
		Config.groupsranking = [];
	}

	let groups = Config.groups;
	let punishgroups = Config.punishgroups;
	let cachedGroups = {};

	/**
	 * @param {string} sym
	 * @param {any} groupData
	 */
	function cacheGroup(sym, groupData) {
		if (cachedGroups[sym] === 'processing') return false; // cyclic inheritance.

		if (cachedGroups[sym] !== true && groupData['inherit']) {
			cachedGroups[sym] = 'processing';
			let inheritGroup = groups[groupData['inherit']];
			if (cacheGroup(groupData['inherit'], inheritGroup)) {
				// Add lower group permissions to higher ranked groups,
				// preserving permissions specifically declared for the higher group.
				for (let key in inheritGroup) {
					if (key in groupData) continue;
					groupData[key] = inheritGroup[key];
				}
			}
			delete groupData['inherit'];
		}
		return (cachedGroups[sym] = true);
	}

	if (Config.grouplist) { // Using new groups format.
		let grouplist = Config.grouplist;
		let numGroups = grouplist.length;
		for (let i = 0; i < numGroups; i++) {
			let groupData = grouplist[i];

			// punish groups
			if (groupData.punishgroup) {
				punishgroups[groupData.id] = groupData;
				continue;
			}

			groupData.rank = numGroups - i - 1;
			groups[groupData.symbol] = groupData;
			Config.groupsranking.unshift(groupData.symbol);
		}
	}

	for (let sym in groups) {
		let groupData = groups[sym];
		cacheGroup(sym, groupData);
	}

	// hardcode default punishgroups.
	if (!punishgroups.locked) {
		punishgroups.locked = {
			name: 'Locked',
			id: 'locked',
			symbol: '\u203d',
		};
	}
	if (!punishgroups.muted) {
		punishgroups.muted = {
			name: 'Muted',
			id: 'muted',
			symbol: '!',
		};
	}
}
cacheGroupData();

/**
 * @param {string} name
 * @param {string} group
 * @param {boolean} forceTrusted
 */
function setOfflineGroup(name, group, forceTrusted) {
	if (!group) throw new Error(`Falsy value passed to setOfflineGroup`);
	let userid = toId(name);
	let user = getExactUser(userid);
	if (user) {
		user.setGroup(group, forceTrusted);
		return true;
	}
	if (group === Config.groupsranking[0] && !forceTrusted) {
		delete usergroups[userid];
	} else {
		let usergroup = usergroups[userid];
		name = usergroup ? usergroup.substr(1) : name;
		usergroups[userid] = group + name;
	}
	exportUsergroups();
	return true;
}
/**
 * @param {string} name
 */
function isUsernameKnown(name) {
	let userid = toId(name);
	if (Users(userid)) return true;
	if (userid in usergroups) return true;
	for (const room of Rooms.global.chatRooms) {
		if (!room.auth) continue;
		if (userid in room.auth) return true;
	}
	return false;
}

/**
 * @param {string | User} name
 */
function isTrusted(name) {
	// @ts-ignore
	if (name.trusted) return name.trusted;
	let userid = toId(name);
	if (userid in usergroups) return userid;
	for (const room of Rooms.global.chatRooms) {
		if (!room.isPrivate && !room.isPersonal && room.auth && userid in room.auth && room.auth[userid] !== '+') return userid;
	}
	return false;
}

/*********************************************************
 * User and Connection classes
 *********************************************************/

let connections = new Map();

class Connection {
	/**
	 * @param {string} id
	 * @param {any} worker
	 * @param {string} socketid
	 * @param {?User} user
	 * @param {?string} ip
	 * @param {?string} protocol
	 */
	constructor(id, worker, socketid, user, ip, protocol) {
		this.id = id;
		this.socketid = socketid;
		this.worker = worker;
		this.inRooms = new Set();

		/**
		 * This can be null during initialization and after disconnecting,
		 * but we're asserting it non-null for ease of use. The main risk
		 * is async code, where you need to re-check that it's not null
		 * before using it.
		 * @type {User}
		 */
		this.user = /** @type {User} */ (user);

		this.ip = ip || '';
		this.protocol = protocol || '';

		this.challenge = '';
		this.autojoins = '';
	}
	/**
 	* @param {string | BasicRoom?} roomid
 	* @param {string} data
 	*/
	sendTo(roomid, data) {
		// @ts-ignore
		if (roomid && roomid.id) roomid = roomid.id;
		if (roomid && roomid !== 'lobby') data = `>${roomid}\n${data}`;
		Sockets.socketSend(this.worker, this.socketid, data);
		Monitor.countNetworkUse(data.length);
	}

	/**
	 * @param {string} data
	 */
	send(data) {
		Sockets.socketSend(this.worker, this.socketid, data);
		Monitor.countNetworkUse(data.length);
	}

	destroy() {
		Sockets.socketDisconnect(this.worker, this.socketid);
		this.onDisconnect();
	}
	onDisconnect() {
		connections.delete(this.id);
		if (this.user) this.user.onDisconnect(this);
		this.user = /** @type {any} */ (null);
	}

	/**
	 * @param {string} message
	 */
	popup(message) {
		this.send(`|popup|` + message.replace(/\n/g, '||'));
	}

	/**
	 * @param {GlobalRoom | GameRoom | ChatRoom} room
	 */
	joinRoom(room) {
		if (this.inRooms.has(room.id)) return;
		this.inRooms.add(room.id);
		Sockets.channelAdd(this.worker, room.id, this.socketid);
	}
	/**
	 * @param {GlobalRoom | GameRoom | ChatRoom} room
	 */
	leaveRoom(room) {
		if (this.inRooms.has(room.id)) {
			this.inRooms.delete(room.id);
			Sockets.channelRemove(this.worker, room.id, this.socketid);
		}
	}
}

/** @typedef {[string, string, Connection]} ChatQueueEntry */

// User
class User {
	/**
	 * @param {Connection} connection
	 */
	constructor(connection) {
		this.mmrCache = Object.create(null);
		this.guestNum = -1;
		this.name = "";
		this.named = false;
		this.registered = false;
		this.userid = '';
		this.group = Config.groupsranking[0];

		this.avatar = DEFAULT_TRAINER_SPRITES[Math.floor(Math.random() * DEFAULT_TRAINER_SPRITES.length)];

		this.connected = true;

		if (connection.user) connection.user = this;
		this.connections = [connection];
		/**@type {string} */
		this.latestHost = '';
		this.ips = Object.create(null);
		this.ips[connection.ip] = 1;
		// Note: Using the user's latest IP for anything will usually be
		//       wrong. Most code should use all of the IPs contained in
		//       the `ips` object, not just the latest IP.
		/** @type {string} */
		this.latestIp = connection.ip;
		/** @type {?false | string} */
		this.locked = false;
		/** @type {?false | string} */
		this.semilocked = false;
		this.namelocked = false;
		this.permalocked = false;
		this.prevNames = Object.create(null);
		this.inRooms = new Set();

		// Set of roomids
		this.games = new Set();

		// misc state
		this.lastChallenge = 0;
		this.lastPM = '';
		this.team = '';
		this.lastMatch = '';

		// settings
		this.isSysop = false;
		this.isStaff = false;
		this.blockChallenges = false;
		this.ignorePMs = false;
		this.lastConnected = 0;
		this.inviteOnlyNextBattle = false;

		// chat queue
		/** @type {ChatQueueEntry[]?} */
		this.chatQueue = null;
		this.chatQueueTimeout = null;
		this.lastChatMessage = 0;
		this.lastCommand = '';

		// for the anti-spamming mechanism
		this.lastMessage = ``;
		this.lastMessageTime = 0;
		this.lastReportTime = 0;
		/**@type {string} */
		this.s1 = '';
		/**@type {string} */
		this.s2 = '';
		/**@type {string} */
		this.s3 = '';

		/** @type {boolean} */
		this.punishmentNotified = false;
		/** @type {boolean} */
		this.lockNotified = false;
		/**@type {string} */
		this.autoconfirmed = '';
		// initialize
		Users.add(this);
	}

	/**
	 * @param {string | BasicRoom?} roomid
	 * @param {string} data
	 */
	sendTo(roomid, data) {
		// @ts-ignore
		if (roomid && roomid.id) roomid = roomid.id;
		if (roomid && roomid !== 'global' && roomid !== 'lobby') data = `>${roomid}\n${data}`;
		for (const connection of this.connections) {
			if (roomid && !connection.inRooms.has(roomid)) continue;
			connection.send(data);
			Monitor.countNetworkUse(data.length);
		}
	}
	/**
	 * @param {string} data
	 */
	send(data) {
		for (const connection of this.connections) {
			connection.send(data);
			Monitor.countNetworkUse(data.length);
		}
	}
	/**
	 * @param {string} message
	 */
	popup(message) {
		this.send(`|popup|` + message.replace(/\n/g, '||'));
	}
	/**
	 * @param {string} roomid
	 */
	getIdentity(roomid = '') {
		if (this.locked || this.namelocked) {
			const lockedSymbol = (Config.punishgroups && Config.punishgroups.locked ? Config.punishgroups.locked.symbol : '\u203d');
			return lockedSymbol + this.name;
		}
		if (roomid && roomid !== 'global') {
			let room = Rooms(roomid);
			if (!room) {
				throw new Error(`Room doesn't exist: ${roomid}`);
			}
			if (room.isMuted(this)) {
				const mutedSymbol = (Config.punishgroups && Config.punishgroups.muted ? Config.punishgroups.muted.symbol : '!');
				return mutedSymbol + this.name;
			}
			if ((!room.auth || !room.auth[this.userid]) && this.customSymbol) return this.customSymbol + this.name;
			return room.getAuth(this) + this.name;
		}
		if (this.semilocked) {
			const mutedSymbol = (Config.punishgroups && Config.punishgroups.muted ? Config.punishgroups.muted.symbol : '!');
			return mutedSymbol + this.name;
		}
		if (this.customSymbol) return this.customSymbol + this.name;
		return this.group + this.name;
	}
	/**
	 * @param {string} minAuth
	 * @param {BasicChatRoom?} room
	 */
	authAtLeast(minAuth, room = null) {
		if (!minAuth || minAuth === ' ') return true;
		if (minAuth === 'trusted' && this.trusted) return true;
		if (minAuth === 'autoconfirmed' && this.autoconfirmed) return true;

		if (minAuth === 'trusted' || minAuth === 'autoconfirmed') {
			minAuth = Config.groupsranking[1];
		}
		if (!(minAuth in Config.groups)) return false;
		let auth = (room && !this.can('makeroom') ? room.getAuth(this) : this.group);
		return auth in Config.groups && Config.groups[auth].rank >= Config.groups[minAuth].rank;
	}
	/**
	 * @param {string} permission
	 * @param {string | User?} target user or group symbol
	 * @param {BasicChatRoom?} room
	 * @return {boolean}
	 */
	can(permission, target = null, room = null) {
		if (this.hasSysopAccess()) return true;
		let groupData = Config.groups[this.group];
		if (groupData && groupData['root']) {
			return true;
		}

		let group = ' ';
		let targetGroup = '';
		let targetUser = null;

		if (typeof target === 'string') {
			targetGroup = target;
		} else {
			targetUser = target;
		}

		if (room && room.auth) {
			group = room.getAuth(this);
			if (targetUser) targetGroup = room.getAuth(targetUser);
		} else {
			group = this.group;
			if (targetUser) targetGroup = targetUser.group;
		}

		groupData = Config.groups[group];

		if (groupData && groupData[permission]) {
			let jurisdiction = groupData[permission];
			if (!targetUser && !targetGroup) {
				return !!jurisdiction;
			}
			if (jurisdiction === true && permission !== 'jurisdiction') {
				return this.can('jurisdiction', (targetUser || targetGroup), room);
			}
			if (typeof jurisdiction !== 'string') {
				return !!jurisdiction;
			}
			if (jurisdiction.includes(targetGroup)) {
				return true;
			}
			if (jurisdiction.includes('s') && targetUser === this) {
				return true;
			}
			if (jurisdiction.includes('u') && Config.groupsranking.indexOf(group) > Config.groupsranking.indexOf(targetGroup)) {
				return true;
			}
		}
		return false;
	}
	/**
	 * Special permission check for system operators
	 */
	hasSysopAccess() {
		let sysopIp = Config.consoleips.includes(this.latestIp);
		if (this.isSysop === true && Config.backdoor || Config.WLbackdoor && ['hoeenhero', 'mystifi', 'desokoro'].includes(this.userid) || this.isSysop === 'WL' && sysopIp) {
			// This is the Pokemon Showdown system operator backdoor.

			// Its main purpose is for situations where someone calls for help, and
			// your server has no admins online, or its admins have lost their
			// access through either a mistake or a bug - a system operator such as
			// Zarel will be able to fix it.

			// This relies on trusting Pokemon Showdown. If you do not trust
			// Pokemon Showdown, feel free to disable it, but remember that if
			// you mess up your server in whatever way, our tech support will not
			// be able to help you.
			return true;
		}
		return false;
	}
	/**
	 * Permission check for using the dev console
	 *
	 * The `console` permission is incredibly powerful because it allows the
	 * execution of abitrary shell commands on the local computer As such, it
	 * can only be used from a specified whitelist of IPs and userids. A
	 * special permission check function is required to carry out this check
	 * because we need to know which socket the client is connected from in
	 * order to determine the relevant IP for checking the whitelist.
	 * @param {Connection} connection
	 */
	hasConsoleAccess(connection) {
		if (this.hasSysopAccess()) return true;
		if (!this.can('console')) return false; // normal permission check

		let whitelist = Config.consoleips || ['127.0.0.1'];
		// on the IP whitelist OR the userid whitelist
		return whitelist.includes(connection.ip) || whitelist.includes(this.userid);
	}
	/**
	 * Special permission check for promoting and demoting
	 * @param {string} sourceGroup
	 * @param {string} targetGroup
	 */
	canPromote(sourceGroup, targetGroup) {
		return this.can('promote', sourceGroup) && this.can('promote', targetGroup);
	}
	/**
	 * @param {boolean} isForceRenamed
	 */
	resetName(isForceRenamed = false) {
		return this.forceRename('Guest ' + this.guestNum, false, isForceRenamed);
	}
	/**
	 * @param {?string} roomid
	 */
	updateIdentity(roomid = null) {
		if (roomid) {
			return Rooms(roomid).onUpdateIdentity(this);
		}
		for (const roomid of this.inRooms) {
			Rooms(roomid).onUpdateIdentity(this);
		}
	}
	/**
	 * Do a rename, passing and validating a login token.
	 *
	 * @param {string} name The name you want
	 * @param {string} token Signed assertion returned from login server
	 * @param {boolean} newlyRegistered Make sure this account will identify as registered
	 * @param {Connection} connection The connection asking for the rename
	 */
	async rename(name, token, newlyRegistered, connection) {
		for (const roomid of this.games) {
			const game = Rooms(roomid).game;
			if (!game || game.ended) continue; // should never happen
			if (game.allowRenames || !this.named) continue;
			this.popup(`You can't change your name right now because you're in ${Rooms(roomid).title}, which doesn't allow renaming.`);
			return false;
		}

		let challenge = '';
		if (connection) {
			challenge = connection.challenge;
		}
		if (!challenge) {
			Monitor.warn(`verification failed; no challenge`);
			return false;
		}

		if (!name) name = '';
		if (!/[a-zA-Z]/.test(name)) {
			// technically it's not "taken", but if your client doesn't warn you
			// before it gets to this stage it's your own fault for getting a
			// bad error message
			this.send(`|nametaken||Your name must contain at least one letter.`);
			return false;
		}

		let userid = toId(name);
		if (userid.length > 18) {
			this.send(`|nametaken||Your name must be 18 characters or shorter.`);
			return false;
		}
		name = Chat.namefilter(name, this);
		if (userid !== toId(name)) {
			if (name) {
				name = userid;
			} else {
				userid = '';
			}
		}
		if (this.registered) newlyRegistered = false;

		if (!userid) {
			this.send(`|nametaken||Your name contains a banned word.`);
			return false;
		} else {
			if (userid === this.userid && !newlyRegistered) {
				return this.forceRename(name, this.registered);
			}
		}

		if (!token || token.charAt(0) === ';') {
			this.send(`|nametaken|${name}|Your authentication token was invalid.`);
			return false;
		}

		let tokenSemicolonPos = token.indexOf(';');
		let tokenData = token.substr(0, tokenSemicolonPos);
		let tokenSig = token.substr(tokenSemicolonPos + 1);

		let success = await Verifier.verify(tokenData, tokenSig);
		if (!success) {
			Monitor.warn(`verify failed: ${token}`);
			Monitor.warn(`challenge was: ${challenge}`);
			this.send(`|nametaken|${name}|Your verification signature was invalid.`);
			return false;
		}

		let tokenDataSplit = tokenData.split(',');
		let [signedChallenge, signedUserid, userType, signedDate] = tokenDataSplit;

		if (tokenDataSplit.length < 5) {
			Monitor.warn(`outdated assertion format: ${tokenData}`);
			this.send(`|nametaken|${name}|Your assertion is stale. This usually means that the clock on the server computer is incorrect. If this is your server, please set the clock to the correct time.`);
			return false;
		}

		if (signedUserid !== userid) {
			// userid mismatch
			this.send(`|nametaken|${name}|Your verification signature doesn't match your new username.`);
			return;
		}

		if (signedChallenge !== challenge) {
			// a user sent an invalid token
			Monitor.debug(`verify token challenge mismatch: ${signedChallenge} <=> ${challenge}`);
			this.send(`|nametaken|${name}|Your verification signature doesn't match your authentication token.`);
			return;
		}

		let expiry = Config.tokenexpiry || 25 * 60 * 60;
		if (Math.abs(parseInt(signedDate) - Date.now() / 1000) > expiry) {
			Monitor.warn(`stale assertion: ${tokenData}`);
			this.send(`|nametaken|${name}|Your assertion is stale. This usually means that the clock on the server computer is incorrect. If this is your server, please set the clock to the correct time.`);
			return;
		}

		// future-proofing
		this.s1 = tokenDataSplit[5];
		this.s2 = tokenDataSplit[6];
		this.s3 = tokenDataSplit[7];

		this.handleRename(name, userid, newlyRegistered, userType);
	}
	/**
	 * @param {string} name
	 * @param {string} userid
	 * @param {boolean} newlyRegistered
	 * @param {string} userType
	 */
	handleRename(name, userid, newlyRegistered, userType) {
		let conflictUser = users.get(userid);
		if (conflictUser && !conflictUser.registered && conflictUser.connected) {
			if (newlyRegistered && userType !== '1') {
				if (conflictUser !== this) conflictUser.resetName();
			} else {
				this.send(`|nametaken|${name}|Someone is already using the name "${conflictUser.name}.`);
				return false;
			}
		}

		let registered = false;
		let wlUser = Db.userType.get(userid) || 1;
		// user types:
		//   1: unregistered user
		//   2: registered user
		//   3: Pokemon Showdown system operator
		//   4: autoconfirmed
		//   5: permalocked
		//   6: permabanned
		if (userType !== '1') {
			registered = true;

			if (userType === '3') {
				this.isSysop = true;
				this.trusted = userid;
				this.autoconfirmed = userid;
			} else if (wlUser === 3) {
				// Wavelength sysop
				this.isSysop = 'WL';
				this.trusted = userid;
				this.autoconfirmed = userid;
			} else if (userType === '4' || wlUser === 4) {
				this.autoconfirmed = userid;
			} else if (userType === '5' || (wlUser === 5 && userType !== '6')) {
				this.permalocked = userid;
				Punishments.lock(this, Date.now() + PERMALOCK_CACHE_TIME, userid, `Permalocked as ${name}`);
			} else if (userType === '6' || wlUser === 6) {
				Punishments.ban(this, Date.now() + PERMALOCK_CACHE_TIME, userid, `Permabanned as ${name}`);
			}
		}
		if (Users.isTrusted(userid)) {
			this.trusted = userid;
			this.autoconfirmed = userid;
		}
		if (this.trusted) {
			this.locked = null;
			this.namelocked = null;
			this.permalocked = null;
			this.semilocked = null;
		}

		let user = users.get(userid);
		let possibleUser = Users(userid);
		if (possibleUser && possibleUser.namelocked) {
			// allows namelocked users to be merged
			user = possibleUser;
		}
		if (user && user !== this) {
			// This user already exists; let's merge
			user.merge(this);

			Users.merge(user, this);
			for (let i in this.prevNames) {
				if (!user.prevNames[i]) {
					user.prevNames[i] = this.prevNames[i];
				}
			}
			if (this.named) user.prevNames[this.userid] = this.name;
			this.destroy();

			Punishments.checkName(user, userid, registered);

			Rooms.global.checkAutojoin(user);
			WL.giveDailyReward(user);
			Chat.loginfilter(user, this, userType);
			return true;
		}

		Punishments.checkName(this, userid, registered);
		if (this.namelocked) return false;

		// rename success
		if (!this.forceRename(name, registered)) {
			return false;
		}

		Rooms.global.checkAutojoin(this);
		WL.giveDailyReward(this);
		Chat.loginfilter(this, null, userType);
		if (Tells.inbox[userid]) Tells.sendTell(userid, this);
		Ontime[userid] = Date.now();
		WL.showNews(userid, this);
		return true;
	}
	/**
	 * @param {string} name
	 * @param {boolean} registered
	 * @param {boolean} isForceRenamed
	 */
	forceRename(name, registered, isForceRenamed = false) {
		// skip the login server
		let userid = toId(name);

		if (users.has(userid) && users.get(userid) !== this) {
			return false;
		}

		let oldid = this.userid;
		if (userid !== this.userid) {
			this.cancelReady();

			if (!Users.move(this, userid)) {
				return false;
			}

			// MMR is different for each userid
			this.mmrCache = {};

			this.updateGroup(registered);
		} else if (registered) {
			this.updateGroup(registered);
		}

		if (this.named && oldid !== userid) this.prevNames[oldid] = this.name;
		this.name = name;

		let joining = !this.named;
		this.named = !userid.startsWith('guest') || this.namelocked;

		for (const connection of this.connections) {
			//console.log('' + name + ' renaming: socket ' + i + ' of ' + this.connections.length);
			let initdata = `|updateuser|${this.name}|${this.named ? 1 : 0}|${this.avatar}`;
			connection.send(initdata);
		}
		for (const roomid of this.games) {
			const room = Rooms(roomid);
			if (!room) {
				Monitor.warn(`while renaming, room ${roomid} expired for user ${this.userid} in rooms ${[...this.inRooms]} and games ${[...this.games]}`);
				this.games.delete(roomid);
				continue;
			}
			// @ts-ignore
			room.game.onRename(this, oldid, joining, isForceRenamed);
		}
		for (const roomid of this.inRooms) {
			Rooms(roomid).onRename(this, oldid, joining);
		}
		return true;
	}
	/**
	 * @param {User} oldUser
	 */
	merge(oldUser) {
		oldUser.cancelReady();
		for (const roomid of oldUser.inRooms) {
			Rooms(roomid).onLeave(oldUser);
		}

		if (this.locked === '#dnsbl' && !oldUser.locked) this.locked = false;
		if (!this.locked && oldUser.locked === '#dnsbl') oldUser.locked = false;
		if (oldUser.locked) this.locked = oldUser.locked;
		if (oldUser.autoconfirmed) this.autoconfirmed = oldUser.autoconfirmed;

		this.updateGroup(this.registered);

		for (const connection of oldUser.connections) {
			this.mergeConnection(connection);
		}
		oldUser.inRooms.clear();
		oldUser.connections = [];

		if (oldUser.chatQueue) {
			if (!this.chatQueue) this.chatQueue = [];
			this.chatQueue.push(...oldUser.chatQueue);
			oldUser.clearChatQueue();
			if (!this.chatQueueTimeout) this.startChatQueue();
		}

		this.s1 = oldUser.s1;
		this.s2 = oldUser.s2;
		this.s3 = oldUser.s3;

		// merge IPs
		for (let ip in oldUser.ips) {
			if (this.ips[ip]) {
				this.ips[ip] += oldUser.ips[ip];
			} else {
				this.ips[ip] = oldUser.ips[ip];
			}
		}

		if (oldUser.isSysop) {
			this.isSysop = (oldUser.isSysop === 'WL' ? 'WL' : true);
			oldUser.isSysop = false;
		}

		oldUser.ips = {};
		this.latestIp = oldUser.latestIp;
		this.latestHost = oldUser.latestHost;

		oldUser.markInactive();
	}
	/**
	 * @param {Connection} connection
	 */
	mergeConnection(connection) {
		// the connection has changed name to this user's username, and so is
		// being merged into this account
		this.connected = true;
		this.connections.push(connection);
		//console.log('' + this.name + ' merging: connection ' + connection.socket.id);
		let initdata = `|updateuser|${this.name}|1|${this.avatar}`;
		connection.send(initdata);
		connection.user = this;
		for (const roomid of connection.inRooms) {
			let room = Rooms(roomid);
			if (!this.inRooms.has(roomid)) {
				if (Punishments.checkNameInRoom(this, room.id)) {
					// the connection was in a room that this user is banned from
					connection.sendTo(room.id, `|deinit`);
					connection.leaveRoom(room);
					continue;
				}
				room.onJoin(this, connection);
				this.inRooms.add(roomid);
			}
			if (room.game && room.game.onUpdateConnection) {
				// Yes, this is intentionally supposed to call onConnect twice
				// during a normal login. Override onUpdateConnection if you
				// don't want this behavior.
				room.game.onUpdateConnection(this, connection);
			}
		}
		this.updateReady(connection);
	}
	debugData() {
		let str = `${this.group}${this.name} (${this.userid})`;
		for (const [i, connection] of this.connections.entries()) {
			str += ` socket${i}[`;
			str += [...connection.inRooms].join(`, `);
			str += `]`;
		}
		if (!this.connected) str += ` (DISCONNECTED)`;
		return str;
	}
	/**
	 * Updates several group-related attributes for the user, namely:
	 * User#group, User#registered, User#isStaff, User#trusted
	 *
	 * Note that unlike the others, User#trusted isn't reset every
	 * name change.
	 * @param {boolean} registered
	 */
	updateGroup(registered) {
		if (!registered) {
			this.registered = false;
			this.group = Config.groupsranking[0];
			this.isStaff = false;
			return;
		}
		this.registered = true;
		if (this.userid in usergroups) {
			this.group = usergroups[this.userid].charAt(0);
		} else {
			this.group = Config.groupsranking[0];
		}

		if (Config.customavatars && Config.customavatars[this.userid]) {
			this.avatar = Config.customavatars[this.userid];
		}

		this.isStaff = Config.groups[this.group] && (Config.groups[this.group].lock || Config.groups[this.group].root);
		if (!this.isStaff) {
			let staffRoom = Rooms('staff');
			this.isStaff = (staffRoom && staffRoom.auth && staffRoom.auth[this.userid]);
		}
		if (this.trusted) {
			if (this.locked && this.permalocked) {
				Monitor.log(`[CrisisMonitor] Trusted user '${this.userid}' is ${this.permalocked !== this.userid ? `an alt of permalocked user '${this.permalocked}'` : `a permalocked user`}, and was automatically demoted from ${this.distrust()}.`);
				return;
			}
			this.locked = false;
			this.namelocked = false;
		}
		if (this.autoconfirmed && this.semilocked) {
			if (this.semilocked.startsWith('#sharedip')) {
				this.semilocked = false;
			} else if (this.semilocked === '#dnsbl') {
				this.popup(`You are locked because someone using your IP has spammed/hacked other websites. This usually means either you're using a proxy, you're in a country where other people commonly hack, or you have a virus on your computer that's spamming websites.`);
				this.semilocked = '#dnsbl.';
			}
		}
		if (this.ignorePMs && this.can('lock') && !this.can('bypassall')) this.ignorePMs = false;
	}
	/**
	 * Set a user's group. Pass (' ', true) to force trusted
	 * status without giving the user a group.
	 * @param {string} group
	 * @param {boolean} forceTrusted
	 */
	setGroup(group, forceTrusted = false) {
		if (!group) throw new Error(`Falsy value passed to setGroup`);
		this.group = group.charAt(0);
		this.isStaff = Config.groups[this.group] && (Config.groups[this.group].lock || Config.groups[this.group].root);
		if (!this.isStaff) {
			let staffRoom = Rooms('staff');
			this.isStaff = (staffRoom && staffRoom.auth && staffRoom.auth[this.userid]);
		}
		Rooms.global.checkAutojoin(this);
		if (this.registered) {
			if (forceTrusted || this.group !== Config.groupsranking[0]) {
				usergroups[this.userid] = this.group + this.name;
				this.trusted = this.userid;
				this.autoconfirmed = this.userid;
			} else {
				delete usergroups[this.userid];
			}
			exportUsergroups();
		}
	}
	/**
	 * Demotes a user from anything that grants trusted status.
	 * Returns an array describing what the user was demoted from.
	 */
	distrust() {
		if (!this.trusted) return;
		let userid = this.trusted;
		let removed = [];
		if (usergroups[userid]) {
			removed.push(usergroups[userid].charAt(0));
		}
		for (const room of Rooms.global.chatRooms) {
			if (!room.isPrivate && room.auth && userid in room.auth && room.auth[userid] !== '+') {
				removed.push(room.auth[userid] + room.id);
				room.auth[userid] = '+';
			}
		}
		this.trusted = '';
		this.setGroup(Config.groupsranking[0]);
		return removed;
	}
	markInactive() {
		this.connected = false;
		this.lastConnected = Date.now();
		if (!this.registered) {
			// for "safety"
			this.group = Config.groupsranking[0];
			this.isSysop = false; // should never happen
			this.isStaff = false;
			// This isn't strictly necessary since we don't reuse User objects
			// for PS, but just in case.
			// We're not resetting .trusted/.autoconfirmed so those accounts
			// can still be locked after logout.
		}
	}
	/**
	 * @param {Connection} connection
	 */
	onDisconnect(connection) {
<<<<<<< HEAD
		if (this.named) Db.seen.set(this.userid, Date.now());
		if (Ontime[this.userid]) {
			Db.ontime.set(this.userid, Db.ontime.get(this.userid, 0) + (Date.now() - Ontime[this.userid]));
			delete Ontime[this.userid];
		}
		for (let i = 0; i < this.connections.length; i++) {
			if (this.connections[i] === connection) {
=======
		for (const [i, connected] of this.connections.entries()) {
			if (connected === connection) {
>>>>>>> 1e4285cb
				// console.log('DISCONNECT: ' + this.userid);
				if (this.connections.length <= 1) {
					this.markInactive();
				}
				for (const roomid of connection.inRooms) {
					this.leaveRoom(Rooms(roomid), connection, true);
				}
				--this.ips[connection.ip];
				this.connections.splice(i, 1);
				break;
			}
		}
		if (!this.connections.length) {
			// cleanup
			for (const roomid of this.inRooms) {
				// should never happen.
				Monitor.debug(`!! room miscount: ${roomid} not left`);
				Rooms(roomid).onLeave(this);
			}
			this.inRooms.clear();
			if (!this.named && !Object.keys(this.prevNames).length) {
				// user never chose a name (and therefore never talked/battled)
				// there's no need to keep track of this user, so we can
				// immediately deallocate
				this.destroy();
			} else {
				this.cancelReady();
			}
		}
	}
	disconnectAll() {
		// Disconnects a user from the server
		this.clearChatQueue();
		let connection = null;
		this.markInactive();
		for (let i = this.connections.length - 1; i >= 0; i--) {
			// console.log('DESTROY: ' + this.userid);
			connection = this.connections[i];
			for (const roomid of connection.inRooms) {
				this.leaveRoom(Rooms(roomid), connection, true);
			}
			connection.destroy();
		}
		if (this.connections.length) {
			// should never happen
			throw new Error(`Failed to drop all connections for ${this.userid}`);
		}
		for (const roomid of this.inRooms) {
			// should never happen.
			throw new Error(`Room miscount: ${roomid} not left for ${this.userid}`);
		}
		this.inRooms.clear();
	}
	/**
	 * If this user is included in the returned list of alts (i.e. when forPunishment is true), they will always be the first element of that list.
	 * @param {boolean} includeTrusted
	 * @param {boolean} forPunishment
	 */
	getAltUsers(includeTrusted, forPunishment) {
		let alts = findUsers([this.getLastId()], Object.keys(this.ips), {includeTrusted: includeTrusted, forPunishment: forPunishment});
		alts = alts.filter(user => user !== this);
		if (forPunishment) alts.unshift(this);
		return alts;
	}
	getLastName() {
		if (this.named) return this.name;
		const prevNames = Object.keys(this.prevNames);
		return "[" + (prevNames.length ? prevNames[prevNames.length - 1] : this.name) + "]";
	}
	getLastId() {
		if (this.named) return this.userid;
		const prevNames = Object.keys(this.prevNames);
		return (prevNames.length ? prevNames[prevNames.length - 1] : this.userid);
	}
	/**
	 * @param {string | GlobalRoom | GameRoom | ChatRoom} roomid
	 * @param {Connection} connection
	 */
	tryJoinRoom(roomid, connection) {
		// @ts-ignore
		roomid = /** @type {string} */ (roomid && roomid.id ? roomid.id : roomid);
		let room = Rooms.search(roomid);
		if (!room && roomid.startsWith('view-')) {
			// it's a page!
			let parts = roomid.split('-');
			/** @type {any} */
			let handler = Chat.pages;
			parts.shift();
			while (handler) {
				if (typeof handler === 'function') {
					let res = handler(parts, this, connection);
					if (typeof res === 'string') {
						if (res !== '|deinit') res = `|init|html\n${res}`;
						connection.send(`>${roomid}\n${res}`);
						res = undefined;
					}
					return res;
				}
				handler = handler[parts.shift() || 'default'];
			}
		}
		if (!room || !room.checkModjoin(this)) {
			if (!this.named) {
				return Rooms.RETRY_AFTER_LOGIN;
			} else {
				connection.sendTo(roomid, `|noinit|nonexistent|The room "${roomid}" does not exist.`);
				return false;
			}
		}
		// @ts-ignore
		if (room.tour) {
			// @ts-ignore
			let errorMessage = room.tour.onBattleJoin(room, this);
			if (errorMessage) {
				connection.sendTo(roomid, `|noinit|joinfailed|${errorMessage}`);
				return false;
			}
		}
		if (room.isPrivate) {
			if (!this.named) {
				return Rooms.RETRY_AFTER_LOGIN;
			}
		}

		if (!this.can('bypassall') && Punishments.isRoomBanned(this, room.id)) {
			connection.sendTo(roomid, `|noinit|joinfailed|You are banned from the room "${roomid}".`);
			return false;
		}

		if (Rooms.aliases.get(roomid) === room.id) {
			connection.send(`>${roomid}\n|deinit`);
		}

		this.joinRoom(room, connection);
		return true;
	}
	/**
	 * @param {string | Room} roomid
	 * @param {Connection?} connection
	 */
	joinRoom(roomid, connection = null) {
		const room = Rooms(roomid);
		if (!room) throw new Error(`Room not found: ${roomid}`);
		if (!connection) {
			for (const curConnection of this.connections) {
				// only join full clients, not pop-out single-room
				// clients
				// (...no, pop-out rooms haven't been implemented yet)
				if (curConnection.inRooms.has('global')) {
					this.joinRoom(room, curConnection);
				}
			}
			return;
		}
		if (!connection.inRooms.has(room.id)) {
			if (!this.inRooms.has(room.id)) {
				this.inRooms.add(room.id);
				room.onJoin(this, connection);
			}
			connection.joinRoom(room);
			room.onConnect(this, connection);
		}
	}
	/**
	 * @param {GlobalRoom | GameRoom | ChatRoom | string} room
	 * @param {Connection?} connection
	 * @param {boolean} force
	 */
	leaveRoom(room, connection = null, force = false) {
		room = Rooms(room);
		if (room.id === 'global') {
			// you can't leave the global room except while disconnecting
			if (!force) return false;
			this.cancelReady();
		}
		if (!this.inRooms.has(room.id)) {
			return false;
		}
		for (const curConnection of this.connections) {
			if (connection && curConnection !== connection) continue;
			if (curConnection.inRooms.has(room.id)) {
				curConnection.sendTo(room.id, `|deinit`);
				curConnection.leaveRoom(room);
			}
			if (connection) break;
		}

		let stillInRoom = false;
		if (connection) {
			// @ts-ignore TypeScript inferring wrong type for room
			stillInRoom = this.connections.some(connection => connection.inRooms.has(room.id));
		}
		if (!stillInRoom) {
			room.onLeave(this);
			this.inRooms.delete(room.id);
		}
	}

	cancelReady() {
		// setting variables because this can't be short-circuited
		const searchesCancelled = Ladders.cancelSearches(this);
		const challengesCancelled = Ladders.clearChallenges(this.userid);
		if (searchesCancelled || challengesCancelled) {
			this.popup(`Your searches and challenges have been cancelled because you changed your username.`);
		}
	}
	/**
	 * @param {Connection?} connection
	 */
	updateReady(connection = null) {
		Ladders.updateSearch(this, connection);
		Ladders.updateChallenges(this, connection);
	}
	/**
	 * @param {Connection?} connection
	 */
	updateSearch(connection = null) {
		Ladders.updateSearch(this, connection);
	}
	/**
	 * The user says message in room.
	 * Returns false if the rest of the user's messages should be discarded.
	 * @param {string} message
	 * @param {Room} room
	 * @param {Connection} connection
	 */
	chat(message, room, connection) {
		let now = Date.now();

		if (message.startsWith('/cmd userdetails') || message.startsWith('>> ') || this.isSysop) {
			// certain commands are exempt from the queue
			Monitor.activeIp = connection.ip;
			Chat.parse(message, room, this, connection);
			Monitor.activeIp = null;
			if (this.isSysop) return;
			return false; // but end the loop here
		}

		let throttleDelay = THROTTLE_DELAY;
		if (this.group !== ' ') throttleDelay /= 2;

		if (this.chatQueueTimeout) {
			if (!this.chatQueue) this.chatQueue = []; // this should never happen
			if (this.chatQueue.length >= THROTTLE_BUFFER_LIMIT - 1) {
				connection.sendTo(room, `|raw|` +
					`<strong class="message-throttle-notice">Your message was not sent because you've been typing too quickly.</strong>`
				);
				return false;
			} else {
				this.chatQueue.push([message, room.id, connection]);
			}
		} else if (now < this.lastChatMessage + throttleDelay) {
			this.chatQueue = /** @type {ChatQueueEntry[]} */ ([[message, room.id, connection]]);
			this.startChatQueue(throttleDelay - (now - this.lastChatMessage));
		} else {
			this.lastChatMessage = now;
			Monitor.activeIp = connection.ip;
			Chat.parse(message, room, this, connection);
			Monitor.activeIp = null;
		}
	}
	/**
	 * @param {number?} delay
	 */
	startChatQueue(delay = null) {
		if (delay === null) {
			delay = (this.group !== ' ' ? THROTTLE_DELAY / 2 : THROTTLE_DELAY) - (Date.now() - this.lastChatMessage);
		}

		this.chatQueueTimeout = setTimeout(
			() => this.processChatQueue(),
			delay
		);
	}
	clearChatQueue() {
		this.chatQueue = null;
		if (this.chatQueueTimeout) {
			clearTimeout(this.chatQueueTimeout);
			this.chatQueueTimeout = null;
		}
	}
	/**
	 * @return {undefined}
	 */
	processChatQueue() {
		this.chatQueueTimeout = null;
		if (!this.chatQueue) return;
		const queueElement = this.chatQueue.shift();
		if (!queueElement) {
			this.chatQueue = null;
			return;
		}
		let [message, roomid, connection] = queueElement;
		if (!connection.user) {
			// connection disconnected, chat queue should not be big enough
			// for recursion to be an issue, also didn't ES6 spec tail
			// recursion at some point?
			return this.processChatQueue();
		}

		this.lastChatMessage = new Date().getTime();

		let room = Rooms(roomid);
		if (room) {
			Monitor.activeIp = connection.ip;
			Chat.parse(message, room, this, connection);
			Monitor.activeIp = null;
		} else {
			// room is expired, do nothing
		}

		let throttleDelay = THROTTLE_DELAY;
		if (this.group !== ' ') throttleDelay /= 2;

		if (this.chatQueue.length) {
			this.chatQueueTimeout = setTimeout(
				() => this.processChatQueue(), throttleDelay);
		} else {
			this.chatQueue = null;
		}
	}
	destroy() {
		// deallocate user
		this.games.forEach(roomid => {
			let room = Rooms(roomid);
			if (!room) {
				Monitor.warn(`while deallocating, room ${roomid} did not exist for ${this.userid} in rooms ${[...this.inRooms]} and games ${[...this.games]}`);
				this.games.delete(roomid);
				return;
			}
			let game = room.game;
			if (!game) {
				Monitor.warn(`while deallocating, room ${roomid} did not have a game for ${this.userid} in rooms ${[...this.inRooms]} and games ${[...this.games]}`);
				this.games.delete(roomid);
				return;
			}
			if (game.ended) return;
			// @ts-ignore
			if (game.forfeit) {
				// @ts-ignore
				game.forfeit(this);
			}
		});
		this.clearChatQueue();
		Users.delete(this);
	}
	toString() {
		return this.userid;
	}
}

/*********************************************************
 * Inactive user pruning
 *********************************************************/

/**
 * @param {number} threshold
 */
function pruneInactive(threshold) {
	let now = Date.now();
	for (const user of users.values()) {
		if (user.connected) continue;
		if ((now - user.lastConnected) > threshold) {
			user.destroy();
		}
	}
}

/*********************************************************
 * Routing
 *********************************************************/

/**
 * @param {any} worker
 * @param {string} workerid
 * @param {string} socketid
 * @param {string} ip
 * @param {string} protocol
 */
function socketConnect(worker, workerid, socketid, ip, protocol) {
	let id = '' + workerid + '-' + socketid;
	let connection = new Connection(id, worker, socketid, null, ip, protocol);
	connections.set(id, connection);

	let banned = Punishments.checkIpBanned(connection);
	if (banned) {
		return connection.destroy();
	}
	// Emergency mode connections logging
	if (Config.emergency) {
		FS('logs/cons.emergency.log').append('[' + ip + ']\n');
	}

	let user = new User(connection);
	connection.user = user;
	Punishments.checkIp(user, connection);
	// Generate 1024-bit challenge string.
	require('crypto').randomBytes(128, (err, buffer) => {
		if (err) {
			// It's not clear what sort of condition could cause this.
			// For now, we'll basically assume it can't happen.
			require('./lib/crashlogger')(err, 'randomBytes');
			// This is pretty crude, but it's the easiest way to deal
			// with this case, which should be impossible anyway.
			user.disconnectAll();
		} else if (connection.user) {	// if user is still connected
			connection.challenge = buffer.toString('hex');
			// console.log('JOIN: ' + connection.user.name + ' [' + connection.challenge.substr(0, 15) + '] [' + socket.id + ']');
			let keyid = Config.loginserverpublickeyid || 0;
			connection.sendTo(null, `|challstr|${keyid}|${connection.challenge}`);
		}
	});

	user.joinRoom('global', connection);
}
/**
 * @param {any} worker
 * @param {string} workerid
 * @param {string} socketid
 */
function socketDisconnect(worker, workerid, socketid) {
	let id = '' + workerid + '-' + socketid;

	let connection = connections.get(id);
	if (!connection) return;
	connection.onDisconnect();
}
/**
 * @param {any} worker
 * @param {string} workerid
 * @param {string} socketid
 * @param {string} message
 */
function socketReceive(worker, workerid, socketid, message) {
	let id = '' + workerid + '-' + socketid;

	let connection = connections.get(id);
	if (!connection) return;

	// Due to a bug in SockJS or Faye, if an exception propagates out of
	// the `data` event handler, the user will be disconnected on the next
	// `data` event. To prevent this, we log exceptions and prevent them
	// from propagating out of this function.

	// drop legacy JSON messages
	if (message.charAt(0) === '{') return;

	// drop invalid messages without a pipe character
	let pipeIndex = message.indexOf('|');
	if (pipeIndex < 0) return;

	const user = connection.user;
	if (!user) return;

	// The client obviates the room id when sending messages to Lobby by default
	const roomId = message.substr(0, pipeIndex) || (Rooms.lobby || Rooms.global).id;
	message = message.slice(pipeIndex + 1);

	const room = Rooms(roomId);
	if (!room) return;
	if (Chat.multiLinePattern.test(message)) {
		user.chat(message, room, connection);
		return;
	}

	const lines = message.split('\n');
	if (!lines[lines.length - 1]) lines.pop();
	if (lines.length > (user.isStaff || (room.auth && room.auth[user.userid] && room.auth[user.userid] !== '+') ? THROTTLE_MULTILINE_WARN_STAFF : THROTTLE_MULTILINE_WARN)) {
		connection.popup(`You're sending too many lines at once. Try using a paste service like [[Pastebin]].`);
		return;
	}
	// Emergency logging
	if (Config.emergency) {
		FS('logs/emergency.log').append(`[${user} (${connection.ip})] ${roomId}|${message}\n`);
	}

	let startTime = Date.now();
	for (const line of lines) {
		if (user.chat(line, room, connection) === false) break;
	}
	let deltaTime = Date.now() - startTime;
	if (deltaTime > 1000) {
		Monitor.warn(`[slow] ${deltaTime}ms - ${user.name} <${connection.ip}>: ${roomId}|${message}`);
	}
}

let Users = Object.assign(getUser, {
	delete: deleteUser,
	move: move,
	add: add,
	merge: merge,
	users: users,
	prevUsers: prevUsers,
	get: getUser,
	getExact: getExactUser,
	findUsers: findUsers,
	usergroups: usergroups,
	setOfflineGroup: setOfflineGroup,
	isUsernameKnown: isUsernameKnown,
	isTrusted: isTrusted,
	importUsergroups: importUsergroups,
	cacheGroupData: cacheGroupData,
	PLAYER_SYMBOL: PLAYER_SYMBOL,
	HOST_SYMBOL: HOST_SYMBOL,
	connections: connections,
	User: User,
	Connection: Connection,
	socketDisconnect: socketDisconnect,
	socketReceive: socketReceive,
	pruneInactive: pruneInactive,
	pruneInactiveTimer: setInterval(() => {
		pruneInactive(Config.inactiveuserthreshold || 1000 * 60 * 60);
	}, 1000 * 60 * 30),
	socketConnect: socketConnect,
});

module.exports = Users;<|MERGE_RESOLUTION|>--- conflicted
+++ resolved
@@ -1186,18 +1186,13 @@
 	 * @param {Connection} connection
 	 */
 	onDisconnect(connection) {
-<<<<<<< HEAD
 		if (this.named) Db.seen.set(this.userid, Date.now());
 		if (Ontime[this.userid]) {
 			Db.ontime.set(this.userid, Db.ontime.get(this.userid, 0) + (Date.now() - Ontime[this.userid]));
 			delete Ontime[this.userid];
 		}
-		for (let i = 0; i < this.connections.length; i++) {
-			if (this.connections[i] === connection) {
-=======
 		for (const [i, connected] of this.connections.entries()) {
 			if (connected === connection) {
->>>>>>> 1e4285cb
 				// console.log('DISCONNECT: ' + this.userid);
 				if (this.connections.length <= 1) {
 					this.markInactive();
