/**
 * Chat
 * Pokemon Showdown - http://pokemonshowdown.com/
 *
 * This handles chat and chat commands sent from users to chatrooms
 * and PMs. The main function you're lookoing for is Chat.parse
 * (scroll down to its definition for details)
 *
 * Individual commands are put in:
 *   chat-commands.js - "core" commands that shouldn't be modified
 *   chat-plugins/ - other commands that can be safely modified
 *
 * The command API is (mostly) documented in chat-plugins/COMMANDS.md
 *
 * @license MIT license
 */
/*

To reload chat commands:

/hotpatch chat

*/
'use strict';

const MAX_MESSAGE_LENGTH = 300;

const BROADCAST_COOLDOWN = 20 * 1000;
const MESSAGE_COOLDOWN = 5 * 60 * 1000;

const MAX_PARSE_RECURSION = 10;

const VALID_COMMAND_TOKENS = '/!';
const BROADCAST_TOKEN = '!';

const FS = require('./fs');

let Chat = module.exports;

// Matches U+FE0F and all Emoji_Presentation characters. More details on
// http://www.unicode.org/Public/emoji/5.0/emoji-data.txt
const emojiRegex = /[\u231A\u231B\u23E9-\u23EC\u23F0\u23F3\u25FD\u25FE\u2614\u2615\u2648-\u2653\u267F\u2693\u26A1\u26AA\u26AB\u26BD\u26BE\u26C4\u26C5\u26CE\u26D4\u26EA\u26F2\u26F3\u26F5\u26FA\u26FD\u2705\u270A\u270B\u2728\u274C\u274E\u2753-\u2755\u2757\u2795-\u2797\u27B0\u27BF\u2B1B\u2B1C\u2B50\u2B55\uFE0F\u{1F004}\u{1F0CF}\u{1F18E}\u{1F191}-\u{1F19A}\u{1F1E6}-\u{1F1FF}\u{1F201}\u{1F21A}\u{1F22F}\u{1F232}-\u{1F236}\u{1F238}-\u{1F23A}\u{1F250}\u{1F251}\u{1F300}-\u{1F320}\u{1F32D}-\u{1F335}\u{1F337}-\u{1F37C}\u{1F37E}-\u{1F393}\u{1F3A0}-\u{1F3CA}\u{1F3CF}-\u{1F3D3}\u{1F3E0}-\u{1F3F0}\u{1F3F4}\u{1F3F8}-\u{1F43E}\u{1F440}\u{1F442}-\u{1F4FC}\u{1F4FF}-\u{1F53D}\u{1F54B}-\u{1F54E}\u{1F550}-\u{1F567}\u{1F57A}\u{1F595}\u{1F596}\u{1F5A4}\u{1F5FB}-\u{1F64F}\u{1F680}-\u{1F6C5}\u{1F6CC}\u{1F6D0}-\u{1F6D2}\u{1F6EB}\u{1F6EC}\u{1F6F4}-\u{1F6F8}\u{1F910}-\u{1F93A}\u{1F93C}-\u{1F93E}\u{1F940}-\u{1F945}\u{1F947}-\u{1F94C}\u{1F950}-\u{1F96B}\u{1F980}-\u{1F997}\u{1F9C0}\u{1F9D0}-\u{1F9E6}]/u;

class PatternTester {
	// This class sounds like a RegExp
	// In fact, one could in theory implement it as a RegExp subclass
	// However, ES2016 RegExp subclassing is a can of worms, and it wouldn't allow us
	// to tailor the test method for fast command parsing.
	constructor() {
		/** @type {string[]} */
		this.elements = [];
		/** @type {Set<string>} */
		this.fastElements = new Set();
		/** @type {?RegExp} */
		this.regexp = null;
	}
	/**
	 * @param {string} elem
	 */
	fastNormalize(elem) {
		return elem.slice(0, -1);
	}
	update() {
		const slowElements = this.elements.filter(elem => !this.fastElements.has(this.fastNormalize(elem)));
		if (slowElements.length) {
			this.regexp = new RegExp('^(' + slowElements.map(elem => '(?:' + elem + ')').join('|') + ')', 'i');
		}
	}
	/**
	 * @param {string[]} elems
	 */
	register(...elems) {
		for (const elem of elems) {
			this.elements.push(elem);
			if (/^[^ ^$?|()[\]]+ $/.test(elem)) {
				this.fastElements.add(this.fastNormalize(elem));
			}
		}
		this.update();
	}
	/**
	 * @param {string} text
	 */
	test(text) {
		const spaceIndex = text.indexOf(' ');
		if (this.fastElements.has(spaceIndex >= 0 ? text.slice(0, spaceIndex) : text)) {
			return true;
		}
		if (!this.regexp) return false;
		return this.regexp.test(text);
	}
}

Chat.multiLinePattern = new PatternTester();

/*********************************************************
 * Load command files
 *********************************************************/

Chat.baseCommands = undefined;
Chat.commands = undefined;

/*********************************************************
 * Load chat filters
 *********************************************************/
Chat.filters = [];
Chat.filter = function (message, user, room, connection, targetUser) {
	// Chat filters can choose to:
	// 1. return false OR null - to not send a user's message
	// 2. return an altered string - to alter a user's message
	// 3. return undefined to send the original message through
	const originalMessage = message;
	for (const filter of Chat.filters) {
		const output = filter.call(this, message, user, room, connection, targetUser, originalMessage);
		if (output !== undefined) message = output;
		if (!message) return message;
	}

	return message;
};
Chat.namefilters = [];
Chat.namefilter = function (name, user) {
	if (!Config.disablebasicnamefilter) {
		// whitelist
		// \u00A1-\u00BF\u00D7\u00F7  Latin punctuation/symbols
		// \u02B9-\u0362              basic combining accents
		// \u2012-\u2027\u2030-\u205E Latin punctuation/symbols extended
		// \u2050-\u205F              fractions extended
		// \u2190-\u23FA\u2500-\u2BD1 misc symbols
		// \u2E80-\u32FF              CJK symbols
		// \u3400-\u9FFF              CJK
		// \uF900-\uFAFF\uFE00-\uFE6F CJK extended
		name = name.replace(/[^a-zA-Z0-9 /\\.~()<>^*%&=+$@#_'?!"\u00A1-\u00BF\u00D7\u00F7\u02B9-\u0362\u2012-\u2027\u2030-\u205E\u2050-\u205F\u2190-\u23FA\u2500-\u2BD1\u2E80-\u32FF\u3400-\u9FFF\uF900-\uFAFF\uFE00-\uFE6F-]+/g, '');

		// blacklist
		// \u00a1 upside-down exclamation mark (i)
		// \u2580-\u2590 black bars
		// \u25A0\u25Ac\u25AE\u25B0 black bars
		// \u534d\u5350 swastika
		// \u2a0d crossed integral (f)
		name = name.replace(/[\u00a1\u2580-\u2590\u25A0\u25Ac\u25AE\u25B0\u2a0d\u534d\u5350]/g, '');
		// e-mail address
		if (name.includes('@') && name.includes('.')) return '';
	}
	name = name.replace(/^[^A-Za-z0-9]+/, ""); // remove symbols from start

	// cut name length down to 18 chars
	if (/[A-Za-z0-9]/.test(name.slice(18))) {
		name = name.replace(/[^A-Za-z0-9]+/g, "");
	} else {
		name = name.slice(0, 18);
	}

	name = Dex.getName(name);
	for (const filter of Chat.namefilters) {
		name = filter(name, this);
		if (!name) return '';
	}
	return name;
};
Chat.hostfilters = [];
Chat.hostfilter = function (host, user, connection) {
	for (const filter of Chat.hostfilters) {
		filter(host, user, connection);
	}
};

/*********************************************************
 * Parser
 *********************************************************/

class CommandContext {
	/**
	 * @param {{message: string, room: Room, user: User, connection: Connection, pmTarget?: User, cmd: string, cmdToken: string, target: string, fullCmd: string}} options
	 */
	constructor(options) {
		this.message = options.message || ``;
		this.recursionDepth = 0;

		// message context
		this.room = options.room;
		this.user = options.user;
		this.connection = options.connection;
		this.pmTarget = options.pmTarget;

		// command context
		this.cmd = options.cmd || '';
		this.cmdToken = options.cmdToken || '';
		this.target = options.target || ``;
		this.fullCmd = options.fullCmd || '';

		// target user
		this.targetUser = null;
		this.targetUsername = "";
		this.inputUsername = "";
	}

	/**
	 * @param {any} [message]
	 * @return {any}
	 */
	parse(message) {
		if (message) {
			// spawn subcontext
			let subcontext = new CommandContext(this);
			subcontext.recursionDepth++;
			if (subcontext.recursionDepth > MAX_PARSE_RECURSION) {
				throw new Error("Too much command recursion");
			}
			subcontext.message = message;
			return subcontext.parse();
		}
		message = this.message;

		let originalRoom = this.room;
		if (this.room && !(this.user.userid in this.room.users)) {
			this.room = Rooms.global;
		}

		let giveExp = false;
		let commandHandler = this.splitCommand(message);

		if (typeof commandHandler === 'function') {
			message = this.run(commandHandler);
		} else {
			if (commandHandler === '!') {
				if (originalRoom === Rooms.global) {
					return this.popupReply(`You tried use "${message}" as a global command, but it is not a global command.`);
				} else if (originalRoom) {
					return this.popupReply(`You tried to send "${message}" to the room "${originalRoom.id}" but it failed because you were not in that room.`);
				}
				return this.errorReply(`The command "${this.cmdToken}${this.fullCmd}" is unavailable in private messages. To send a message starting with "${this.cmdToken}${this.fullCmd}", type "${this.cmdToken}${this.cmdToken}${this.fullCmd}".`);
			}
			if (this.cmdToken) {
				// To guard against command typos, show an error message
				if (this.cmdToken === BROADCAST_TOKEN) {
					if (/[a-z0-9]/.test(this.cmd.charAt(0))) {
						return this.errorReply(`The command "${this.cmdToken}${this.fullCmd}" does not exist.`);
					}
				} else {
					return this.errorReply(`The command "${this.cmdToken}${this.fullCmd}" does not exist. To send a message starting with "${this.cmdToken}${this.fullCmd}", type "${this.cmdToken}${this.cmdToken}${this.fullCmd}".`);
				}
			} else if (!VALID_COMMAND_TOKENS.includes(message.charAt(0)) && VALID_COMMAND_TOKENS.includes(message.trim().charAt(0))) {
				message = message.trim();
				if (message.charAt(0) !== BROADCAST_TOKEN) {
					message = message.charAt(0) + message;
				}
			}

			if (Date.now() > (this.user.lastMessageTime + 5000)) giveExp = true;
			message = this.canTalk(message);
		}

		// Output the message

		if (message && message !== true && typeof message.then !== 'function') {
			if (this.pmTarget) {
				Chat.sendPM(message, this.user, this.pmTarget);
			} else {
				let emoticons = WL.parseEmoticons(message);
				if (emoticons && !this.room.disableEmoticons) {
					if (Users.ShadowBan.checkBanned(this.user)) {
						Users.ShadowBan.addMessage(this.user, "To " + this.room.id, message);
						if (!WL.ignoreEmotes[this.user.userid]) this.user.sendTo(this.room, (this.room.type === 'chat' ? '|c:|' + (~~(Date.now() / 1000)) + '|' : '|c|') + this.user.getIdentity(this.room.id) + '|/html ' + emoticons);
						if (WL.ignoreEmotes[this.user.userid]) this.user.sendTo(this.room, (this.room.type === 'chat' ? '|c:|' + (~~(Date.now() / 1000)) + '|' : '|c|') + this.user.getIdentity(this.room.id) + '|' + message);
						this.room.update();
						return false;
					}
					for (let u in this.room.users) {
						let curUser = Users(u);
						if (!curUser || !curUser.connected) continue;
						if (WL.ignoreEmotes[curUser.userid]) {
							curUser.sendTo(this.room, (this.room.type === 'chat' ? '|c:|' + (~~(Date.now() / 1000)) + '|' : '|c|') + this.user.getIdentity(this.room.id) + '|' + message);
							continue;
						}
						curUser.sendTo(this.room, (this.room.type === 'chat' ? '|c:|' + (~~(Date.now() / 1000)) + '|' : '|c|') + this.user.getIdentity(this.room.id) + '|/html ' + emoticons);
					}
					this.room.log.push((this.room.type === 'chat' ? (this.room.type === 'chat' ? '|c:|' + (~~(Date.now() / 1000)) + '|' : '|c|') : '|c|') + this.user.getIdentity(this.room.id) + '|' + message);
					this.room.lastUpdate = this.room.log.length;
					this.room.messageCount++;
				} else {
					if (Users.ShadowBan.checkBanned(this.user)) {
						Users.ShadowBan.addMessage(this.user, "To " + this.room.id, message);
						this.user.sendTo(this.room, (this.room.type === 'chat' ? '|c:|' + (~~(Date.now() / 1000)) + '|' : '|c|') + this.user.getIdentity(this.room.id) + '|' + message);
					} else {
						this.room.add((this.room.type === 'chat' ? (this.room.type === 'chat' ? '|c:|' + (~~(Date.now() / 1000)) + '|' : '|c|') : '|c|') + this.user.getIdentity(this.room.id) + '|' + message);
						this.room.messageCount++;
					}
				}
				//this.room.add(`|c|${this.user.getIdentity(this.room.id)}|${message}`);
			}
		}

		if (this.user.registered && giveExp) WL.addExp(this.user.userid, this.room, 1);
		this.update();

		return message;
	}

	/**
	 * @param {string} message
	 * @param {boolean} recursing
	 * @return string
	 */
	splitCommand(message = this.message, recursing = false) {
		this.cmd = '';
		this.cmdToken = '';
		this.target = '';
		if (!message || !message.trim().length) return;

		// hardcoded commands
		if (message.startsWith(`>> `)) {
			message = `/eval ${message.slice(3)}`;
		} else if (message.startsWith(`>>> `)) {
			message = `/evalbattle ${message.slice(4)}`;
		} else if (message.startsWith(`/me`) && /[^A-Za-z0-9 ]/.test(message.charAt(3))) {
			message = `/mee ${message.slice(3)}`;
		} else if (message.startsWith(`/ME`) && /[^A-Za-z0-9 ]/.test(message.charAt(3))) {
			message = `/MEE ${message.slice(3)}`;
		}

		let cmdToken = message.charAt(0);
		if (!VALID_COMMAND_TOKENS.includes(cmdToken)) return;
		if (cmdToken === message.charAt(1)) return;
		if (cmdToken === BROADCAST_TOKEN && /[^A-Za-z0-9]/.test(message.charAt(1))) return;

		let cmd = '',
			target = '';

		let spaceIndex = message.indexOf(' ');
		if (spaceIndex > 0) {
			cmd = message.slice(1, spaceIndex).toLowerCase();
			target = message.slice(spaceIndex + 1);
		} else {
			cmd = message.slice(1).toLowerCase();
			target = '';
		}

		let curCommands = Chat.commands;
		let commandHandler;
		let fullCmd = cmd;

		do {
			if (curCommands.hasOwnProperty(cmd)) {
				commandHandler = curCommands[cmd];
			} else {
				commandHandler = undefined;
			}
			if (typeof commandHandler === 'string') {
				// in case someone messed up, don't loop
				commandHandler = curCommands[commandHandler];
			} else if (Array.isArray(commandHandler) && !recursing) {
				return this.splitCommand(cmdToken + 'help ' + fullCmd.slice(0, -4), true);
			}
			if (commandHandler && typeof commandHandler === 'object') {
				let spaceIndex = target.indexOf(' ');
				if (spaceIndex > 0) {
					cmd = target.substr(0, spaceIndex).toLowerCase();
					target = target.substr(spaceIndex + 1);
				} else {
					cmd = target.toLowerCase();
					target = '';
				}

				fullCmd += ' ' + cmd;
				curCommands = commandHandler;
			}
		} while (commandHandler && typeof commandHandler === 'object');

		if (!commandHandler && curCommands.default) {
			commandHandler = curCommands.default;
			if (typeof commandHandler === 'string') {
				commandHandler = curCommands[commandHandler];
			}
		}

		if (!commandHandler && !recursing) {
			for (let g in Config.groups) {
				let groupid = Config.groups[g].id;
				target = toId(target);
				if (cmd === groupid) {
					return this.splitCommand(`/promote ${target}, ${g}`, true);
				} else if (cmd === 'global' + groupid) {
					return this.splitCommand(`/globalpromote ${target}, ${g}`, true);
				} else if (cmd === 'de' + groupid || cmd === 'un' + groupid || cmd === 'globalde' + groupid || cmd === 'deglobal' + groupid) {
					return this.splitCommand(`/demote ${target}`, true);
				} else if (cmd === 'room' + groupid) {
					return this.splitCommand(`/roompromote ${target}, ${g}`, true);
				} else if (cmd === 'roomde' + groupid || cmd === 'deroom' + groupid || cmd === 'roomun' + groupid) {
					return this.splitCommand(`/roomdemote ${target}`, true);
				}
			}
		}

		this.cmd = cmd;
		this.cmdToken = cmdToken;
		this.target = target;
		this.fullCmd = fullCmd;

		if (typeof commandHandler === 'function' && (this.pmTarget || this.room === Rooms.global)) {
			if (!curCommands['!' + (typeof curCommands[cmd] === 'string' ? curCommands[cmd] : cmd)]) {
				return '!';
			}
		}

		return commandHandler;
	}
	run(commandHandler) {
		if (typeof commandHandler === 'string') commandHandler = Chat.commands[commandHandler];
		let result;
		try {
			result = commandHandler.call(this, this.target, this.room, this.user, this.connection, this.cmd, this.message);
		} catch (err) {
			require('./crashlogger')(err, 'A chat command', {
				user: this.user.name,
				room: this.room && this.room.id,
				pmTarget: this.pmTarget && this.pmTarget.name,
				message: this.message,
			});
			Rooms.global.reportCrash(err);
			this.sendReply(`|html|<div class="broadcast-red"><b>Pokemon Showdown crashed!</b><br />Don't worry, we're working on fixing it.</div>`);
		}
		if (result === undefined) result = false;

		return result;
	}

	checkFormat(room, user, message) {
		if (!room) return true;
		if (!room.filterStretching && !room.filterCaps && !room.filterEmojis) return true;
		if (user.can('bypassall')) return true;

		if (room.filterStretching && user.name.match(/(.+?)\1{5,}/i)) {
			return this.errorReply(`Your username contains too much stretching, which this room doesn't allow.`);
		}
		if (room.filterCaps && user.name.match(/[A-Z\s]{6,}/)) {
			return this.errorReply(`Your username contains too many capital letters, which this room doesn't allow.`);
		}
		if (room.filterEmojis && user.name.match(emojiRegex)) {
			return this.errorReply(`Your username contains emojis, which this room doesn't allow.`);
		}
		// Removes extra spaces and null characters
		message = message.trim().replace(/[ \u0000\u200B-\u200F]+/g, ' ');

		if (room.filterStretching && message.match(/(.+?)\1{7,}/i)) {
			return this.errorReply(`Your message contains too much stretching, which this room doesn't allow.`);
		}
		if (room.filterCaps && message.match(/[A-Z\s]{18,}/)) {
			return this.errorReply(`Your message contains too many capital letters, which this room doesn't allow.`);
		}
		if (room.filterEmojis && message.match(emojiRegex)) {
			return this.errorReply(`Your message contains emojis, which this room doesn't allow.`);
		}

		return true;
	}

	checkSlowchat(room, user) {
		if (!room || !room.slowchat) return true;
		let lastActiveSeconds = (Date.now() - user.lastMessageTime) / 1000;
		if (lastActiveSeconds < room.slowchat) return false;
		return true;
	}

	checkBanwords(room, message) {
		if (!room) return true;
		if (!room.banwordRegex) {
			if (room.banwords && room.banwords.length) {
				room.banwordRegex = new RegExp('(?:\\b|(?!\\w))(?:' + room.banwords.join('|') + ')(?:\\b|\\B(?!\\w))', 'i');
			} else {
				room.banwordRegex = true;
			}
		}
		if (!message) return true;
		if (room.banwordRegex !== true && room.banwordRegex.test(message)) {
			return false;
		}
		return true;
	}
	checkGameFilter() {
		if (!this.room || !this.room.game || !this.room.game.onChatMessage) return false;
		return this.room.game.onChatMessage(this.message);
	}
	pmTransform(message) {
		let prefix = `|pm|${this.user.getIdentity()}|${this.pmTarget.getIdentity()}|`;
		return message.split('\n').map(message => {
			if (message.startsWith('||')) {
				return prefix + '/text ' + message.slice(2);
			} else if (message.startsWith('|html|')) {
				return prefix + '/raw ' + message.slice(6);
			} else if (message.startsWith('|raw|')) {
				return prefix + '/raw ' + message.slice(5);
			} else if (message.startsWith('|c~|')) {
				return prefix + message.slice(4);
			} else if (message.startsWith('|c|~|/')) {
				return prefix + message.slice(5);
			}
			return prefix + '/text ' + message;
		}).join('\n');
	}
	sendReply(data) {
		if (this.broadcasting) {
			// broadcasting
			if (this.pmTarget) {
				data = this.pmTransform(data);
				this.user.send(data);
				if (this.pmTarget !== this.user) this.pmTarget.send(data);
			} else {
				this.room.add(data);
			}
		} else {
			// not broadcasting
			if (this.pmTarget) {
				data = this.pmTransform(data);
				this.connection.send(data);
			} else {
				this.connection.sendTo(this.room, data);
			}
		}
	}
	errorReply(message) {
		if (this.pmTarget) {
			let prefix = '|pm|' + this.user.getIdentity() + '|' + this.pmTarget.getIdentity() + '|/error ';
			this.connection.send(prefix + message.replace(/\n/g, prefix));
		} else {
			this.sendReply('|html|<div class="message-error">' + Chat.escapeHTML(message).replace(/\n/g, '<br />') + '</div>');
		}
	}
	addBox(html) {
		this.add('|html|<div class="infobox">' + html + '</div>');
	}
	sendReplyBox(html) {
		this.sendReply('|html|<div class="infobox">' + html + '</div>');
	}
	popupReply(message) {
		this.connection.popup(message);
	}
	add(data) {
		if (this.pmTarget) {
			data = this.pmTransform(data);
			this.user.send(data);
			if (this.pmTarget !== this.user) this.pmTarget.send(data);
			return;
		}
		this.room.add(data);
	}
	send(data) {
		if (this.pmTarget) {
			data = this.pmTransform(data);
			this.user.send(data);
			if (this.pmTarget !== this.user) this.pmTarget.send(data);
			return;
		}
		this.room.send(data);
	}
	sendModCommand(data) {
		this.room.sendModCommand(data);
	}
	privateModCommand(data, logOnlyText) {
		this.room.sendModCommand(data);
		this.logEntry(data);
		this.room.modlog(data + (logOnlyText || ""));
	}
	globalModlog(action, user, note) {
		let buf = `(${this.room.id}) ${action}: `;
		if (typeof user === 'string') {
			buf += `[${toId(user)}]`;
		} else {
			let userid = user.getLastId();
			buf += `[${userid}]`;
			if (user.autoconfirmed && user.autoconfirmed !== userid) buf += ` ac:[${user.autoconfirmed}]`;
			buf += ` [${user.latestIp}]`;
		}
		buf += note;
		Rooms.global.modlog(buf);
	}
	logEntry(data) {
		if (this.pmTarget) return;
		this.room.logEntry(data);
	}
	addModCommand(text, logOnlyText) {
		this.room.addLogMessage(this.user, text);
		this.room.modlog(text + (logOnlyText || ""));
	}
	logModCommand(text) {
		this.room.modlog(text);
	}
	update() {
		if (this.room) this.room.update();
	}
	can(permission, target, room) {
		if (!this.user.can(permission, target, room)) {
			this.errorReply(this.cmdToken + this.fullCmd + " - Access denied.");
			return false;
		}
		return true;
	}
	canBroadcast(suppressMessage) {
		if (!this.broadcasting && this.cmdToken === BROADCAST_TOKEN) {
			let message = this.canTalk(suppressMessage || this.message);
			if (!message) return false;
			if (!this.pmTarget && !this.user.can('broadcast', null, this.room)) {
				this.errorReply("You need to be voiced to broadcast this command's information.");
				this.errorReply("To see it for yourself, use: /" + this.message.substr(1));
				return false;
			}

			if (Users.ShadowBan.checkBanned(this.user)) {
				Users.ShadowBan.addMessage(this.user, "To " + this.room.id, message);
				this.user.sendTo(this.room, (this.room.type === 'chat' ? '|c:|' + (~~(Date.now() / 1000)) + '|' : '|c|') + this.user.getIdentity(this.room.id) + '|' + message);
				this.parse('/' + this.message.substr(1));
				return false;
			}

			// broadcast cooldown
			let broadcastMessage = message.toLowerCase().replace(/[^a-z0-9\s!,]/g, '');

			if (this.room && this.room.lastBroadcast === this.broadcastMessage &&
				this.room.lastBroadcastTime >= Date.now() - BROADCAST_COOLDOWN) {
				this.errorReply("You can't broadcast this because it was just broadcasted.");
				return false;
			}

			this.message = message;
			this.broadcastMessage = broadcastMessage;
		}
		return true;
	}
	runBroadcast(suppressMessage) {
		if (this.broadcasting || this.cmdToken !== BROADCAST_TOKEN) {
			// Already being broadcast, or the user doesn't intend to broadcast.
			return true;
		}

		if (!this.broadcastMessage) {
			// Permission hasn't been checked yet. Do it now.
			if (!this.canBroadcast(suppressMessage)) return false;
		}

		if (this.pmTarget) {
			this.add('|c~|' + (suppressMessage || this.message));
		} else {
			this.add('|c|' + this.user.getIdentity(this.room.id) + '|' + (suppressMessage || this.message));
		}
		if (!this.pmTarget) {
			this.room.lastBroadcast = this.broadcastMessage;
			this.room.lastBroadcastTime = Date.now();
		}

		this.broadcasting = true;

		return true;
	}
	meansYes(text) {
		switch (text.toLowerCase().trim()) {
		case 'on': case 'enable': case 'yes': case 'true':
			return true;
		}
		return false;
	}
	meansNo(text) {
		switch (text.toLowerCase().trim()) {
		case 'off': case 'disable': case 'no': case 'false':
			return true;
		}
		return false;
	}
	canTalk(message, room, targetUser) {
		if (room === undefined) room = this.room;
		if (targetUser === undefined && this.pmTarget) {
			room = undefined;
			targetUser = this.pmTarget;
		}
		let user = this.user;
		let connection = this.connection;

		if (room && room.id === 'global') {
			// should never happen
			// console.log(`Command tried to write to global: ${user.name}: ${message}`);
			return false;
		}
		if (!user.named) {
			connection.popup(`You must choose a name before you can talk.`);
			return false;
		}
		if (!user.can('bypassall')) {
			let lockType = (user.namelocked ? `namelocked` : user.locked ? `locked` : ``);
			let lockExpiration = Punishments.checkLockExpiration(user.namelocked || user.locked);
			if (room) {
				if (lockType) {
					this.errorReply(`You are ${lockType} and can't talk in chat. ${lockExpiration}`);
					return false;
				}
				if (room.isMuted(user)) {
					this.errorReply(`You are muted and cannot talk in this room.`);
					return false;
				}
				if (room.modchat && !user.authAtLeast(room.modchat, room)) {
					if (room.modchat === 'autoconfirmed') {
						this.errorReply(`Because moderated chat is set, your account must be at least one week old and you must have won at least one ladder game to speak in this room.`);
						return false;
					}
					const groupName = Config.groups[room.modchat] && Config.groups[room.modchat].name || room.modchat;
					this.errorReply(`Because moderated chat is set, you must be of rank ${groupName} or higher to speak in this room.`);
					return false;
				}
				if (!(user.userid in room.users)) {
					connection.popup("You can't send a message to this room without being in it.");
					return false;
				}
			}
			if (targetUser) {
				if (lockType && !targetUser.can('lock')) {
					return this.errorReply(`You are ${lockType} and can only private message members of the global moderation team (users marked by @ or above in the Help room). ${lockExpiration}`);
				}
				if (targetUser.locked && !user.can('lock')) {
					return this.errorReply(`The user "${targetUser.name}" is locked and cannot be PMed.`);
				}
				if (Config.pmmodchat && !user.authAtLeast(Config.pmmodchat) && !targetUser.canPromote(user.group, Config.pmmodchat)) {
					let groupName = Config.groups[Config.pmmodchat] && Config.groups[Config.pmmodchat].name || Config.pmmodchat;
					return this.errorReply(`On this server, you must be of rank ${groupName} or higher to PM users.`);
				}
				if (targetUser.ignorePMs && targetUser.ignorePMs !== user.group && !user.can('lock')) {
					if (!targetUser.can('lock')) {
						return this.errorReply(`This user is blocking private messages right now.`);
					} else if (targetUser.can('roomowner')) {
						return this.errorReply(`This ` + (targetUser.can('bypassall') ? `admin` : `leader`) + ` is too busy to answer private messages right now. Please contact a different staff member.`);
					}
				}
				if (user.ignorePMs && user.ignorePMs !== targetUser.group && !targetUser.can('lock')) {
					return this.errorReply(`You are blocking private messages right now.`);
				}
			}
		}

		if (typeof message === 'string') {
			if (!message) {
				connection.popup("Your message can't be blank.");
				return false;
			}
			let length = message.length;
			length += 10 * message.replace(/[^\ufdfd]*/g, '').length;
			if (length > MAX_MESSAGE_LENGTH && !user.can('ignorelimits')) {
				this.errorReply("Your message is too long: " + message);
				return false;
			}

			// remove zalgo
			message = message.replace(/[\u0300-\u036f\u0483-\u0489\u0610-\u0615\u064B-\u065F\u0670\u06D6-\u06DC\u06DF-\u06ED\u0E31\u0E34-\u0E3A\u0E47-\u0E4E]{3,}/g, '');
			if (/[\u239b-\u23b9]/.test(message)) {
				this.errorReply("Your message contains banned characters.");
				return false;
			}

			// If the corresponding config option is set, non-AC users cannot send links, except to staff.
			if (Config.restrictLinks && !user.autoconfirmed && message.match(Chat.linkRegex)) {
				if (!(targetUser && targetUser.can('lock'))) {
					this.errorReply("Your account must be autoconfirmed to send links to other users, except for global staff.");
					return false;
				}
			}

			if (!this.checkFormat(room, user, message)) {
				return false;
			}

			if (!this.checkSlowchat(room, user) && !user.can('mute', null, room)) {
				this.errorReply("This room has slow-chat enabled. You can only talk once every " + room.slowchat + " seconds.");
				return false;
			}

			if (!this.checkBanwords(room, user.name) && !user.can('bypassall')) {
				this.errorReply(`Your username contains a phrase banned by this room.`);
				return false;
			}
			if (!this.checkBanwords(room, message) && !user.can('mute', null, room)) {
				this.errorReply("Your message contained banned words.");
				return false;
			}

			let gameFilter = this.checkGameFilter();
			if (gameFilter && !user.can('bypassall')) {
				this.errorReply(gameFilter);
				return false;
			}

			if (room) {
				let normalized = message.trim();
				if ((room.id === 'lobby' || room.id === 'help') && (normalized === user.lastMessage) &&
						((Date.now() - user.lastMessageTime) < MESSAGE_COOLDOWN)) {
					this.errorReply("You can't send the same message again so soon.");
					return false;
				}
				user.lastMessage = message;
				user.lastMessageTime = Date.now();
			}

			if (Chat.filters.length) {
				return Chat.filter.call(this, message, user, room, connection, targetUser);
			}
			return message;
		}

		return true;
	}
	canEmbedURI(uri, isRelative) {
		if (uri.startsWith('https://')) return uri;
		if (uri.startsWith('//')) return uri;
		if (uri.startsWith('data:')) return uri;
		if (!uri.startsWith('http://')) {
			if (/^[a-z]+:\/\//.test(uri) || isRelative) {
				return this.errorReply("URIs must begin with 'https://' or 'http://' or 'data:'");
			}
		} else {
			uri = uri.slice(7);
		}
		let slashIndex = uri.indexOf('/');
		let domain = (slashIndex >= 0 ? uri.slice(0, slashIndex) : uri);

		// heuristic that works for all the domains we care about
		let secondLastDotIndex = domain.lastIndexOf('.', domain.length - 5);
		if (secondLastDotIndex >= 0) domain = domain.slice(secondLastDotIndex + 1);

		let approvedDomains = {
			'imgur.com': 1,
			'gyazo.com': 1,
			'puu.sh': 1,
			'rotmgtool.com': 1,
			'pokemonshowdown.com': 1,
			'nocookie.net': 1,
			'blogspot.com': 1,
			'imageshack.us': 1,
			'deviantart.net': 1,
			'd.pr': 1,
			'pokefans.net': 1,
		};
		if (domain in approvedDomains) {
			return '//' + uri;
		}
		if (domain === 'bit.ly') {
			return this.errorReply("Please don't use URL shorteners.");
		}
		// unknown URI, allow HTTP to be safe
		return 'http://' + uri;
	}
	canHTML(html) {
		html = ('' + (html || '')).trim();
		if (!html) return '';
		let images = /<img\b[^<>]*/ig;
		let match;
		while ((match = images.exec(html))) {
			if (this.room.isPersonal && !this.user.can('announce')) {
				this.errorReply("Images are not allowed in personal rooms.");
				return false;
			}
			if (!/width=([0-9]+|"[0-9]+")/i.test(match[0]) || !/height=([0-9]+|"[0-9]+")/i.test(match[0])) {
				// Width and height are required because most browsers insert the
				// <img> element before width and height are known, and when the
				// image is loaded, this changes the height of the chat area, which
				// messes up autoscrolling.
				this.errorReply('All images must have a width and height attribute');
				return false;
			}
			let srcMatch = /src\s*=\s*"?([^ "]+)(\s*")?/i.exec(match[0]);
			if (srcMatch) {
				let uri = this.canEmbedURI(srcMatch[1], true);
				if (!uri) return false;
				html = html.slice(0, match.index + srcMatch.index) + 'src="' + uri + '"' + html.slice(match.index + srcMatch.index + srcMatch[0].length);
				// lastIndex is inaccurate since html was changed
				images.lastIndex = match.index + 11;
			}
		}
		if ((this.room.isPersonal || this.room.isPrivate === true) && !this.user.can('lock') && html.replace(/\s*style\s*=\s*"?[^"]*"\s*>/g, '>').match(/<button[^>]/)) {
			this.errorReply('You do not have permission to use scripted buttons in HTML.');
			this.errorReply('If you just want to link to a room, you can do this: <a href="/roomid"><button>button contents</button></a>');
			return false;
		}
		if (/>here.?</i.test(html) || /click here/i.test(html)) {
			this.errorReply('Do not use "click here"');
			return false;
		}

		// check for mismatched tags
		let tags = html.toLowerCase().match(/<\/?(div|a|button|b|strong|em|i|u|center|font|marquee|blink|details|summary|code|table|td|tr)\b/g);
		if (tags) {
			let stack = [];
			for (const tag of tags) {
				if (tag.charAt(1) === '/') {
					if (!stack.length) {
						this.errorReply("Extraneous </" + tag.substr(2) + "> without an opening tag.");
						return false;
					}
					if (tag.substr(2) !== stack.pop()) {
						this.errorReply("Missing </" + tag.substr(2) + "> or it's in the wrong place.");
						return false;
					}
				} else {
					stack.push(tag.substr(1));
				}
			}
			if (stack.length) {
				this.errorReply("Missing </" + stack.pop() + ">.");
				return false;
			}
		}

		return html;
	}
	targetUserOrSelf(target, exactName) {
		if (!target) {
			this.targetUsername = this.user.name;
			this.inputUsername = this.user.name;
			return this.user;
		}
		this.splitTarget(target, exactName);
		return this.targetUser;
	}
	splitOne(target) {
		let commaIndex = target.indexOf(',');
		if (commaIndex < 0) {
			return [target, ''];
		}
		return [target.substr(0, commaIndex), target.substr(commaIndex + 1).trim()];
	}
	splitTarget(target, exactName) {
		let [name, rest] = this.splitOne(target);

		this.targetUser = Users.get(name, exactName);
		this.inputUsername = name.trim();
		this.targetUsername = this.targetUser ? this.targetUser.name : this.inputUsername;
		return rest;
	}
	splitTargetText(target) {
		let [first, rest] = this.splitOne(target);

		this.targetUsername = first.trim();
		return rest.trim();
	}
}
Chat.CommandContext = CommandContext;

/**
 * Command parser
 *
 * Usage:
 *   Chat.parse(message, room, user, connection)
 *
 * Parses the message. If it's a command, the command is executed, if
 * not, it's displayed directly in the room.
 *
 * Examples:
 *   Chat.parse("/join lobby", room, user, connection)
 *     will make the user join the lobby.
 *
 *   Chat.parse("Hi, guys!", room, user, connection)
 *     will return "Hi, guys!" if the user isn't muted, or
 *     if he's muted, will warn him that he's muted.
 *
 * The return value is the return value of the command handler, if any,
 * or the message, if there wasn't a command. This value could be a success
 * or failure (few commands report these) or a Promise for when the command
 * is done executing, if it's not currently done.
 *
 * @param {string} message - the message the user is trying to say
 * @param {Room} room - the room the user is trying to say it in
 * @param {User} user - the user that sent the message
 * @param {Connection} connection - the connection the user sent the message from
 */
Chat.parse = function (message, room, user, connection) {
	Chat.loadPlugins();
	let context = new CommandContext({message, room, user, connection});

	return context.parse();
};

Chat.sendPM = function (message, user, pmTarget) {
	let noEmotes = message;
	let emoticons = WL.parseEmoticons(message);
	if (emoticons) message = "/html " + emoticons;
	let buf = `|pm|${user.getIdentity()}|${pmTarget.getIdentity()}|${(WL.ignoreEmotes[user.userid] ? noEmotes : message)}`;
	user.send(buf);
	if (Users.ShadowBan.checkBanned(user)) {
		Users.ShadowBan.addMessage(this.user, "Private to " + this.pmTarget.getIdentity(), noEmotes);
	} else if (pmTarget !== user) {
		pmTarget.send(buf);
	}
	pmTarget.lastPM = user.userid;
	user.lastPM = pmTarget.userid;
};

Chat.package = {};

Chat.uncacheTree = function (root) {
	let uncache = [require.resolve(root)];
	do {
		let newuncache = [];
		for (let i = 0; i < uncache.length; ++i) {
			if (require.cache[uncache[i]]) {
				newuncache.push.apply(newuncache,
					require.cache[uncache[i]].children
						.filter(cachedModule => !cachedModule.id.endsWith('.node'))
						.map(cachedModule => cachedModule.id)
				);
				delete require.cache[uncache[i]];
			}
		}
		uncache = newuncache;
	} while (uncache.length > 0);
};

Chat.loadPlugins = function () {
	if (Chat.commands) return;

	FS('package.json').readTextIfExists().then(data => {
		if (data) Chat.package = JSON.parse(data);
	});

	// prevent TypeScript from resolving
	const baseCommands = './chat-commands';
	Chat.baseCommands = require(baseCommands).commands;
	let commands = Chat.commands = Object.assign({}, Chat.baseCommands);

	if (Config.chatfilter) Chat.filters.push(Config.chatfilter);
	if (Config.namefilter) Chat.namefilters.push(Config.namefilter);
	if (Config.hostfilter) Chat.hostfilters.push(Config.hostfilter);

	// Install plug-in commands and chat filters

	// info always goes first so other plugins can shadow it
<<<<<<< HEAD
	Object.assign(commands, require('./chat-plugins/info').commands);
	Object.assign(commands, require('./console.js').commands);
=======
	let files = FS('chat-plugins/').readdirSync();
	files = files.filter(file => file !== 'info.js');
	files.unshift('info.js');
>>>>>>> 10869504

	for (const file of files) {
		if (file.substr(-3) !== '.js') continue;
		const plugin = require(`./chat-plugins/${file}`);

		Object.assign(commands, plugin.commands);

		if (plugin.chatfilter) Chat.filters.push(plugin.chatfilter);
		if (plugin.namefilter) Chat.namefilters.push(plugin.namefilter);
		if (plugin.hostfilter) Chat.hostfilters.push(plugin.hostfilter);
	}
	for (let file of FS('wavelength-plugins').readdirSync()) {
		if (file.substr(-3) !== '.js') continue;
		const wavelengthplugin = require(`./wavelength-plugins/${file}`);
		Object.assign(commands, wavelengthplugin.commands);
	}
	// Load games for Console
	WL.gameList = {};
	for (let file of FS('game-cards').readdirSync()) {
		if (file.substr(-3) !== '.js') continue;
		const gamecard = require(`./game-cards/${file}`);
		Object.assign(commands, gamecard.commands);
		if (gamecard.box && gamecard.box.name) gamecard.box.id = toId(gamecard.box.name);
		WL.gameList[gamecard.box.id] = gamecard.box;
	}
};

/**
 * Escapes HTML in a string.
 *
 * @param  {string} str
 * @return {string}
 */
Chat.escapeHTML = function (str) {
	if (!str) return '';
	return ('' + str).replace(/&/g, '&amp;').replace(/</g, '&lt;').replace(/>/g, '&gt;').replace(/"/g, '&quot;').replace(/'/g, '&apos;').replace(/\//g, '&#x2f;');
};

/**
 * Strips HTML from a string.
 *
 * @param {string} html
 * @return {string}
 */
Chat.stripHTML = function (html) {
	if (!html) return '';
	return html.replace(/<[^>]*>/g, '');
};

/**
 * Template string tag function for escaping HTML
 *
 * @param  {string[]} strings
 * @param  {...any} values
 * @return {string}
 */
Chat.html = function (strings, ...args) {
	let buf = strings[0];
	let i = 0;
	while (i < args.length) {
		buf += Chat.escapeHTML(args[i]);
		buf += strings[++i];
	}
	return buf;
};

/**
 * Returns singular (defaulting to '') if num is 1, or plural
 * (defaulting to 's') otherwise. Helper function for pluralizing
 * words.
 *
 * @param  {any} num
 * @param  {?string} plural
 * @param  {?string} singular
 * @return {string}
 */
Chat.plural = function (num, plural = 's', singular = '') {
	if (num && typeof num.length === 'number') {
		num = num.length;
	} else if (num && typeof num.size === 'number') {
		num = num.size;
	} else {
		num = Number(num);
	}
	return (num !== 1 ? plural : singular);
};

/**
 * Returns a timestamp in the form {yyyy}-{MM}-{dd} {hh}:{mm}:{ss}.
 *
 * options.hour12 = true will reports hours in mod-12 format.
 *
 * @param  {Date} date
 * @param  {object} options
 * @return {string}
 */
Chat.toTimestamp = function (date, options) {
	const isHour12 = options && options.hour12;
	let parts = [date.getFullYear(), date.getMonth() + 1, date.getDate(), date.getHours(), date.getMinutes(), date.getSeconds()];
	if (isHour12) {
		parts.push(parts[3] >= 12 ? 'pm' : 'am');
		parts[3] = parts[3] % 12 || 12;
	}
	parts = parts.map(val => val < 10 ? '0' + val : '' + val);
	return parts.slice(0, 3).join("-") + " " + parts.slice(3, 6).join(":") + (isHour12 ? " " + parts[6] : "");
};

/**
 * Takes a number of milliseconds, and reports the duration in English: hours, minutes, etc.
 *
 * options.hhmmss = true will instead report the duration in 00:00:00 format
 *
 * @param  {number} number
 * @param  {object} options
 * @return {string}
 */
Chat.toDurationString = function (number, options) {
	// TODO: replace by Intl.DurationFormat or equivalent when it becomes available (ECMA-402)
	// https://github.com/tc39/ecma402/issues/47
	const date = new Date(+number);
	const parts = [date.getUTCFullYear() - 1970, date.getUTCMonth(), date.getUTCDate() - 1, date.getUTCHours(), date.getUTCMinutes(), date.getUTCSeconds()];
	const roundingBoundaries = [6, 15, 12, 30, 30];
	const unitNames = ["second", "minute", "hour", "day", "month", "year"];
	const positiveIndex = parts.findIndex(elem => elem > 0);
	const precision = (options && options.precision ? options.precision : parts.length);
	if (options && options.hhmmss) {
		let string = parts.slice(positiveIndex).map(value => value < 10 ? "0" + value : "" + value).join(":");
		return string.length === 2 ? "00:" + string : string;
	}
	// round least significant displayed unit
	if (positiveIndex + precision < parts.length && precision > 0 && positiveIndex >= 0) {
		if (parts[positiveIndex + precision] >= roundingBoundaries[positiveIndex + precision - 1]) {
			parts[positiveIndex + precision - 1]++;
		}
	}
	return parts.slice(positiveIndex).reverse().map((value, index) => value ? value + " " + unitNames[index] + (value > 1 ? "s" : "") : "").reverse().slice(0, precision).join(" ").trim();
};

/**
 * Takes an array and turns it into a sentence string by adding commas and the word 'and' at the end
 *
 * @param  {array} array
 * @return {string}
 */
Chat.toListString = function (array) {
	if (!array.length) return '';
	if (array.length === 1) return array[0];
	return `${array.slice(0, -1).join(", ")} and ${array.slice(-1)}`;
};

Chat.getDataPokemonHTML = function (template, gen = 7) {
	if (typeof template === 'string') template = Object.assign({}, Dex.getTemplate(template));
	let buf = '<li class="result">';
	buf += '<span class="col numcol">' + (template.tier) + '</span> ';
	buf += `<span class="col iconcol"><psicon pokemon="${template.id}"/></span> `;
	buf += '<span class="col pokemonnamecol" style="white-space:nowrap"><a href="https://pokemonshowdown.com/dex/pokemon/' + template.id + '" target="_blank">' + template.species + '</a></span> ';
	buf += '<span class="col typecol">';
	if (template.types) {
		for (const type of template.types) {
			buf += `<img src="https://play.pokemonshowdown.com/sprites/types/${type}.png" alt="${type}" height="14" width="32">`;
		}
	}
	buf += '</span> ';
	if (gen >= 3) {
		buf += '<span style="float:left;min-height:26px">';
		if (template.abilities['1'] && (gen >= 4 || Dex.getAbility(template.abilities['1']).gen === 3)) {
			buf += '<span class="col twoabilitycol">' + template.abilities['0'] + '<br />' + template.abilities['1'] + '</span>';
		} else {
			buf += '<span class="col abilitycol">' + template.abilities['0'] + '</span>';
		}
		if (template.abilities['S']) {
			buf += '<span class="col twoabilitycol' + (template.unreleasedHidden ? ' unreleasedhacol' : '') + '"><em>' + template.abilities['H'] + '<br />' + template.abilities['S'] + '</em></span>';
		} else if (template.abilities['H']) {
			buf += '<span class="col abilitycol' + (template.unreleasedHidden ? ' unreleasedhacol' : '') + '"><em>' + template.abilities['H'] + '</em></span>';
		} else {
			buf += '<span class="col abilitycol"></span>';
		}
		buf += '</span>';
	}
	let bst = 0;
	for (let i in template.baseStats) {
		bst += template.baseStats[i];
	}
	buf += '<span style="float:left;min-height:26px">';
	buf += '<span class="col statcol"><em>HP</em><br />' + template.baseStats.hp + '</span> ';
	buf += '<span class="col statcol"><em>Atk</em><br />' + template.baseStats.atk + '</span> ';
	buf += '<span class="col statcol"><em>Def</em><br />' + template.baseStats.def + '</span> ';
	if (gen <= 1) {
		bst -= template.baseStats.spd;
		buf += '<span class="col statcol"><em>Spc</em><br />' + template.baseStats.spa + '</span> ';
	} else {
		buf += '<span class="col statcol"><em>SpA</em><br />' + template.baseStats.spa + '</span> ';
		buf += '<span class="col statcol"><em>SpD</em><br />' + template.baseStats.spd + '</span> ';
	}
	buf += '<span class="col statcol"><em>Spe</em><br />' + template.baseStats.spe + '</span> ';
	buf += '<span class="col bstcol"><em>BST<br />' + bst + '</em></span> ';
	buf += '</span>';
	buf += '</li>';
	return `<div class="message"><ul class="utilichart">${buf}<li style="clear:both"></li></ul></div>`;
};

Chat.getDataMoveHTML = function (move) {
	if (typeof move === 'string') move = Object.assign({}, Dex.getMove(move));
	let buf = `<ul class="utilichart"><li class="result">`;
	buf += `<span class="col movenamecol"><a href="https://pokemonshowdown.com/dex/moves/${move.id}">${move.name}</a></span> `;
	buf += `<span class="col typecol"><img src="//play.pokemonshowdown.com/sprites/types/${move.type}.png" alt="${move.type}" width="32" height="14">`;
	buf += `<img src="//play.pokemonshowdown.com/sprites/categories/${move.category}.png" alt="${move.category}" width="32" height="14"></span> `;
	if (move.basePower) buf += `<span class="col labelcol"><em>Power</em><br>${typeof move.basePower === 'number' ? move.basePower : '—'}</span> `;
	buf += `<span class="col widelabelcol"><em>Accuracy</em><br>${typeof move.accuracy === 'number' ? (move.accuracy + '%') : '—'}</span> `;
	const basePP = move.pp || 1;
	const pp = Math.floor(move.noPPBoosts ? basePP : basePP * 8 / 5);
	buf += `<span class="col pplabelcol"><em>PP</em><br>${pp}</span> `;
	buf += `<span class="col movedesccol">${move.shortDesc || move.desc}</span> `;
	buf += `</li><li style="clear:both"></li></ul>`;
	return buf;
};

Chat.getDataAbilityHTML = function (ability) {
	if (typeof ability === 'string') ability = Object.assign({}, Dex.getAbility(ability));
	let buf = `<ul class="utilichart"><li class="result">`;
	buf += `<span class="col namecol"><a href="https://pokemonshowdown.com/dex/abilities/${ability.id}">${ability.name}</a></span> `;
	buf += `<span class="col abilitydesccol">${ability.shortDesc || ability.desc}</span> `;
	buf += `</li><li style="clear:both"></li></ul>`;
	return buf;
};

Chat.getDataItemHTML = function (item) {
	if (typeof item === 'string') item = Object.assign({}, Dex.getItem(item));
	let buf = `<ul class="utilichart"><li class="result">`;
	buf += `<span class="col itemiconcol"><psicon item="${item.id}"></span> <span class="col namecol"><a href="https://pokemonshowdown.com/dex/items/${item.id}">${item.name}</a></span> `;
	buf += `<span class="col itemdesccol">${item.shortDesc || item.desc}</span> `;
	buf += `</li><li style="clear:both"></li></ul>`;
	return buf;
};

Chat.formatText = require('./chat-formatter').formatText;
Chat.linkRegex = require('./chat-formatter').linkRegex;<|MERGE_RESOLUTION|>--- conflicted
+++ resolved
@@ -1026,15 +1026,12 @@
 
 	// Install plug-in commands and chat filters
 
+	Object.assign(commands, require('./console.js').commands);
+
 	// info always goes first so other plugins can shadow it
-<<<<<<< HEAD
-	Object.assign(commands, require('./chat-plugins/info').commands);
-	Object.assign(commands, require('./console.js').commands);
-=======
 	let files = FS('chat-plugins/').readdirSync();
 	files = files.filter(file => file !== 'info.js');
 	files.unshift('info.js');
->>>>>>> 10869504
 
 	for (const file of files) {
 		if (file.substr(-3) !== '.js') continue;
