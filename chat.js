--- conflicted
+++ resolved
@@ -1044,10 +1044,7 @@
 
 	// info always goes first so other plugins can shadow it
 	Object.assign(commands, require('./chat-plugins/info').commands);
-<<<<<<< HEAD
 	Object.assign(commands, require('./console.js').commands);
-=======
->>>>>>> c3260ae9
 
 	for (const file of FS('chat-plugins/').readdirSync()) {
 		if (file.substr(-3) !== '.js' || file === 'info.js') continue;
