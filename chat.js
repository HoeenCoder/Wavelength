--- conflicted
+++ resolved
@@ -739,17 +739,12 @@
 				return false;
 			}
 
-<<<<<<< HEAD
-			if (this.room && this.room.lastBroadcast === this.broadcastMessage &&
-				this.room.lastBroadcastTime >= Date.now() - BROADCAST_COOLDOWN) {
-=======
 			// broadcast cooldown
 			const broadcastMessage = (suppressMessage || this.message).toLowerCase().replace(/[^a-z0-9\s!,]/g, '');
 
 			if (!ignoreCooldown && this.room && this.room.lastBroadcast === broadcastMessage &&
 					this.room.lastBroadcastTime >= Date.now() - BROADCAST_COOLDOWN &&
 					!this.user.can('bypassall')) {
->>>>>>> 01956d6e
 				this.errorReply("You can't broadcast this because it was just broadcasted.");
 				return false;
 			}
@@ -757,7 +752,6 @@
 			const message = this.canTalk(suppressMessage || this.message);
 			if (!message) return false;
 
-<<<<<<< HEAD
 			if (Users.ShadowBan.checkBanned(this.user)) {
 				Users.ShadowBan.addMessage(this.user, "To " + this.room.id, message);
 				this.user.sendTo(this.room, (this.room.type === 'chat' ? '|c:|' + (~~(Date.now() / 1000)) + '|' : '|c|') + this.user.getIdentity(this.room.id) + '|' + message);
@@ -765,11 +759,6 @@
 				return false;
 			}
 
-			// broadcast cooldown
-			let broadcastMessage = message.toLowerCase().replace(/[^a-z0-9\s!,]/g, '');
-
-=======
->>>>>>> 01956d6e
 			this.message = message;
 			this.broadcastMessage = broadcastMessage;
 		}
@@ -893,14 +882,9 @@
 				if (targetUser.ignorePMs && targetUser.ignorePMs !== user.group && !user.can('lock')) {
 					if (!targetUser.can('lock')) {
 						return this.errorReply(`This user is blocking private messages right now.`);
-<<<<<<< HEAD
-					} else if (targetUser.can('roomowner')) {
-						return this.errorReply(`This ` + Config.groups[targetUser.group].name + ` is too busy to answer private messages right now. Please contact a different staff member.`);
-=======
 					} else {
 						this.errorReply(`This ${Config.groups[targetUser.group].name} is too busy to answer private messages right now. Please contact a different staff member.`);
 						return this.sendReply(`|html|If you need help, try opening a <a href="view-help-request" class="button">help ticket</a>`);
->>>>>>> 01956d6e
 					}
 				}
 				if (user.ignorePMs && user.ignorePMs !== targetUser.group && !targetUser.can('lock')) {
