/**
 * Chat
 * Pokemon Showdown - http://pokemonshowdown.com/
 *
 * This handles chat and chat commands sent from users to chatrooms
 * and PMs. The main function you're lookoing for is Chat.parse
 * (scroll down to its definition for details)
 *
 * Individual commands are put in:
 *   chat-commands.js - "core" commands that shouldn't be modified
 *   chat-plugins/ - other commands that can be safely modified
 *
 * The command API is (mostly) documented in chat-plugins/COMMANDS.md
 *
 * @license MIT license
 */
/*

To reload chat commands:

/hotpatch chat

*/
'use strict';

const MAX_MESSAGE_LENGTH = 300;

const BROADCAST_COOLDOWN = 20 * 1000;
const MESSAGE_COOLDOWN = 5 * 60 * 1000;

const MAX_PARSE_RECURSION = 10;

const VALID_COMMAND_TOKENS = '/!';
const BROADCAST_TOKEN = '!';

const FS = require('./fs');

let Chat = module.exports;

// Matches U+FE0F and all Emoji_Presentation characters. More details on
// http://www.unicode.org/Public/emoji/5.0/emoji-data.txt
const emojiRegex = /[\u231A\u231B\u23E9-\u23EC\u23F0\u23F3\u25FD\u25FE\u2614\u2615\u2648-\u2653\u267F\u2693\u26A1\u26AA\u26AB\u26BD\u26BE\u26C4\u26C5\u26CE\u26D4\u26EA\u26F2\u26F3\u26F5\u26FA\u26FD\u2705\u270A\u270B\u2728\u274C\u274E\u2753-\u2755\u2757\u2795-\u2797\u27B0\u27BF\u2B1B\u2B1C\u2B50\u2B55\uFE0F\u{1F004}\u{1F0CF}\u{1F18E}\u{1F191}-\u{1F19A}\u{1F1E6}-\u{1F1FF}\u{1F201}\u{1F21A}\u{1F22F}\u{1F232}-\u{1F236}\u{1F238}-\u{1F23A}\u{1F250}\u{1F251}\u{1F300}-\u{1F320}\u{1F32D}-\u{1F335}\u{1F337}-\u{1F37C}\u{1F37E}-\u{1F393}\u{1F3A0}-\u{1F3CA}\u{1F3CF}-\u{1F3D3}\u{1F3E0}-\u{1F3F0}\u{1F3F4}\u{1F3F8}-\u{1F43E}\u{1F440}\u{1F442}-\u{1F4FC}\u{1F4FF}-\u{1F53D}\u{1F54B}-\u{1F54E}\u{1F550}-\u{1F567}\u{1F57A}\u{1F595}\u{1F596}\u{1F5A4}\u{1F5FB}-\u{1F64F}\u{1F680}-\u{1F6C5}\u{1F6CC}\u{1F6D0}-\u{1F6D2}\u{1F6EB}\u{1F6EC}\u{1F6F4}-\u{1F6F8}\u{1F910}-\u{1F93A}\u{1F93C}-\u{1F93E}\u{1F940}-\u{1F945}\u{1F947}-\u{1F94C}\u{1F950}-\u{1F96B}\u{1F980}-\u{1F997}\u{1F9C0}\u{1F9D0}-\u{1F9E6}]/u;

class PatternTester {
	// This class sounds like a RegExp
	// In fact, one could in theory implement it as a RegExp subclass
	// However, ES2016 RegExp subclassing is a can of worms, and it wouldn't allow us
	// to tailor the test method for fast command parsing.
	constructor() {
		/** @type {string[]} */
		this.elements = [];
		/** @type {Set<string>} */
		this.fastElements = new Set();
		/** @type {?RegExp} */
		this.regexp = null;
	}
	/**
	 * @param {string} elem
	 */
	fastNormalize(elem) {
		return elem.slice(0, -1);
	}
	update() {
		const slowElements = this.elements.filter(elem => !this.fastElements.has(this.fastNormalize(elem)));
		if (slowElements.length) {
			this.regexp = new RegExp('^(' + slowElements.map(elem => '(?:' + elem + ')').join('|') + ')', 'i');
		}
	}
	/**
	 * @param {string[]} elems
	 */
	register(...elems) {
		for (const elem of elems) {
			this.elements.push(elem);
			if (/^[^ ^$?|()[\]]+ $/.test(elem)) {
				this.fastElements.add(this.fastNormalize(elem));
			}
		}
		this.update();
	}
	/**
	 * @param {string} text
	 */
	test(text) {
		const spaceIndex = text.indexOf(' ');
		if (this.fastElements.has(spaceIndex >= 0 ? text.slice(0, spaceIndex) : text)) {
			return true;
		}
		if (!this.regexp) return false;
		return this.regexp.test(text);
	}
}

Chat.multiLinePattern = new PatternTester();

/*********************************************************
 * Load command files
 *********************************************************/

Chat.baseCommands = undefined;
Chat.commands = undefined;

/*********************************************************
 * Load chat filters
 *********************************************************/
Chat.filters = [];
Chat.filter = function (message, user, room, connection, targetUser) {
	// Chat filters can choose to:
	// 1. return false OR null - to not send a user's message
	// 2. return an altered string - to alter a user's message
	// 3. return undefined to send the original message through
	const originalMessage = message;
	for (const filter of Chat.filters) {
		const output = filter.call(this, message, user, room, connection, targetUser, originalMessage);
		if (output !== undefined) message = output;
		if (!message) return message;
	}

	return message;
};
Chat.namefilters = [];
Chat.namefilter = function (name, user) {
	if (!Config.disablebasicnamefilter) {
		// whitelist
		// \u00A1-\u00BF\u00D7\u00F7  Latin punctuation/symbols
		// \u02B9-\u0362              basic combining accents
		// \u2012-\u2027\u2030-\u205E Latin punctuation/symbols extended
		// \u2050-\u205F              fractions extended
		// \u2190-\u23FA\u2500-\u2BD1 misc symbols
		// \u2E80-\u32FF              CJK symbols
		// \u3400-\u9FFF              CJK
		// \uF900-\uFAFF\uFE00-\uFE6F CJK extended
		name = name.replace(/[^a-zA-Z0-9 /\\.~()<>^*%&=+$@#_'?!"\u00A1-\u00BF\u00D7\u00F7\u02B9-\u0362\u2012-\u2027\u2030-\u205E\u2050-\u205F\u2190-\u23FA\u2500-\u2BD1\u2E80-\u32FF\u3400-\u9FFF\uF900-\uFAFF\uFE00-\uFE6F-]+/g, '');

		// blacklist
		// \u00a1 upside-down exclamation mark (i)
		// \u2580-\u2590 black bars
		// \u25A0\u25Ac\u25AE\u25B0 black bars
		// \u534d\u5350 swastika
		// \u2a0d crossed integral (f)
		name = name.replace(/[\u00a1\u2580-\u2590\u25A0\u25Ac\u25AE\u25B0\u2a0d\u534d\u5350]/g, '');
		// e-mail address
		if (name.includes('@') && name.includes('.')) return '';
	}
	name = name.replace(/^[^A-Za-z0-9]+/, ""); // remove symbols from start

	// cut name length down to 18 chars
	if (/[A-Za-z0-9]/.test(name.slice(18))) {
		name = name.replace(/[^A-Za-z0-9]+/g, "");
	} else {
		name = name.slice(0, 18);
	}

	name = Dex.getName(name);
	for (const filter of Chat.namefilters) {
		name = filter(name, this);
		if (!name) return '';
	}
	return name;
};
Chat.hostfilters = [];
Chat.hostfilter = function (host, user, connection) {
	for (const filter of Chat.hostfilters) {
		filter(host, user, connection);
	}
};

/*********************************************************
 * Parser
 *********************************************************/

class CommandContext {
	/**
	 * @param {{message: string, room: Room, user: User, connection: Connection, pmTarget?: User, cmd: string, cmdToken: string, target: string, fullCmd: string}} options
	 */
	constructor(options) {
		this.message = options.message || ``;
		this.recursionDepth = 0;

		// message context
		this.room = options.room;
		this.user = options.user;
		this.connection = options.connection;
		this.pmTarget = options.pmTarget;

		// command context
		this.cmd = options.cmd || '';
		this.cmdToken = options.cmdToken || '';
		this.target = options.target || ``;
		this.fullCmd = options.fullCmd || '';

		// target user
		this.targetUser = null;
		this.targetUsername = "";
		this.inputUsername = "";
	}

	/**
	 * @param {any} [message]
	 * @return {any}
	 */
	parse(message) {
		if (message) {
			// spawn subcontext
			let subcontext = new CommandContext(this);
			subcontext.recursionDepth++;
			if (subcontext.recursionDepth > MAX_PARSE_RECURSION) {
				throw new Error("Too much command recursion");
			}
			subcontext.message = message;
			return subcontext.parse();
		}
		message = this.message;

		let originalRoom = this.room;
		if (this.room && !(this.user.userid in this.room.users)) {
			this.room = Rooms.global;
		}

		let giveExp = false;
		let commandHandler = this.splitCommand(message);

		if (typeof commandHandler === 'function') {
			message = this.run(commandHandler);
		} else {
			if (commandHandler === '!') {
				if (originalRoom === Rooms.global) {
					return this.popupReply(`You tried use "${message}" as a global command, but it is not a global command.`);
				} else if (originalRoom) {
					return this.popupReply(`You tried to send "${message}" to the room "${originalRoom.id}" but it failed because you were not in that room.`);
				}
				return this.errorReply(`The command "${this.cmdToken}${this.fullCmd}" is unavailable in private messages. To send a message starting with "${this.cmdToken}${this.fullCmd}", type "${this.cmdToken}${this.cmdToken}${this.fullCmd}".`);
			}
			if (this.cmdToken) {
				// To guard against command typos, show an error message
				if (this.cmdToken === BROADCAST_TOKEN) {
					if (/[a-z0-9]/.test(this.cmd.charAt(0))) {
						return this.errorReply(`The command "${this.cmdToken}${this.fullCmd}" does not exist.`);
					}
				} else {
					return this.errorReply(`The command "${this.cmdToken}${this.fullCmd}" does not exist. To send a message starting with "${this.cmdToken}${this.fullCmd}", type "${this.cmdToken}${this.cmdToken}${this.fullCmd}".`);
				}
			} else if (!VALID_COMMAND_TOKENS.includes(message.charAt(0)) && VALID_COMMAND_TOKENS.includes(message.trim().charAt(0))) {
				message = message.trim();
				if (message.charAt(0) !== BROADCAST_TOKEN) {
					message = message.charAt(0) + message;
				}
			}

			if (Date.now() > (this.user.lastMessageTime + 5000)) giveExp = true;
			message = this.canTalk(message);
		}

		// Output the message

		if (message && message !== true && typeof message.then !== 'function') {
			if (this.pmTarget) {
<<<<<<< HEAD
				let noEmotes = message;
				let emoticons = WL.parseEmoticons(message);
				if (emoticons) {
					noEmotes = message;
					message = "/html " + emoticons;
				}
				let buf = `|pm|${this.user.getIdentity()}|${this.pmTarget.getIdentity()}|${message}`;
				this.user.send(buf);
				if (Users.ShadowBan.checkBanned(this.user)) {
					Users.ShadowBan.addMessage(this.user, "Private to " + this.pmTarget.getIdentity(), noEmotes);
				} else {
					if (this.pmTarget !== this.user) this.pmTarget.send(buf);
				}
				this.pmTarget.lastPM = this.user.userid;
				this.user.lastPM = this.pmTarget.userid;
=======
				Chat.sendPM(message, this.user, this.pmTarget);
>>>>>>> 83632c07
			} else {
				let emoticons = WL.parseEmoticons(message);
				if (emoticons && !this.room.disableEmoticons) {
					if (Users.ShadowBan.checkBanned(this.user)) {
						Users.ShadowBan.addMessage(this.user, "To " + this.room.id, message);
						if (!WL.ignoreEmotes[this.user.userid]) this.user.sendTo(this.room, (this.room.type === 'chat' ? '|c:|' + (~~(Date.now() / 1000)) + '|' : '|c|') + this.user.getIdentity(this.room.id) + '|/html ' + emoticons);
						if (WL.ignoreEmotes[this.user.userid]) this.user.sendTo(this.room, (this.room.type === 'chat' ? '|c:|' + (~~(Date.now() / 1000)) + '|' : '|c|') + this.user.getIdentity(this.room.id) + '|' + message);
						this.room.update();
						return false;
					}
					for (let u in this.room.users) {
						let curUser = Users(u);
						if (!curUser || !curUser.connected) continue;
						if (WL.ignoreEmotes[curUser.userid]) {
							curUser.sendTo(this.room, (this.room.type === 'chat' ? '|c:|' + (~~(Date.now() / 1000)) + '|' : '|c|') + this.user.getIdentity(this.room.id) + '|' + message);
							continue;
						}
						curUser.sendTo(this.room, (this.room.type === 'chat' ? '|c:|' + (~~(Date.now() / 1000)) + '|' : '|c|') + this.user.getIdentity(this.room.id) + '|/html ' + emoticons);
					}
					this.room.log.push((this.room.type === 'chat' ? (this.room.type === 'chat' ? '|c:|' + (~~(Date.now() / 1000)) + '|' : '|c|') : '|c|') + this.user.getIdentity(this.room.id) + '|' + message);
					this.room.lastUpdate = this.room.log.length;
					this.room.messageCount++;
				} else {
					if (Users.ShadowBan.checkBanned(this.user)) {
						Users.ShadowBan.addMessage(this.user, "To " + this.room.id, message);
						this.user.sendTo(this.room, (this.room.type === 'chat' ? '|c:|' + (~~(Date.now() / 1000)) + '|' : '|c|') + this.user.getIdentity(this.room.id) + '|' + message);
					} else {
						this.room.add((this.room.type === 'chat' ? (this.room.type === 'chat' ? '|c:|' + (~~(Date.now() / 1000)) + '|' : '|c|') : '|c|') + this.user.getIdentity(this.room.id) + '|' + message);
						this.room.messageCount++;
					}
				}
				//this.room.add(`|c|${this.user.getIdentity(this.room.id)}|${message}`);
			}
		}

		if (this.user.registered && giveExp) WL.addExp(this.user.userid, this.room, 1);
		this.update();

		return message;
	}

	/**
	 * @param {string} message
	 * @param {boolean} recursing
	 * @return string
	 */
	splitCommand(message = this.message, recursing = false) {
		this.cmd = '';
		this.cmdToken = '';
		this.target = '';
		if (!message || !message.trim().length) return;

		// hardcoded commands
		if (message.startsWith(`>> `)) {
			message = `/eval ${message.slice(3)}`;
		} else if (message.startsWith(`>>> `)) {
			message = `/evalbattle ${message.slice(4)}`;
		} else if (message.startsWith(`/me`) && /[^A-Za-z0-9 ]/.test(message.charAt(3))) {
			message = `/mee ${message.slice(3)}`;
		} else if (message.startsWith(`/ME`) && /[^A-Za-z0-9 ]/.test(message.charAt(3))) {
			message = `/MEE ${message.slice(3)}`;
		}

		let cmdToken = message.charAt(0);
		if (!VALID_COMMAND_TOKENS.includes(cmdToken)) return;
		if (cmdToken === message.charAt(1)) return;
		if (cmdToken === BROADCAST_TOKEN && /[^A-Za-z0-9]/.test(message.charAt(1))) return;

		let cmd = '',
			target = '';

		let spaceIndex = message.indexOf(' ');
		if (spaceIndex > 0) {
			cmd = message.slice(1, spaceIndex).toLowerCase();
			target = message.slice(spaceIndex + 1);
		} else {
			cmd = message.slice(1).toLowerCase();
			target = '';
		}

		let curCommands = Chat.commands;
		let commandHandler;
		let fullCmd = cmd;

		do {
			if (curCommands.hasOwnProperty(cmd)) {
				commandHandler = curCommands[cmd];
			} else {
				commandHandler = undefined;
			}
			if (typeof commandHandler === 'string') {
				// in case someone messed up, don't loop
				commandHandler = curCommands[commandHandler];
			} else if (Array.isArray(commandHandler) && !recursing) {
				return this.splitCommand(cmdToken + 'help ' + fullCmd.slice(0, -4), true);
			}
			if (commandHandler && typeof commandHandler === 'object') {
				let spaceIndex = target.indexOf(' ');
				if (spaceIndex > 0) {
					cmd = target.substr(0, spaceIndex).toLowerCase();
					target = target.substr(spaceIndex + 1);
				} else {
					cmd = target.toLowerCase();
					target = '';
				}

				fullCmd += ' ' + cmd;
				curCommands = commandHandler;
			}
		} while (commandHandler && typeof commandHandler === 'object');

		if (!commandHandler && curCommands.default) {
			commandHandler = curCommands.default;
			if (typeof commandHandler === 'string') {
				commandHandler = curCommands[commandHandler];
			}
		}

		if (!commandHandler && !recursing) {
			for (let g in Config.groups) {
				let groupid = Config.groups[g].id;
				target = toId(target);
				if (cmd === groupid) {
					return this.splitCommand(`/promote ${target}, ${g}`, true);
				} else if (cmd === 'global' + groupid) {
					return this.splitCommand(`/globalpromote ${target}, ${g}`, true);
				} else if (cmd === 'de' + groupid || cmd === 'un' + groupid || cmd === 'globalde' + groupid || cmd === 'deglobal' + groupid) {
					return this.splitCommand(`/demote ${target}`, true);
				} else if (cmd === 'room' + groupid) {
					return this.splitCommand(`/roompromote ${target}, ${g}`, true);
				} else if (cmd === 'roomde' + groupid || cmd === 'deroom' + groupid || cmd === 'roomun' + groupid) {
					return this.splitCommand(`/roomdemote ${target}`, true);
				}
			}
		}

		this.cmd = cmd;
		this.cmdToken = cmdToken;
		this.target = target;
		this.fullCmd = fullCmd;

		if (typeof commandHandler === 'function' && (this.pmTarget || this.room === Rooms.global)) {
			if (!curCommands['!' + (typeof curCommands[cmd] === 'string' ? curCommands[cmd] : cmd)]) {
				return '!';
			}
		}

		return commandHandler;
	}
	run(commandHandler) {
		if (typeof commandHandler === 'string') commandHandler = Chat.commands[commandHandler];
		let result;
		try {
			result = commandHandler.call(this, this.target, this.room, this.user, this.connection, this.cmd, this.message);
		} catch (err) {
			require('./crashlogger')(err, 'A chat command', {
				user: this.user.name,
				room: this.room && this.room.id,
				pmTarget: this.pmTarget && this.pmTarget.name,
				message: this.message,
			});
			Rooms.global.reportCrash(err);
			this.sendReply(`|html|<div class="broadcast-red"><b>Pokemon Showdown crashed!</b><br />Don't worry, we're working on fixing it.</div>`);
		}
		if (result === undefined) result = false;

		return result;
	}

	checkFormat(room, user, message) {
		if (!room) return true;
		if (!room.filterStretching && !room.filterCaps && !room.filterEmojis) return true;
		if (user.can('bypassall')) return true;

		if (room.filterStretching && user.name.match(/(.+?)\1{5,}/i)) {
			return this.errorReply(`Your username contains too much stretching, which this room doesn't allow.`);
		}
		if (room.filterCaps && user.name.match(/[A-Z\s]{6,}/)) {
			return this.errorReply(`Your username contains too many capital letters, which this room doesn't allow.`);
		}
		if (room.filterEmojis && user.name.match(emojiRegex)) {
			return this.errorReply(`Your username contains emojis, which this room doesn't allow.`);
		}
		// Removes extra spaces and null characters
		message = message.trim().replace(/[ \u0000\u200B-\u200F]+/g, ' ');

		if (room.filterStretching && message.match(/(.+?)\1{7,}/i)) {
			return this.errorReply(`Your message contains too much stretching, which this room doesn't allow.`);
		}
		if (room.filterCaps && message.match(/[A-Z\s]{18,}/)) {
			return this.errorReply(`Your message contains too many capital letters, which this room doesn't allow.`);
		}
		if (room.filterEmojis && message.match(emojiRegex)) {
			return this.errorReply(`Your message contains emojis, which this room doesn't allow.`);
		}

		return true;
	}

	checkSlowchat(room, user) {
		if (!room || !room.slowchat) return true;
		let lastActiveSeconds = (Date.now() - user.lastMessageTime) / 1000;
		if (lastActiveSeconds < room.slowchat) return false;
		return true;
	}

	checkBanwords(room, message) {
		if (!room) return true;
		if (!room.banwordRegex) {
			if (room.banwords && room.banwords.length) {
				room.banwordRegex = new RegExp('(?:\\b|(?!\\w))(?:' + room.banwords.join('|') + ')(?:\\b|\\B(?!\\w))', 'i');
			} else {
				room.banwordRegex = true;
			}
		}
		if (!message) return true;
		if (room.banwordRegex !== true && room.banwordRegex.test(message)) {
			return false;
		}
		return true;
	}
	checkGameFilter() {
		if (!this.room || !this.room.game || !this.room.game.onChatMessage) return false;
		return this.room.game.onChatMessage(this.message);
	}
	pmTransform(message) {
		let prefix = `|pm|${this.user.getIdentity()}|${this.pmTarget.getIdentity()}|`;
		return message.split('\n').map(message => {
			if (message.startsWith('||')) {
				return prefix + '/text ' + message.slice(2);
			} else if (message.startsWith('|html|')) {
				return prefix + '/raw ' + message.slice(6);
			} else if (message.startsWith('|raw|')) {
				return prefix + '/raw ' + message.slice(5);
			} else if (message.startsWith('|c~|')) {
				return prefix + message.slice(4);
			} else if (message.startsWith('|c|~|/')) {
				return prefix + message.slice(5);
			}
			return prefix + '/text ' + message;
		}).join('\n');
	}
	sendReply(data) {
		if (this.broadcasting) {
			// broadcasting
			if (this.pmTarget) {
				data = this.pmTransform(data);
				this.user.send(data);
				if (this.pmTarget !== this.user) this.pmTarget.send(data);
			} else {
				this.room.add(data);
			}
		} else {
			// not broadcasting
			if (this.pmTarget) {
				data = this.pmTransform(data);
				this.connection.send(data);
			} else {
				this.connection.sendTo(this.room, data);
			}
		}
	}
	errorReply(message) {
		if (this.pmTarget) {
			let prefix = '|pm|' + this.user.getIdentity() + '|' + this.pmTarget.getIdentity() + '|/error ';
			this.connection.send(prefix + message.replace(/\n/g, prefix));
		} else {
			this.sendReply('|html|<div class="message-error">' + Chat.escapeHTML(message).replace(/\n/g, '<br />') + '</div>');
		}
	}
	addBox(html) {
		this.add('|html|<div class="infobox">' + html + '</div>');
	}
	sendReplyBox(html) {
		this.sendReply('|html|<div class="infobox">' + html + '</div>');
	}
	popupReply(message) {
		this.connection.popup(message);
	}
	add(data) {
		if (this.pmTarget) {
			data = this.pmTransform(data);
			this.user.send(data);
			if (this.pmTarget !== this.user) this.pmTarget.send(data);
			return;
		}
		this.room.add(data);
	}
	send(data) {
		if (this.pmTarget) {
			data = this.pmTransform(data);
			this.user.send(data);
			if (this.pmTarget !== this.user) this.pmTarget.send(data);
			return;
		}
		this.room.send(data);
	}
	sendModCommand(data) {
		this.room.sendModCommand(data);
	}
	privateModCommand(data, logOnlyText) {
		this.room.sendModCommand(data);
		this.logEntry(data);
		this.room.modlog(data + (logOnlyText || ""));
	}
	globalModlog(action, user, note) {
		let buf = `(${this.room.id}) ${action}: `;
		if (typeof user === 'string') {
			buf += `[${toId(user)}]`;
		} else {
			let userid = user.getLastId();
			buf += `[${userid}]`;
			if (user.autoconfirmed && user.autoconfirmed !== userid) buf += ` ac:[${user.autoconfirmed}]`;
			buf += ` [${user.latestIp}]`;
		}
		buf += note;
		Rooms.global.modlog(buf);
	}
	logEntry(data) {
		if (this.pmTarget) return;
		this.room.logEntry(data);
	}
	addModCommand(text, logOnlyText) {
		this.room.addLogMessage(this.user, text);
		this.room.modlog(text + (logOnlyText || ""));
	}
	logModCommand(text) {
		this.room.modlog(text);
	}
	update() {
		if (this.room) this.room.update();
	}
	can(permission, target, room) {
		if (!this.user.can(permission, target, room)) {
			this.errorReply(this.cmdToken + this.fullCmd + " - Access denied.");
			return false;
		}
		return true;
	}
	canBroadcast(suppressMessage) {
		if (!this.broadcasting && this.cmdToken === BROADCAST_TOKEN) {
			let message = this.canTalk(suppressMessage || this.message);
			if (!message) return false;
			if (!this.pmTarget && !this.user.can('broadcast', null, this.room)) {
				this.errorReply("You need to be voiced to broadcast this command's information.");
				this.errorReply("To see it for yourself, use: /" + this.message.substr(1));
				return false;
			}

			if (Users.ShadowBan.checkBanned(this.user)) {
				Users.ShadowBan.addMessage(this.user, "To " + this.room.id, message);
				this.user.sendTo(this.room, (this.room.type === 'chat' ? '|c:|' + (~~(Date.now() / 1000)) + '|' : '|c|') + this.user.getIdentity(this.room.id) + '|' + message);
				this.parse('/' + this.message.substr(1));
				return false;
			}

			// broadcast cooldown
			let broadcastMessage = message.toLowerCase().replace(/[^a-z0-9\s!,]/g, '');

			if (this.room && this.room.lastBroadcast === this.broadcastMessage &&
				this.room.lastBroadcastTime >= Date.now() - BROADCAST_COOLDOWN) {
				this.errorReply("You can't broadcast this because it was just broadcasted.");
				return false;
			}

			this.message = message;
			this.broadcastMessage = broadcastMessage;
		}
		return true;
	}
	runBroadcast(suppressMessage) {
		if (this.broadcasting || this.cmdToken !== BROADCAST_TOKEN) {
			// Already being broadcast, or the user doesn't intend to broadcast.
			return true;
		}

		if (!this.broadcastMessage) {
			// Permission hasn't been checked yet. Do it now.
			if (!this.canBroadcast(suppressMessage)) return false;
		}

		if (this.pmTarget) {
			this.add('|c~|' + (suppressMessage || this.message));
		} else {
			this.add('|c|' + this.user.getIdentity(this.room.id) + '|' + (suppressMessage || this.message));
		}
		if (!this.pmTarget) {
			this.room.lastBroadcast = this.broadcastMessage;
			this.room.lastBroadcastTime = Date.now();
		}

		this.broadcasting = true;

		return true;
	}
	meansYes(text) {
		switch (text.toLowerCase().trim()) {
		case 'on': case 'enable': case 'yes': case 'true':
			return true;
		}
		return false;
	}
	meansNo(text) {
		switch (text.toLowerCase().trim()) {
		case 'off': case 'disable': case 'no': case 'false':
			return true;
		}
		return false;
	}
	canTalk(message, room, targetUser) {
		if (room === undefined) room = this.room;
		if (targetUser === undefined && this.pmTarget) {
			room = undefined;
			targetUser = this.pmTarget;
		}
		let user = this.user;
		let connection = this.connection;

		if (room && room.id === 'global') {
			// should never happen
			// console.log(`Command tried to write to global: ${user.name}: ${message}`);
			return false;
		}
		if (!user.named) {
			connection.popup(`You must choose a name before you can talk.`);
			return false;
		}
		if (!user.can('bypassall')) {
			let lockType = (user.namelocked ? `namelocked` : user.locked ? `locked` : ``);
			let lockExpiration = Punishments.checkLockExpiration(user.namelocked || user.locked);
			if (room) {
				if (lockType) {
					this.errorReply(`You are ${lockType} and can't talk in chat. ${lockExpiration}`);
					return false;
				}
				if (room.isMuted(user)) {
					this.errorReply(`You are muted and cannot talk in this room.`);
					return false;
				}
				if (room.modchat && !user.authAtLeast(room.modchat, room)) {
					if (room.modchat === 'autoconfirmed') {
						this.errorReply(`Because moderated chat is set, your account must be at least one week old and you must have won at least one ladder game to speak in this room.`);
						return false;
					}
					const groupName = Config.groups[room.modchat] && Config.groups[room.modchat].name || room.modchat;
					this.errorReply(`Because moderated chat is set, you must be of rank ${groupName} or higher to speak in this room.`);
					return false;
				}
				if (!(user.userid in room.users)) {
					connection.popup("You can't send a message to this room without being in it.");
					return false;
				}
			}
			if (targetUser) {
				if (lockType && !targetUser.can('lock')) {
					return this.errorReply(`You are ${lockType} and can only private message members of the global moderation team (users marked by @ or above in the Help room). ${lockExpiration}`);
				}
				if (targetUser.locked && !user.can('lock')) {
					return this.errorReply(`The user "${targetUser.name}" is locked and cannot be PMed.`);
				}
				if (Config.pmmodchat && !user.authAtLeast(Config.pmmodchat) && !targetUser.canPromote(user.group, Config.pmmodchat)) {
					let groupName = Config.groups[Config.pmmodchat] && Config.groups[Config.pmmodchat].name || Config.pmmodchat;
					return this.errorReply(`On this server, you must be of rank ${groupName} or higher to PM users.`);
				}
				if (targetUser.ignorePMs && targetUser.ignorePMs !== user.group && !user.can('lock')) {
					if (!targetUser.can('lock')) {
						return this.errorReply(`This user is blocking private messages right now.`);
					} else if (targetUser.can('roomowner')) {
						return this.errorReply(`This ` + (targetUser.can('bypassall') ? `admin` : `leader`) + ` is too busy to answer private messages right now. Please contact a different staff member.`);
					}
				}
				if (user.ignorePMs && user.ignorePMs !== targetUser.group && !targetUser.can('lock')) {
					return this.errorReply(`You are blocking private messages right now.`);
				}
			}
		}

		if (typeof message === 'string') {
			if (!message) {
				connection.popup("Your message can't be blank.");
				return false;
			}
			let length = message.length;
			length += 10 * message.replace(/[^\ufdfd]*/g, '').length;
			if (length > MAX_MESSAGE_LENGTH && !user.can('ignorelimits')) {
				this.errorReply("Your message is too long: " + message);
				return false;
			}

			// remove zalgo
			message = message.replace(/[\u0300-\u036f\u0483-\u0489\u0610-\u0615\u064B-\u065F\u0670\u06D6-\u06DC\u06DF-\u06ED\u0E31\u0E34-\u0E3A\u0E47-\u0E4E]{3,}/g, '');
			if (/[\u239b-\u23b9]/.test(message)) {
				this.errorReply("Your message contains banned characters.");
				return false;
			}

			// If the corresponding config option is set, non-AC users cannot send links, except to staff.
			if (Config.restrictLinks && !user.autoconfirmed && message.match(Chat.linkRegex)) {
				if (!(targetUser && targetUser.can('lock'))) {
					this.errorReply("Your account must be autoconfirmed to send links to other users, except for global staff.");
					return false;
				}
			}

			if (!this.checkFormat(room, user, message)) {
				return false;
			}

			if (!this.checkSlowchat(room, user) && !user.can('mute', null, room)) {
				this.errorReply("This room has slow-chat enabled. You can only talk once every " + room.slowchat + " seconds.");
				return false;
			}

			if (!this.checkBanwords(room, user.name) && !user.can('bypassall')) {
				this.errorReply(`Your username contains a phrase banned by this room.`);
				return false;
			}
			if (!this.checkBanwords(room, message) && !user.can('mute', null, room)) {
				this.errorReply("Your message contained banned words.");
				return false;
			}

			let gameFilter = this.checkGameFilter();
			if (gameFilter && !user.can('bypassall')) {
				this.errorReply(gameFilter);
				return false;
			}

			if (room) {
				let normalized = message.trim();
				if ((room.id === 'lobby' || room.id === 'help') && (normalized === user.lastMessage) &&
						((Date.now() - user.lastMessageTime) < MESSAGE_COOLDOWN)) {
					this.errorReply("You can't send the same message again so soon.");
					return false;
				}
				user.lastMessage = message;
				user.lastMessageTime = Date.now();
			}

			if (Chat.filters.length) {
				return Chat.filter.call(this, message, user, room, connection, targetUser);
			}
			return message;
		}

		return true;
	}
	canEmbedURI(uri, isRelative) {
		if (uri.startsWith('https://')) return uri;
		if (uri.startsWith('//')) return uri;
		if (uri.startsWith('data:')) return uri;
		if (!uri.startsWith('http://')) {
			if (/^[a-z]+:\/\//.test(uri) || isRelative) {
				return this.errorReply("URIs must begin with 'https://' or 'http://' or 'data:'");
			}
		} else {
			uri = uri.slice(7);
		}
		let slashIndex = uri.indexOf('/');
		let domain = (slashIndex >= 0 ? uri.slice(0, slashIndex) : uri);

		// heuristic that works for all the domains we care about
		let secondLastDotIndex = domain.lastIndexOf('.', domain.length - 5);
		if (secondLastDotIndex >= 0) domain = domain.slice(secondLastDotIndex + 1);

		let approvedDomains = {
			'imgur.com': 1,
			'gyazo.com': 1,
			'puu.sh': 1,
			'rotmgtool.com': 1,
			'pokemonshowdown.com': 1,
			'nocookie.net': 1,
			'blogspot.com': 1,
			'imageshack.us': 1,
			'deviantart.net': 1,
			'd.pr': 1,
			'pokefans.net': 1,
		};
		if (domain in approvedDomains) {
			return '//' + uri;
		}
		if (domain === 'bit.ly') {
			return this.errorReply("Please don't use URL shorteners.");
		}
		// unknown URI, allow HTTP to be safe
		return 'http://' + uri;
	}
	canHTML(html) {
		html = ('' + (html || '')).trim();
		if (!html) return '';
		let images = /<img\b[^<>]*/ig;
		let match;
		while ((match = images.exec(html))) {
			if (this.room.isPersonal && !this.user.can('announce')) {
				this.errorReply("Images are not allowed in personal rooms.");
				return false;
			}
			if (!/width=([0-9]+|"[0-9]+")/i.test(match[0]) || !/height=([0-9]+|"[0-9]+")/i.test(match[0])) {
				// Width and height are required because most browsers insert the
				// <img> element before width and height are known, and when the
				// image is loaded, this changes the height of the chat area, which
				// messes up autoscrolling.
				this.errorReply('All images must have a width and height attribute');
				return false;
			}
			let srcMatch = /src\s*=\s*"?([^ "]+)(\s*")?/i.exec(match[0]);
			if (srcMatch) {
				let uri = this.canEmbedURI(srcMatch[1], true);
				if (!uri) return false;
				html = html.slice(0, match.index + srcMatch.index) + 'src="' + uri + '"' + html.slice(match.index + srcMatch.index + srcMatch[0].length);
				// lastIndex is inaccurate since html was changed
				images.lastIndex = match.index + 11;
			}
		}
		if ((this.room.isPersonal || this.room.isPrivate === true) && !this.user.can('lock') && html.replace(/\s*style\s*=\s*"?[^"]*"\s*>/g, '>').match(/<button[^>]/)) {
			this.errorReply('You do not have permission to use scripted buttons in HTML.');
			this.errorReply('If you just want to link to a room, you can do this: <a href="/roomid"><button>button contents</button></a>');
			return false;
		}
		if (/>here.?</i.test(html) || /click here/i.test(html)) {
			this.errorReply('Do not use "click here"');
			return false;
		}

		// check for mismatched tags
		let tags = html.toLowerCase().match(/<\/?(div|a|button|b|strong|em|i|u|center|font|marquee|blink|details|summary|code|table|td|tr)\b/g);
		if (tags) {
			let stack = [];
			for (const tag of tags) {
				if (tag.charAt(1) === '/') {
					if (!stack.length) {
						this.errorReply("Extraneous </" + tag.substr(2) + "> without an opening tag.");
						return false;
					}
					if (tag.substr(2) !== stack.pop()) {
						this.errorReply("Missing </" + tag.substr(2) + "> or it's in the wrong place.");
						return false;
					}
				} else {
					stack.push(tag.substr(1));
				}
			}
			if (stack.length) {
				this.errorReply("Missing </" + stack.pop() + ">.");
				return false;
			}
		}

		return html;
	}
	targetUserOrSelf(target, exactName) {
		if (!target) {
			this.targetUsername = this.user.name;
			this.inputUsername = this.user.name;
			return this.user;
		}
		this.splitTarget(target, exactName);
		return this.targetUser;
	}
	splitOne(target) {
		let commaIndex = target.indexOf(',');
		if (commaIndex < 0) {
			return [target, ''];
		}
		return [target.substr(0, commaIndex), target.substr(commaIndex + 1).trim()];
	}
	splitTarget(target, exactName) {
		let [name, rest] = this.splitOne(target);

		this.targetUser = Users.get(name, exactName);
		this.inputUsername = name.trim();
		this.targetUsername = this.targetUser ? this.targetUser.name : this.inputUsername;
		return rest;
	}
	splitTargetText(target) {
		let [first, rest] = this.splitOne(target);

		this.targetUsername = first.trim();
		return rest.trim();
	}
}
Chat.CommandContext = CommandContext;

/**
 * Command parser
 *
 * Usage:
 *   Chat.parse(message, room, user, connection)
 *
 * Parses the message. If it's a command, the command is executed, if
 * not, it's displayed directly in the room.
 *
 * Examples:
 *   Chat.parse("/join lobby", room, user, connection)
 *     will make the user join the lobby.
 *
 *   Chat.parse("Hi, guys!", room, user, connection)
 *     will return "Hi, guys!" if the user isn't muted, or
 *     if he's muted, will warn him that he's muted.
 *
 * The return value is the return value of the command handler, if any,
 * or the message, if there wasn't a command. This value could be a success
 * or failure (few commands report these) or a Promise for when the command
 * is done executing, if it's not currently done.
 *
 * @param {string} message - the message the user is trying to say
 * @param {Room} room - the room the user is trying to say it in
 * @param {User} user - the user that sent the message
 * @param {Connection} connection - the connection the user sent the message from
 */
Chat.parse = function (message, room, user, connection) {
	Chat.loadPlugins();
	let context = new CommandContext({message, room, user, connection});

	return context.parse();
};

Chat.sendPM = function (message, user, pmTarget) {
	let buf = `|pm|${user.getIdentity()}|${pmTarget.getIdentity()}|${message}`;
	user.send(buf);
	if (pmTarget !== user) pmTarget.send(buf);
	pmTarget.lastPM = user.userid;
	user.lastPM = pmTarget.userid;
};

Chat.package = {};

Chat.uncacheTree = function (root) {
	let uncache = [require.resolve(root)];
	do {
		let newuncache = [];
		for (let i = 0; i < uncache.length; ++i) {
			if (require.cache[uncache[i]]) {
				newuncache.push.apply(newuncache,
					require.cache[uncache[i]].children
						.filter(cachedModule => !cachedModule.id.endsWith('.node'))
						.map(cachedModule => cachedModule.id)
				);
				delete require.cache[uncache[i]];
			}
		}
		uncache = newuncache;
	} while (uncache.length > 0);
};

Chat.loadPlugins = function () {
	if (Chat.commands) return;

	FS('package.json').readTextIfExists().then(data => {
		if (data) Chat.package = JSON.parse(data);
	});

	// prevent TypeScript from resolving
	const baseCommands = './chat-commands';
	Chat.baseCommands = require(baseCommands).commands;
	let commands = Chat.commands = Object.assign({}, Chat.baseCommands);

	if (Config.chatfilter) Chat.filters.push(Config.chatfilter);
	if (Config.namefilter) Chat.namefilters.push(Config.namefilter);
	if (Config.hostfilter) Chat.hostfilters.push(Config.hostfilter);

	// Install plug-in commands and chat filters

	// info always goes first so other plugins can shadow it
	let files = FS('chat-plugins/').readdirSync();
	files = files.filter(file => file !== 'info.js');
	files.unshift('info.js');

	for (const file of files) {
		if (file.substr(-3) !== '.js') continue;
		const plugin = require(`./chat-plugins/${file}`);

		Object.assign(commands, plugin.commands);

		if (plugin.chatfilter) Chat.filters.push(plugin.chatfilter);
		if (plugin.namefilter) Chat.namefilters.push(plugin.namefilter);
		if (plugin.hostfilter) Chat.hostfilters.push(plugin.hostfilter);
	}
	for (let file of FS('wavelength-plugins').readdirSync()) {
		if (file.substr(-3) !== '.js') continue;
		const wavelengthplugin = require(`./wavelength-plugins/${file}`);
		Object.assign(commands, wavelengthplugin.commands);
	}
};

/**
 * Escapes HTML in a string.
 *
 * @param  {string} str
 * @return {string}
 */
Chat.escapeHTML = function (str) {
	if (!str) return '';
	return ('' + str).replace(/&/g, '&amp;').replace(/</g, '&lt;').replace(/>/g, '&gt;').replace(/"/g, '&quot;').replace(/'/g, '&apos;').replace(/\//g, '&#x2f;');
};

/**
 * Strips HTML from a string.
 *
 * @param {string} html
 * @return {string}
 */
Chat.stripHTML = function (html) {
	if (!html) return '';
	return html.replace(/<[^>]*>/g, '');
};

/**
 * Template string tag function for escaping HTML
 *
 * @param  {string[]} strings
 * @param  {...any} values
 * @return {string}
 */
Chat.html = function (strings, ...args) {
	let buf = strings[0];
	let i = 0;
	while (i < args.length) {
		buf += Chat.escapeHTML(args[i]);
		buf += strings[++i];
	}
	return buf;
};

/**
 * Returns singular (defaulting to '') if num is 1, or plural
 * (defaulting to 's') otherwise. Helper function for pluralizing
 * words.
 *
 * @param  {any} num
 * @param  {?string} plural
 * @param  {?string} singular
 * @return {string}
 */
Chat.plural = function (num, plural = 's', singular = '') {
	if (num && typeof num.length === 'number') {
		num = num.length;
	} else if (num && typeof num.size === 'number') {
		num = num.size;
	} else {
		num = Number(num);
	}
	return (num !== 1 ? plural : singular);
};

/**
 * Returns a timestamp in the form {yyyy}-{MM}-{dd} {hh}:{mm}:{ss}.
 *
 * options.hour12 = true will reports hours in mod-12 format.
 *
 * @param  {Date} date
 * @param  {object} options
 * @return {string}
 */
Chat.toTimestamp = function (date, options) {
	const isHour12 = options && options.hour12;
	let parts = [date.getFullYear(), date.getMonth() + 1, date.getDate(), date.getHours(), date.getMinutes(), date.getSeconds()];
	if (isHour12) {
		parts.push(parts[3] >= 12 ? 'pm' : 'am');
		parts[3] = parts[3] % 12 || 12;
	}
	parts = parts.map(val => val < 10 ? '0' + val : '' + val);
	return parts.slice(0, 3).join("-") + " " + parts.slice(3, 6).join(":") + (isHour12 ? " " + parts[6] : "");
};

/**
 * Takes a number of milliseconds, and reports the duration in English: hours, minutes, etc.
 *
 * options.hhmmss = true will instead report the duration in 00:00:00 format
 *
 * @param  {number} number
 * @param  {object} options
 * @return {string}
 */
Chat.toDurationString = function (number, options) {
	// TODO: replace by Intl.DurationFormat or equivalent when it becomes available (ECMA-402)
	// https://github.com/tc39/ecma402/issues/47
	const date = new Date(+number);
	const parts = [date.getUTCFullYear() - 1970, date.getUTCMonth(), date.getUTCDate() - 1, date.getUTCHours(), date.getUTCMinutes(), date.getUTCSeconds()];
	const roundingBoundaries = [6, 15, 12, 30, 30];
	const unitNames = ["second", "minute", "hour", "day", "month", "year"];
	const positiveIndex = parts.findIndex(elem => elem > 0);
	const precision = (options && options.precision ? options.precision : parts.length);
	if (options && options.hhmmss) {
		let string = parts.slice(positiveIndex).map(value => value < 10 ? "0" + value : "" + value).join(":");
		return string.length === 2 ? "00:" + string : string;
	}
	// round least significant displayed unit
	if (positiveIndex + precision < parts.length && precision > 0 && positiveIndex >= 0) {
		if (parts[positiveIndex + precision] >= roundingBoundaries[positiveIndex + precision - 1]) {
			parts[positiveIndex + precision - 1]++;
		}
	}
	return parts.slice(positiveIndex).reverse().map((value, index) => value ? value + " " + unitNames[index] + (value > 1 ? "s" : "") : "").reverse().slice(0, precision).join(" ").trim();
};

/**
 * Takes an array and turns it into a sentence string by adding commas and the word 'and' at the end
 *
 * @param  {array} array
 * @return {string}
 */
Chat.toListString = function (array) {
	if (!array.length) return '';
	if (array.length === 1) return array[0];
	return `${array.slice(0, -1).join(", ")} and ${array.slice(-1)}`;
};

Chat.getDataPokemonHTML = function (template, gen = 7) {
	if (typeof template === 'string') template = Object.assign({}, Dex.getTemplate(template));
	let buf = '<li class="result">';
	buf += '<span class="col numcol">' + (template.tier) + '</span> ';
	buf += `<span class="col iconcol"><psicon pokemon="${template.id}"/></span> `;
	buf += '<span class="col pokemonnamecol" style="white-space:nowrap"><a href="https://pokemonshowdown.com/dex/pokemon/' + template.id + '" target="_blank">' + template.species + '</a></span> ';
	buf += '<span class="col typecol">';
	if (template.types) {
		for (const type of template.types) {
			buf += `<img src="https://play.pokemonshowdown.com/sprites/types/${type}.png" alt="${type}" height="14" width="32">`;
		}
	}
	buf += '</span> ';
	if (gen >= 3) {
		buf += '<span style="float:left;min-height:26px">';
		if (template.abilities['1'] && (gen >= 4 || Dex.getAbility(template.abilities['1']).gen === 3)) {
			buf += '<span class="col twoabilitycol">' + template.abilities['0'] + '<br />' + template.abilities['1'] + '</span>';
		} else {
			buf += '<span class="col abilitycol">' + template.abilities['0'] + '</span>';
		}
		if (template.abilities['S']) {
			buf += '<span class="col twoabilitycol' + (template.unreleasedHidden ? ' unreleasedhacol' : '') + '"><em>' + template.abilities['H'] + '<br />' + template.abilities['S'] + '</em></span>';
		} else if (template.abilities['H']) {
			buf += '<span class="col abilitycol' + (template.unreleasedHidden ? ' unreleasedhacol' : '') + '"><em>' + template.abilities['H'] + '</em></span>';
		} else {
			buf += '<span class="col abilitycol"></span>';
		}
		buf += '</span>';
	}
	let bst = 0;
	for (let i in template.baseStats) {
		bst += template.baseStats[i];
	}
	buf += '<span style="float:left;min-height:26px">';
	buf += '<span class="col statcol"><em>HP</em><br />' + template.baseStats.hp + '</span> ';
	buf += '<span class="col statcol"><em>Atk</em><br />' + template.baseStats.atk + '</span> ';
	buf += '<span class="col statcol"><em>Def</em><br />' + template.baseStats.def + '</span> ';
	if (gen <= 1) {
		bst -= template.baseStats.spd;
		buf += '<span class="col statcol"><em>Spc</em><br />' + template.baseStats.spa + '</span> ';
	} else {
		buf += '<span class="col statcol"><em>SpA</em><br />' + template.baseStats.spa + '</span> ';
		buf += '<span class="col statcol"><em>SpD</em><br />' + template.baseStats.spd + '</span> ';
	}
	buf += '<span class="col statcol"><em>Spe</em><br />' + template.baseStats.spe + '</span> ';
	buf += '<span class="col bstcol"><em>BST<br />' + bst + '</em></span> ';
	buf += '</span>';
	buf += '</li>';
	return `<div class="message"><ul class="utilichart">${buf}<li style="clear:both"></li></ul></div>`;
};

Chat.getDataMoveHTML = function (move) {
	if (typeof move === 'string') move = Object.assign({}, Dex.getMove(move));
	let buf = `<ul class="utilichart"><li class="result">`;
	buf += `<span class="col movenamecol"><a href="https://pokemonshowdown.com/dex/moves/${move.id}">${move.name}</a></span> `;
	buf += `<span class="col typecol"><img src="//play.pokemonshowdown.com/sprites/types/${move.type}.png" alt="${move.type}" width="32" height="14">`;
	buf += `<img src="//play.pokemonshowdown.com/sprites/categories/${move.category}.png" alt="${move.category}" width="32" height="14"></span> `;
	if (move.basePower) buf += `<span class="col labelcol"><em>Power</em><br>${typeof move.basePower === 'number' ? move.basePower : '—'}</span> `;
	buf += `<span class="col widelabelcol"><em>Accuracy</em><br>${typeof move.accuracy === 'number' ? (move.accuracy + '%') : '—'}</span> `;
	const basePP = move.pp || 1;
	const pp = Math.floor(move.noPPBoosts ? basePP : basePP * 8 / 5);
	buf += `<span class="col pplabelcol"><em>PP</em><br>${pp}</span> `;
	buf += `<span class="col movedesccol">${move.shortDesc || move.desc}</span> `;
	buf += `</li><li style="clear:both"></li></ul>`;
	return buf;
};

Chat.getDataAbilityHTML = function (ability) {
	if (typeof ability === 'string') ability = Object.assign({}, Dex.getAbility(ability));
	let buf = `<ul class="utilichart"><li class="result">`;
	buf += `<span class="col namecol"><a href="https://pokemonshowdown.com/dex/abilities/${ability.id}">${ability.name}</a></span> `;
	buf += `<span class="col abilitydesccol">${ability.shortDesc || ability.desc}</span> `;
	buf += `</li><li style="clear:both"></li></ul>`;
	return buf;
};

Chat.getDataItemHTML = function (item) {
	if (typeof item === 'string') item = Object.assign({}, Dex.getItem(item));
	let buf = `<ul class="utilichart"><li class="result">`;
	buf += `<span class="col itemiconcol"><psicon item="${item.id}"></span> <span class="col namecol"><a href="https://pokemonshowdown.com/dex/items/${item.id}">${item.name}</a></span> `;
	buf += `<span class="col itemdesccol">${item.shortDesc || item.desc}</span> `;
	buf += `</li><li style="clear:both"></li></ul>`;
	return buf;
};

Chat.formatText = require('./chat-formatter').formatText;
Chat.linkRegex = require('./chat-formatter').linkRegex;<|MERGE_RESOLUTION|>--- conflicted
+++ resolved
@@ -255,25 +255,7 @@
 
 		if (message && message !== true && typeof message.then !== 'function') {
 			if (this.pmTarget) {
-<<<<<<< HEAD
-				let noEmotes = message;
-				let emoticons = WL.parseEmoticons(message);
-				if (emoticons) {
-					noEmotes = message;
-					message = "/html " + emoticons;
-				}
-				let buf = `|pm|${this.user.getIdentity()}|${this.pmTarget.getIdentity()}|${message}`;
-				this.user.send(buf);
-				if (Users.ShadowBan.checkBanned(this.user)) {
-					Users.ShadowBan.addMessage(this.user, "Private to " + this.pmTarget.getIdentity(), noEmotes);
-				} else {
-					if (this.pmTarget !== this.user) this.pmTarget.send(buf);
-				}
-				this.pmTarget.lastPM = this.user.userid;
-				this.user.lastPM = this.pmTarget.userid;
-=======
 				Chat.sendPM(message, this.user, this.pmTarget);
->>>>>>> 83632c07
 			} else {
 				let emoticons = WL.parseEmoticons(message);
 				if (emoticons && !this.room.disableEmoticons) {
@@ -992,9 +974,16 @@
 };
 
 Chat.sendPM = function (message, user, pmTarget) {
-	let buf = `|pm|${user.getIdentity()}|${pmTarget.getIdentity()}|${message}`;
+	let noEmotes = message;
+	let emoticons = WL.parseEmoticons(message);
+	if (emoticons) message = "/html " + emoticons;
+	let buf = `|pm|${user.getIdentity()}|${pmTarget.getIdentity()}|${(WL.ignoreEmotes[user.userid] ? noEmotes : message)}`;
 	user.send(buf);
-	if (pmTarget !== user) pmTarget.send(buf);
+	if (Users.ShadowBan.checkBanned(user)) {
+		Users.ShadowBan.addMessage(this.user, "Private to " + this.pmTarget.getIdentity(), noEmotes);
+	} else if (pmTarget !== user) {
+		pmTarget.send(buf);
+	}
 	pmTarget.lastPM = user.userid;
 	user.lastPM = pmTarget.userid;
 };
