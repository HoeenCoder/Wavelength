{
  "name": "pokemon-showdown",
  "preferGlobal": true,
  "description": "The server for the Pokémon Showdown battle simulator",
  "version": "0.11.2",
  "dependencies": {
    "autolinker": "^1.4.4",
    "geoip-lite-country": "^1.1.5",
    "githubhook": "1.7.1",
    "nef": "^1.1.0",
    "nef-fs": "^1.0.0",
    "request": "^2.83.0",
    "request-image-size": "^2.1.0",
    "sockjs": "0.3.18"
  },
  "optionalDependencies": {
    "cloud-env": "0.2.2",
    "node-oom-heapdump": "^1.0.10",
    "node-static": "0.7.10",
    "nodemailer": "4.4.0",
    "permessage-deflate": "^0.1.6"
  },
  "engines": {
    "node": ">=7.7.0"
  },
  "scripts": {
    "start": "node pokemon-showdown",
<<<<<<< HEAD
    "test": "eslint --rulesdir=dev-tools/eslint --cache . && mocha"
=======
    "test": "eslint --cache . && tsc && mocha"
>>>>>>> d622166c
  },
  "bin": "./pokemon-showdown",
  "homepage": "http://pokemonshowdown.com",
  "repository": {
    "type": "git",
    "url": "https://github.com/Zarel/Pokemon-Showdown.git"
  },
  "author": {
    "name": "Guangcong Luo",
    "email": "guangcongluo@gmail.com",
    "url": "http://guangcongluo.com"
  },
  "contributors": [
    {
      "name": "Cathy J. Fitzpatrick",
      "email": "cathy@cathyjf.com",
      "url": "https://cathyjf.com"
    },
    {
      "name": "Bill Meltsner",
      "email": "bill@meltsner.com",
      "url": "http://www.meltsner.com"
    }
  ],
  "private": true,
  "license": "MIT",
  "devDependencies": {
    "@types/node": "^8.0.32",
    "@types/nodemailer": "^4.3.0",
    "eslint": "^4.16.0",
    "mocha": "^4.0.1",
    "typescript": "^2.6.1"
  }
}<|MERGE_RESOLUTION|>--- conflicted
+++ resolved
@@ -25,11 +25,7 @@
   },
   "scripts": {
     "start": "node pokemon-showdown",
-<<<<<<< HEAD
-    "test": "eslint --rulesdir=dev-tools/eslint --cache . && mocha"
-=======
-    "test": "eslint --cache . && tsc && mocha"
->>>>>>> d622166c
+    "test": "eslint --cache . && mocha"
   },
   "bin": "./pokemon-showdown",
   "homepage": "http://pokemonshowdown.com",
