--- conflicted
+++ resolved
@@ -26,11 +26,7 @@
   "main": "app.js",
   "scripts": {
     "start": "node app.js",
-<<<<<<< HEAD
-    "test": "eslint --rulesdir=dev-tools/eslint --cache *.js chat-plugins/ spacialgaze-plugins/ config/ data/ dev-tools/ mods/ tournaments/ test/ && mocha"
-=======
-    "test": "eslint --rulesdir=dev-tools/eslint --cache *.js chat-plugins/ config/ data/ dev-tools/ mods/ sim/ tournaments/ test/ && mocha"
->>>>>>> ca94b7d7
+    "test": "eslint --rulesdir=dev-tools/eslint --cache *.js chat-plugins/ spacialgaze-plugins/ config/ data/ dev-tools/ mods/ sim/ tournaments/ test/ && mocha"
   },
   "bin": "./pokemon-showdown",
   "homepage": "http://pokemonshowdown.com",
