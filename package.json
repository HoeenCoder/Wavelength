--- conflicted
+++ resolved
@@ -24,13 +24,8 @@
     "node": ">=7.7.0"
   },
   "scripts": {
-<<<<<<< HEAD
     "start": "node app.js",
-    "test": "eslint --rulesdir=dev-tools/eslint --cache *.js chat-plugins/ spacialgaze-plugins/ game-cards/ config/ data/ dev-tools/ mods/ tournaments/ test/ && mocha"
-=======
-    "start": "node pokemon-showdown",
-    "test": "eslint --rulesdir=dev-tools/eslint --cache *.js chat-plugins/ spacialgaze-plugins/ config/ data/ dev-tools/ mods/ sim/ tournaments/ test/ && mocha"
->>>>>>> cdcedf10
+    "test": "eslint --rulesdir=dev-tools/eslint --cache *.js chat-plugins/ wavelength-plugins/ game-cards/ config/ data/ dev-tools/ mods/ tournaments/ test/ && mocha"
   },
   "bin": "./pokemon-showdown",
   "homepage": "http://pokemonshowdown.com",
