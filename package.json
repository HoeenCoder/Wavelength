{
  "name": "pokemon-showdown",
  "preferGlobal": true,
  "description": "The server for the Pokémon Showdown battle simulator",
  "version": "0.11.2",
  "dependencies": {
    "autolinker": "^1.4.4",
    "geoip-lite-country": "^1.1.5",
    "githubhook": "1.7.1",
    "nef": "^1.1.0",
    "nef-fs": "^1.0.0",
    "request": "^2.83.0",
    "request-image-size": "^2.1.0",
    "sockjs": "0.3.18"
  },
  "optionalDependencies": {
    "cloud-env": "0.2.2",
    "node-static": "0.7.10"
  },
  "nonDefaultDependencies": {
    "nodemailer": "4.0.1",
    "ofe": "0.5.1"
  },
  "engines": {
    "node": ">=7.7.0"
  },
  "scripts": {
    "start": "node pokemon-showdown",
<<<<<<< HEAD
    "test": "eslint --rulesdir=dev-tools/eslint --cache *.js chat-plugins/ wavelength-plugins/ config/ data/ dev-tools/ mods/ sim/ tournaments/ test/ && mocha"
=======
    "test": "eslint --rulesdir=dev-tools/eslint --cache . && tsc && mocha"
>>>>>>> 83632c07
  },
  "bin": "./pokemon-showdown",
  "homepage": "http://pokemonshowdown.com",
  "repository": {
    "type": "git",
    "url": "https://github.com/Zarel/Pokemon-Showdown.git"
  },
  "author": {
    "name": "Guangcong Luo",
    "email": "guangcongluo@gmail.com",
    "url": "http://guangcongluo.com"
  },
  "contributors": [
    {
      "name": "Cathy J. Fitzpatrick",
      "email": "cathy@cathyjf.com",
      "url": "https://cathyjf.com"
    },
    {
      "name": "Bill Meltsner",
      "email": "bill@meltsner.com",
      "url": "http://www.meltsner.com"
    }
  ],
  "private": true,
  "license": "MIT",
  "devDependencies": {
    "@types/node": "^8.0.32",
    "@types/nodemailer": "^3.1.3",
    "eslint": "^4.8.0",
    "mocha": "^4.0.1",
    "typescript": "^2.6.1"
  }
}<|MERGE_RESOLUTION|>--- conflicted
+++ resolved
@@ -26,11 +26,7 @@
   },
   "scripts": {
     "start": "node pokemon-showdown",
-<<<<<<< HEAD
-    "test": "eslint --rulesdir=dev-tools/eslint --cache *.js chat-plugins/ wavelength-plugins/ config/ data/ dev-tools/ mods/ sim/ tournaments/ test/ && mocha"
-=======
     "test": "eslint --rulesdir=dev-tools/eslint --cache . && tsc && mocha"
->>>>>>> 83632c07
   },
   "bin": "./pokemon-showdown",
   "homepage": "http://pokemonshowdown.com",
