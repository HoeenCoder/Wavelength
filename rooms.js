--- conflicted
+++ resolved
@@ -485,142 +485,7 @@
 		}
 		return roomsData;
 	}
-<<<<<<< HEAD
-	cancelSearch(user, format) {
-		if (format && !user.searching[format]) return false;
-
-		let searchedFormats = Object.keys(user.searching);
-		if (!searchedFormats.length) return false;
-
-		for (let i = 0; i < searchedFormats.length; i++) {
-			if (format && searchedFormats[i] !== format) continue;
-			let formatSearches = this.searches[searchedFormats[i]];
-			for (let j = 0, len = formatSearches.length; j < len; j++) {
-				let search = formatSearches[j];
-				if (search.userid !== user.userid) continue;
-				formatSearches.splice(j, 1);
-				delete user.searching[searchedFormats[i]];
-				break;
-			}
-		}
-
-		user.updateSearch();
-		return true;
-	}
-	searchBattle(user, formatid) {
-		if (!user.connected) return;
-
-		formatid = Tools.getFormat(formatid).id;
-
-		user.prepBattle(formatid, 'search', null).then(result => this.finishSearchBattle(user, formatid, result));
-	}
-	finishSearchBattle(user, formatid, result) {
-		if (!result) return;
-
-		let newSearch = {
-			userid: '',
-			team: user.team,
-			rating: 1000,
-			time: new Date().getTime(),
-		};
-
-		// Get the user's rating before actually starting to search.
-		Ladders(formatid).getRating(user.userid).then(rating => {
-			newSearch.rating = rating;
-			newSearch.userid = user.userid;
-			this.addSearch(newSearch, user, formatid);
-		}, error => {
-			// Rejects iff we retrieved the rating but the user had changed their name;
-			// the search simply doesn't happen in this case.
-		});
-	}
-	matchmakingOK(search1, search2, user1, user2, formatid) {
-		// This should never happen.
-		if (!user1 || !user2) return void require('./crashlogger')(new Error("Matched user " + (user1 ? search2.userid : search1.userid) + " not found"), "The main process");
-
-		// users must be different
-		if (user1 === user2) return false;
-
-		// users must have different IPs
-		if (user1.latestIp === user2.latestIp) return false;
-
-		// users must not have been matched immediately previously
-		if (user1.lastMatch === user2.userid || user2.lastMatch === user1.userid) return false;
-
-		// search must be within range
-		let searchRange = 100, elapsed = Date.now() - Math.min(search1.time, search2.time);
-		if (formatid === 'ou' || formatid === 'oucurrent' || formatid === 'oususpecttest' || formatid === 'randombattle') searchRange = 50;
-		searchRange += elapsed / 300; // +1 every .3 seconds
-		if (searchRange > 300) searchRange = 300 + (searchRange - 300) / 10; // +1 every 3 sec after 300
-		if (searchRange > 600) searchRange = 600;
-		if (Math.abs(search1.rating - search2.rating) > searchRange) return false;
-
-		user1.lastMatch = user2.userid;
-		user2.lastMatch = user1.userid;
-		return Math.min(search1.rating, search2.rating) || 1;
-	}
-	addSearch(newSearch, user, formatid) {
-		// Filter racing conditions
-		if (!user.connected || user !== Users.getExact(user.userid)) return;
-		if (user.searching[formatid]) return;
-
-		if (!this.searches[formatid]) this.searches[formatid] = [];
-		let formatSearches = this.searches[formatid];
-
-		if (Tools.getFormat(formatid).isWildEncounter) {
-			delete user.searching[formatid];
-			if (!Users('sgserver')) {
-				SG.makeCOM();
-			}
-			let wildTeam = SG.makeWildPokemon();
-			Users('sgserver').wildTeams[user.userid] = wildTeam;
-			this.startBattle(Users('sgserver'), user, formatid, wildTeam, newSearch.team, {rated: false});
-			return;
-		}
-
-		// Prioritize players who have been searching for a match the longest.
-		for (let i = 0; i < formatSearches.length; i++) {
-			let search = formatSearches[i];
-			let searchUser = Users.getExact(search.userid);
-			let minRating = this.matchmakingOK(search, newSearch, searchUser, user, formatid);
-			if (minRating) {
-				delete user.searching[formatid];
-				delete searchUser.searching[formatid];
-				formatSearches.splice(i, 1);
-				this.startBattle(searchUser, user, formatid, search.team, newSearch.team, {rated: minRating});
-				return;
-			}
-		}
-		user.searching[formatid] = 1;
-		formatSearches.push(newSearch);
-		user.updateSearch();
-	}
-	periodicMatch() {
-		for (let formatid in this.searches) {
-			let formatSearches = this.searches[formatid];
-			if (formatSearches.length < 2) continue;
-
-			let longestSearch = formatSearches[0];
-			let longestSearcher = Users.getExact(longestSearch.userid);
-
-			// Prioritize players who have been searching for a match the longest.
-			for (let i = 1; i < formatSearches.length; i++) {
-				let search = formatSearches[i];
-				let searchUser = Users.getExact(search.userid);
-				let minRating = this.matchmakingOK(search, longestSearch, searchUser, longestSearcher, formatid);
-				if (minRating) {
-					delete longestSearcher.searching[formatid];
-					delete searchUser.searching[formatid];
-					formatSearches.splice(i, 1);
-					formatSearches.splice(0, 1);
-					this.startBattle(searchUser, longestSearcher, formatid, search.team, longestSearch.team, {rated: minRating});
-					return;
-				}
-			}
-		}
-	}
-=======
->>>>>>> 5f693a45
+
 	checkModjoin() {
 		return true;
 	}
