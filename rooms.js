/**
 * Rooms
 * Pokemon Showdown - http://pokemonshowdown.com/
 *
 * Every chat room and battle is a room, and what they do is done in
 * rooms.js. There's also a global room which every user is in, and
 * handles miscellaneous things like welcoming the user.
 *
 * @license MIT license
 */

'use strict';

const TIMEOUT_EMPTY_DEALLOCATE = 10 * 60 * 1000;
const TIMEOUT_INACTIVE_DEALLOCATE = 40 * 60 * 1000;
const REPORT_USER_STATS_INTERVAL = 10 * 60 * 1000;

const CRASH_REPORT_THROTTLE = 60 * 60 * 1000;

const RETRY_AFTER_LOGIN = null;

const FS = require('./lib/fs');
const Roomlogs = require('./roomlogs');

/*********************************************************
 * the Room object.
 *********************************************************/

/**
 * @typedef {{userid: string, time: number, guestNum: number, autoconfirmed: string}} MuteEntry
 */

/**
 * @abstract
 */
class BasicRoom {
	/**
	 * @param {string} roomid
	 * @param {string} [title]
	 */
	constructor(roomid, title) {
		this.id = roomid;
		this.title = (title || roomid);
		/** @type {?Room} */
		this.parent = null;
		/** @type {(string[])?} */
		this.aliases = null;

		/** @type {{[userid: string]: User}} */
		this.users = Object.create(null);
		this.userCount = 0;

		/** @type {'chat' | 'battle' | 'global'} */
		this.type = 'chat';
		/** @type {?{[userid: string]: string}} */
		this.auth = null;

		/**
		 * Scrollback log. This is the log that's sent to users when
		 * joining the room. Should roughly match what's on everyone's
		 * screen.
		 * @type {Roomlog?}
		 */
		this.log = null;

		/** @type {?RoomGame} */
		this.game = null;
		/** @type {?RoomBattle} */
		this.battle = null;
		this.active = false;

		/** @type {MuteEntry[]} */
		this.muteQueue = [];
		/** @type {NodeJS.Timer?} */
		this.muteTimer = null;

		this.lastUpdate = 0;

		// room settings

		/** @type {AnyObject?} */
		this.chatRoomData = null;
		/** @type {boolean | 'hidden' | 'voice'} */
		this.isPrivate = false;
		this.isPersonal = false;
		/** @type {string | boolean} */
		this.isHelp = false;
		this.isOfficial = false;
		this.reportJoins = true;
		/** @type {number} */
		this.batchJoins = 0;
		/** @type {NodeJS.Timer?} */
		this.reportJoinsInterval = null;

		this.logTimes = false;
		/** @type {string? | true} */
		this.modjoin = null;
		/** @type {string?} */
		this.modchat = null;
		this.staffRoom = false;
		/** @type {false | number} */
		this.slowchat = false;
		this.filterStretching = false;
		this.filterEmojis = false;
		this.filterCaps = false;
		/** @type {Set<string>?} */
		this.privacySetter = null;
		/** @type {Map<string, ChatRoom>?} */
		this.subRooms = null;
	}

	/**
	 * Send a room message to all users in the room, without recording it
	 * in the scrollback log.
	 * @param {string} message
	 */
	send(message) {
		if (this.id !== 'lobby') message = '>' + this.id + '\n' + message;
		if (this.userCount) Sockets.channelBroadcast(this.id, message);
	}
	sendAuth() { throw new Error(`Obsolete command; use room.sendMods`); }
	sendModCommand() { throw new Error(`Obsolete command; use room.sendMods`); }
	push() { throw new Error(`Obsolete command; use room.add`); }
	/**
	 * @param {string} data
	 */
	sendMods(data) {
		if (this.staffRoom) {
			if (!this.log) throw new Error(`Staff room ${this.id} has no log`);
			this.log.add(data);
			return;
		}
		for (let i in this.users) {
			let user = this.users[i];
			// hardcoded for performance reasons (this is an inner loop)
			if (user.isStaff || (this.auth && (this.auth[user.userid] || '+') !== '+')) {
				user.sendTo(this, data);
			}
		}
	}
	/**
	 * Send a room message to a single user.
	 * @param {User | Connection} user
	 * @param {string} message
	 */
	sendUser(user, message) {
		user.sendTo(this, message);
	}
	/**
	 * Add a room message to the room log, so it shows up in the room
	 * for everyone, and appears in the scrollback for new users who
	 * join.
	 * @param {string} message
	 * @return {this}
	 */
	add(message) { throw new Error(`should be implemented by subclass`); }
	roomlog(/** @type {string} */ message) { throw new Error(`should be implemented by subclass`); }
	modlog(/** @type {string} */ message) { throw new Error(`should be implemented by subclass`); }
	logEntry() { throw new Error(`room.logEntry has been renamed room.roomlog`); }
	addLogMessage() { throw new Error(`room.addLogMessage has been renamed room.addByUser`); }
	/**
	 * Inserts (sanitized) HTML into the room log.
	 * @param {string} message
	 */
	addRaw(message) {
		return this.add('|raw|' + message);
	}
	/**
	 * Inserts some text into the room log, attributed to user. The
	 * attribution will not appear, and is used solely as a hint not to
	 * highlight the user.
	 * @param {User} user
	 * @param {string} text
	 */
	addByUser(user, text) {
		return this.add('|c|' + user.getIdentity(this.id) + '|/log ' + text).update();
	}
	/**
	 * Like addByUser, but sends to mods only.
	 * @param {User} user
	 * @param {string} text
	 */
	sendModsByUser(user, text) {
		return this.sendMods('|c|' + user.getIdentity(this.id) + '|/log ' + text);
	}
	update() {}

	toString() {
		return this.id;
	}

	getUserList() {
		let buffer = '';
		let counter = 0;
		for (let i in this.users) {
			if (!this.users[i].named) {
				continue;
			}
			counter++;
			buffer += ',' + this.users[i].getIdentity(this.id);
		}
		let msg = '|users|' + counter + buffer;
		return msg;
	}

	// mute handling

	runMuteTimer(forceReschedule = false) {
		if (forceReschedule && this.muteTimer) {
			clearTimeout(this.muteTimer);
			this.muteTimer = null;
		}
		if (this.muteTimer || this.muteQueue.length === 0) return;

		let timeUntilExpire = this.muteQueue[0].time - Date.now();
		if (timeUntilExpire <= 1000) { // one second of leeway
			this.unmute(this.muteQueue[0].userid, "Your mute in '" + this.title + "' has expired.");
			//runMuteTimer() is called again in unmute() so this function instance should be closed
			return;
		}
		this.muteTimer = setTimeout(() => {
			this.muteTimer = null;
			this.runMuteTimer(true);
		}, timeUntilExpire);
	}
	isMuted(/** @type {User} */ user) {
		if (!user) return;
		if (this.muteQueue) {
			for (const entry of this.muteQueue) {
				if (user.userid === entry.userid ||
					user.guestNum === entry.guestNum ||
					(user.autoconfirmed && user.autoconfirmed === entry.autoconfirmed)) {
					if (entry.time - Date.now() < 0) {
						this.unmute(user.userid);
						return null;
					} else {
						return entry.userid;
					}
				}
			}
		}
	}
	getMuteTime(/** @type {User} */ user) {
		let userid = this.isMuted(user);
		if (!userid) return;
		for (const entry of this.muteQueue) {
			if (userid === entry.userid) {
				return entry.time - Date.now();
			}
		}
	}
	/**
	 * Gets the group symbol of a user in the room.
	 * @param {User} user
	 * @return {string}
	 */
	getAuth(user) {
		if (this.auth && user.userid in this.auth) {
			return this.auth[user.userid];
		}
		if (this.parent) {
			return this.parent.getAuth(user);
		}
		if (this.auth && this.isPrivate === true) {
			return ' ';
		}
		return user.group;
	}
	/**
	 * @param {User} user
	 */
	checkModjoin(user) {
		if (this.staffRoom && !user.isStaff && (!this.auth || (this.auth[user.userid] || ' ') === ' ')) return false;
		if (user.userid in this.users) return true;
		if (!this.modjoin) return true;
		// users with a room rank can always join
		if (this.auth && user.userid in this.auth) return true;
		const userGroup = user.can('makeroom') ? user.group : this.getAuth(user);

		const modjoinSetting = this.modjoin !== true ? this.modjoin : this.modchat;
		if (!modjoinSetting) return true;
		let modjoinGroup = modjoinSetting;

		if (modjoinGroup === 'trusted') {
			if (user.trusted) return true;
			modjoinGroup = Config.groupsranking[1];
		}
		if (modjoinGroup === 'autoconfirmed') {
			if (user.autoconfirmed) return true;
			modjoinGroup = Config.groupsranking[1];
		}
		if (!(userGroup in Config.groups)) return false;
		if (!(modjoinGroup in Config.groups)) throw new Error(`Invalid modjoin setting in ${this.id}: ${modjoinGroup}`);
		return Config.groups[userGroup].rank >= Config.groups[modjoinGroup].rank;
	}
	/**
	 * @param {User} user
	 * @param {number} [setTime]
	 */
	mute(user, setTime) {
		let userid = user.userid;

		if (!setTime) setTime = 7 * 60000; // default time: 7 minutes
		if (setTime > 90 * 60000) setTime = 90 * 60000; // limit 90 minutes

		// If the user is already muted, the existing queue position for them should be removed
		if (this.isMuted(user)) this.unmute(userid);

		// Place the user in a queue for the unmute timer
		for (let i = 0; i <= this.muteQueue.length; i++) {
			let time = Date.now() + setTime;
			if (i === this.muteQueue.length || time < this.muteQueue[i].time) {
				let entry = {
					userid: userid,
					time: time,
					guestNum: user.guestNum,
					autoconfirmed: user.autoconfirmed,
				};
				this.muteQueue.splice(i, 0, entry);
				// The timer needs to be switched to the new entry if it is to be unmuted
				// before the entry the timer is currently running for
				if (i === 0 && this.muteTimer) {
					clearTimeout(this.muteTimer);
					this.muteTimer = null;
				}
				break;
			}
		}
		this.runMuteTimer();

		user.updateIdentity(this.id);

		if (!(this.isPrivate === true || this.isPersonal || this.battle)) Punishments.monitorRoomPunishments(user);

		return userid;
	}
	/**
	 * @param {string} userid
	 * @param {string} [notifyText]
	 */
	unmute(userid, notifyText) {
		let successUserid = '';
		let user = Users.get(userid);
		let autoconfirmed = '';
		if (user) {
			userid = user.userid;
			autoconfirmed = user.autoconfirmed;
		}

		for (let i = 0; i < this.muteQueue.length; i++) {
			let entry = this.muteQueue[i];
			if (entry.userid === userid ||
				(user && entry.guestNum === user.guestNum) ||
				(autoconfirmed && entry.autoconfirmed === autoconfirmed)) {
				if (i === 0) {
					this.muteQueue.splice(0, 1);
					this.runMuteTimer(true);
				} else {
					this.muteQueue.splice(i, 1);
				}
				successUserid = entry.userid;
				break;
			}
		}

		if (user && successUserid && userid in this.users) {
			user.updateIdentity(this.id);
			if (notifyText) user.popup(notifyText);
		}
		return successUserid;
	}

	/**
	 * @param {User} user
	 */
	onUpdateIdentity(user) {}
	destroy() {}
}

class GlobalRoom extends BasicRoom {
	/**
	 * @param {string} roomid
	 */
	constructor(roomid) {
		if (roomid !== 'global') throw new Error(`The global room's room ID must be 'global'`);
		super(roomid);

		/** @type {'global'} */
		this.type = 'global';
		/** @type {false} */
		this.active = false;
		/** @type {null} */
		this.chatRoomData = null;

		this.battleCount = 0;
		this.lastReportedCrash = 0;

		/** @type {AnyObject[]} */
		this.chatRoomDataList = [];
		try {
			// @ts-ignore
			this.chatRoomDataList = require('./config/chatrooms.json');
			if (!Array.isArray(this.chatRoomDataList)) this.chatRoomDataList = [];
		} catch (e) {} // file doesn't exist [yet]

		if (!this.chatRoomDataList.length) {
			this.chatRoomDataList = [{
				title: 'Lobby',
				isOfficial: true,
				autojoin: true,
			}, {
				title: 'Staff',
				isPrivate: true,
				staffRoom: true,
				staffAutojoin: true,
			}];
		}

		this.chatRooms = /** @type {ChatRoom[]} */ ([]);

		/**
		 * Rooms that users autojoin upon connecting
		 * @type {string[]}
		 */
		this.autojoinList = [];
		/**
		 * Rooms that staff autojoin upon connecting
		 * @type {string[]}
		 */
		this.staffAutojoinList = [];
		for (let i = 0; i < this.chatRoomDataList.length; i++) {
			if (!this.chatRoomDataList[i] || !this.chatRoomDataList[i].title) {
				Monitor.warn(`ERROR: Room number ${i} has no data and could not be loaded.`);
				continue;
			}
			let id = toId(this.chatRoomDataList[i].title);
			Monitor.notice("NEW CHATROOM: " + id);
			let room = Rooms.createChatRoom(id, this.chatRoomDataList[i].title, this.chatRoomDataList[i]);
			if (room.aliases) {
				for (const alias of room.aliases) {
					Rooms.aliases.set(alias, id);
				}
			}
			this.chatRooms.push(room);
			if (room.autojoin) this.autojoinList.push(id);
			if (room.staffAutojoin) this.staffAutojoinList.push(id);
		}
		Rooms.lobby = /** @type {ChatRoom} */ (Rooms.rooms.get('lobby'));

		// init battle room logging
		if (Config.logladderip) {
			this.ladderIpLog = FS('logs/ladderip/ladderip.txt').createAppendStream();
		} else {
			// Prevent there from being two possible hidden classes an instance
			// of GlobalRoom can have.
			this.ladderIpLog = new (require('stream')).Writable();
		}

		let lastBattle;
		try {
			lastBattle = FS('logs/lastbattle.txt').readSync('utf8');
		} catch (e) {}
		/** @type {number} */
		this.lastBattle = Number(lastBattle) || 0;

		// init users
		this.users = Object.create(null);
		this.userCount = 0; // cache of `size(this.users)`
		this.maxUsers = 0;
		this.maxUsersDate = 0;

		this.reportUserStatsInterval = setInterval(
			() => this.reportUserStats(),
			REPORT_USER_STATS_INTERVAL
		);

		// Create writestream for modlog
		this.modlogStream = FS('logs/modlog/modlog_global.txt').createAppendStream();
	}

	/**
	 * @param {string} message
	 */
	modlog(message) {
		this.modlogStream.write('[' + (new Date().toJSON()) + '] ' + message + '\n');
	}

	writeChatRoomData() {
		FS('config/chatrooms.json').writeUpdate(() => (
			JSON.stringify(this.chatRoomDataList)
				.replace(/\{"title":/g, '\n{"title":')
				.replace(/\]$/, '\n]')
		));
	}

	writeNumRooms() {
		FS('logs/lastbattle.txt').writeUpdate(() => (
			`${this.lastBattle}`
		), {throttle: 10 * 1000});
	}

	reportUserStats() {
		if (this.maxUsersDate) {
			LoginServer.request('updateuserstats', {
				date: this.maxUsersDate,
				users: this.maxUsers,
			});
			this.maxUsersDate = 0;
		}
		LoginServer.request('updateuserstats', {
			date: Date.now(),
			users: this.userCount,
		});
	}

	get formatListText() {
		if (this.formatList) {
			return this.formatList;
		}
		this.formatList = '|formats' + (Ladders.formatsListPrefix || '');
		let section = '', prevSection = '';
		let curColumn = 1;
		for (let i in Dex.formats) {
			let format = Dex.formats[i];
			if (format.section) section = format.section;
			if (format.column) curColumn = format.column;
			if (!format.name) continue;
			if (!format.challengeShow && !format.searchShow && !format.tournamentShow) continue;

			if (section !== prevSection) {
				prevSection = section;
				this.formatList += '|,' + curColumn + '|' + section;
			}
			this.formatList += '|' + format.name;
			let displayCode = 0;
			if (format.team) displayCode |= 1;
			if (format.searchShow) displayCode |= 2;
			if (format.challengeShow) displayCode |= 4;
			if (format.tournamentShow) displayCode |= 8;
			const level = format.maxLevel || format.maxForcedLevel || format.forcedLevel;
			if (level === 50) displayCode |= 16;
			this.formatList += ',' + displayCode.toString(16);
		}
		return this.formatList;
	}
	get configRankList() {
		if (Config.nocustomgrouplist) return '';

		// putting the resultant object in Config would enable this to be run again should config.js be reloaded.
		if (Config.rankList) {
			return Config.rankList;
		}
		let rankList = [];

		for (let rank in Config.groups) {
			if (!Config.groups[rank] || !rank) continue;

			let tarGroup = Config.groups[rank];
			let groupType = tarGroup.addhtml || (!tarGroup.mute && !tarGroup.root) ? 'normal' : (tarGroup.root || tarGroup.declare) ? 'leadership' : 'staff';

			rankList.push({symbol: rank, name: (Config.groups[rank].name || null), type: groupType}); // send the first character in the rank, incase they put a string several characters long
		}

		const typeOrder = ['punishment', 'normal', 'staff', 'leadership'];

		rankList = rankList.sort((a, b) => typeOrder.indexOf(b.type) - typeOrder.indexOf(a.type));

		// add the punishment types at the very end.
		for (let rank in Config.punishgroups) {
			rankList.push({symbol: Config.punishgroups[rank].symbol, name: Config.punishgroups[rank].name, type: 'punishment'});
		}

		Config.rankList = '|customgroups|' + JSON.stringify(rankList) + '\n';
		return Config.rankList;
	}

	/**
	 * @param {string} filter "formatfilter, elofilter"
	 */
	getBattles(filter) {
		let rooms = /** @type {GameRoom[]} */ ([]);
		let skipCount = 0;
		const [formatFilter, eloFilterString] = filter.split(',');
		const eloFilter = +eloFilterString;
		if (this.battleCount > 150 && !formatFilter && !eloFilter) {
			skipCount = this.battleCount - 150;
		}
		for (const room of Rooms.rooms.values()) {
			if (!room || !room.active || room.isPrivate) continue;
			if (room.type !== 'battle') continue;
			if (formatFilter && formatFilter !== room.format) continue;
			if (eloFilter && (!room.rated || room.rated < eloFilter)) continue;
			if (skipCount && skipCount--) continue;

			rooms.push(room);
		}

		let roomTable = /** @type {{[roomid: string]: AnyObject}} */ ({});
		for (let i = rooms.length - 1; i >= rooms.length - 100 && i >= 0; i--) {
			let room = rooms[i];
			let roomData = {};
			if (room.active && room.battle) {
				if (room.battle.p1) roomData.p1 = room.battle.p1.name;
				if (room.battle.p2) roomData.p2 = room.battle.p2.name;
				if (room.tour) roomData.minElo = 'tour';
				if (room.rated) roomData.minElo = Math.floor(room.rated);
			}
			if (!roomData.p1 || !roomData.p2) continue;
			roomTable[room.id] = roomData;
		}
		return roomTable;
	}
	/**
	 * @param {User} user
	 */
	getRooms(user) {
		/** @type {any} */
		let roomsData = {official: [], pspl: [], chat: [], userCount: this.userCount, battleCount: this.battleCount};
		for (const room of this.chatRooms) {
			if (!room) continue;
			if (room.parent) continue;
			if (room.isPrivate && !(room.isPrivate === 'voice' && user.group !== ' ')) continue;
			let roomData = {
				title: room.title,
				desc: room.desc,
				userCount: room.userCount,
			};
			if (room.subRooms) roomData.subRooms = room.getSubRooms().map(room => room.title);

			if (room.isOfficial) {
				roomsData.official.push(roomData);
			// @ts-ignore
			} else if (room.pspl) {
				roomsData.pspl.push(roomData);
			} else {
				roomsData.chat.push(roomData);
			}
		}
		return roomsData;
	}
<<<<<<< HEAD

	checkModjoin() {
=======
	checkModjoin(/** @type {User} */ user) {
>>>>>>> 049d6686
		return true;
	}
	isMuted(/** @type {User} */ user) {
		return null;
	}
	/**
	 * @param {string} message
	 */
	send(message) {
		Sockets.channelBroadcast(this.id, message);
	}
	/**
	 * @param {string} message
	 */
	add(message) {
		// TODO: make sure this never happens
		return this;
	}
	/**
	 * @param {string} title
	 */
	addChatRoom(title) {
		let id = toId(title);
		if (id === 'battles' || id === 'rooms' || id === 'ladder' || id === 'teambuilder' || id === 'home' || id === 'all' || id === 'public') return false;
		if (Rooms.rooms.has(id)) return false;

		let chatRoomData = {
			title: title,
		};
		let room = Rooms.createChatRoom(id, title, chatRoomData);
		this.chatRoomDataList.push(chatRoomData);
		this.chatRooms.push(room);
		this.writeChatRoomData();
		return true;
	}

	/**
	 * @param {string} format
	 */
	prepBattleRoom(format) {
		//console.log('BATTLE START BETWEEN: ' + p1.userid + ' ' + p2.userid);
		let roomPrefix = `battle-${toId(Dex.getFormat(format).name)}-`;
		let battleNum = this.lastBattle;
		let roomid;
		do {
			roomid = `${roomPrefix}${++battleNum}`;
		} while (Rooms.rooms.has(roomid));

		this.lastBattle = battleNum;
		this.writeNumRooms();
		return roomid;
	}

	/**
	 * @param {User} p1
	 * @param {User} p2
	 * @param {GameRoom} room
	 * @param {AnyObject} options
	 */
	onCreateBattleRoom(p1, p2, room, options) {
		if (Config.reportbattles) {
			let reportRoom = Rooms(Config.reportbattles === true ? 'lobby' : Config.reportbattles);
			if (reportRoom) {
				reportRoom
					.add(`|b|${room.id}|${p1.getIdentity()}|${p2.getIdentity()}`)
					.update();
			}
		}
		if (Config.logladderip && options.rated) {
			this.ladderIpLog.write(
				`${p1.userid}: ${p1.latestIp}\n` +
				`${p2.userid}: ${p2.latestIp}\n`
			);
		}
	}

	/**
	 * @param {string} id
	 */
	deregisterChatRoom(id) {
		id = toId(id);
		let room = Rooms(id);
		if (!room) return false; // room doesn't exist
		if (!room.chatRoomData) return false; // room isn't registered
		// deregister from global chatRoomData
		// looping from the end is a pretty trivial optimization, but the
		// assumption is that more recently added rooms are more likely to
		// be deleted
		for (let i = this.chatRoomDataList.length - 1; i >= 0; i--) {
			if (id === toId(this.chatRoomDataList[i].title)) {
				this.chatRoomDataList.splice(i, 1);
				this.writeChatRoomData();
				break;
			}
		}
		delete room.chatRoomData;
		return true;
	}
	/**
	 * @param {string} id
	 */
	delistChatRoom(id) {
		id = toId(id);
		if (!Rooms.rooms.has(id)) return false; // room doesn't exist
		for (let i = this.chatRooms.length - 1; i >= 0; i--) {
			if (id === this.chatRooms[i].id) {
				this.chatRooms.splice(i, 1);
				break;
			}
		}
	}
	/**
	 * @param {string} id
	 */
	removeChatRoom(id) {
		id = toId(id);
		let room = Rooms(id);
		if (!room) return false; // room doesn't exist
		room.destroy();
		return true;
	}
	/**
	 * @param {User} user
	 * @param {Connection} connection
	 */
	autojoinRooms(user, connection) {
		// we only autojoin regular rooms if the client requests it with /autojoin
		// note that this restriction doesn't apply to staffAutojoin
		let includesLobby = false;
		for (const roomName of this.autojoinList) {
			user.joinRoom(roomName, connection);
			if (roomName === 'lobby') includesLobby = true;
		}
		if (!includesLobby && Config.serverid !== 'showdown') user.send(`>lobby\n|deinit`);
	}
	/**
	 * @param {User} user
	 * @param {Connection} connection
	 */
	checkAutojoin(user, connection) {
		if (!user.named) return;
		for (let i = 0; i < this.staffAutojoinList.length; i++) {
			let room = /** @type {ChatRoom} */ (Rooms(this.staffAutojoinList[i]));
			if (!room) {
				this.staffAutojoinList.splice(i, 1);
				i--;
				continue;
			}
			if (room.staffAutojoin === true && user.isStaff ||
					typeof room.staffAutojoin === 'string' && room.staffAutojoin.includes(user.group) ||
					room.auth && user.userid in room.auth) {
				// if staffAutojoin is true: autojoin if isStaff
				// if staffAutojoin is String: autojoin if user.group in staffAutojoin
				// if staffAutojoin is anything truthy: autojoin if user has any roomauth
				user.joinRoom(room.id, connection);
			}
		}
		for (const connection of user.connections) {
			if (connection.autojoins) {
				let autojoins = connection.autojoins.split(',');
				for (const roomName of autojoins) {
					user.tryJoinRoom(roomName, connection);
				}
				connection.autojoins = '';
			}
		}
	}
	/**
	 * @param {User} user
	 * @param {Connection} connection
	 */
	onConnect(user, connection) {
		let initdata = '|updateuser|' + user.name + '|' + (user.named ? '1' : '0') + '|' + user.avatar + '\n';
		connection.send(initdata + this.configRankList + this.formatListText);
		if (this.chatRooms.length > 2) connection.send('|queryresponse|rooms|null'); // should display room list
	}
	/**
	 * @param {User} user
	 * @param {Connection} connection
	 */
	onJoin(user, connection) {
		if (!user) return false; // ???
		if (this.users[user.userid]) return user;

		this.users[user.userid] = user;
		if (++this.userCount > this.maxUsers) {
			this.maxUsers = this.userCount;
			this.maxUsersDate = Date.now();
		}

		return user;
	}
	/**
	 * @param {User} user
	 * @param {string} oldid
	 * @param {boolean} joining
	 */
	onRename(user, oldid, joining) {
		delete this.users[oldid];
		this.users[user.userid] = user;
		return user;
	}
	/**
	 * @param {User} user
	 */
	onLeave(user) {
		if (!user) return; // ...
		if (!(user.userid in this.users)) {
			Monitor.crashlog(new Error(`user ${user.userid} already left`));
			return;
		}
		delete this.users[user.userid];
		this.userCount--;
	}
	/**
	 * @param {Error} err
	 * @param {boolean} slow
	 */
	startLockdown(err, slow = false) {
		if (this.lockdown && err) return;
		let devRoom = Rooms('development');
		const stack = (err ? Chat.escapeHTML(err.stack).split(`\n`).slice(0, 2).join(`<br />`) : ``);
		for (const [id, curRoom] of Rooms.rooms) {
			if (id === 'global') continue;
			if (err) {
				if (id === 'staff' || id === 'development' || (!devRoom && id === 'lobby')) {
					curRoom.addRaw(`<div class="broadcast-red"><b>The server needs to restart because of a crash:</b> ${stack}<br />Please restart the server.</div>`);
					curRoom.addRaw(`<div class="broadcast-red">You will not be able to start new battles until the server restarts.</div>`);
					curRoom.update();
				} else {
					curRoom.addRaw(`<div class="broadcast-red"><b>The server needs to restart because of a crash.</b><br />No new battles can be started until the server is done restarting.</div>`).update();
				}
			} else {
				curRoom.addRaw(`<div class="broadcast-red"><b>The server is restarting soon.</b><br />Please finish your battles quickly. No new battles can be started until the server resets in a few minutes.</div>`).update();
			}
			const game = curRoom.game;
			// @ts-ignore TODO: revisit when game.timer is standardized
			if (!slow && game && game.timer && typeof game.timer.start === 'function' && !game.ended) {
				// @ts-ignore
				game.timer.start();
				if (curRoom.modchat !== '+') {
					curRoom.modchat = '+';
					curRoom.addRaw(`<div class="broadcast-red"><b>Moderated chat was set to +!</b><br />Only users of rank + and higher can talk.</div>`).update();
				}
			}
		}
		for (const user of Users.users.values()) {
			user.send(`|pm|~|${user.group}${user.name}|/raw <div class="broadcast-red"><b>The server is restarting soon.</b><br />Please finish your battles quickly. No new battles can be started until the server resets in a few minutes.</div>`);
		}

		this.lockdown = true;
		this.lastReportedCrash = Date.now();
	}
	automaticKillRequest() {
		const notifyPlaces = ['development', 'staff', 'upperstaff'];
		if (Config.autolockdown === undefined) Config.autolockdown = true; // on by default

		if (Config.autolockdown && Rooms.global.lockdown === true && Rooms.global.battleCount === 0) {
			// The server is in lockdown, the final battle has finished, and the option is set
			// so we will now automatically kill the server here if it is not updating.
			if (Chat.updateServerLock) {
				this.notifyRooms(notifyPlaces, `|html|<div class="broadcast-red"><b>Automatic server lockdown kill canceled.</b><br /><br />The server tried to automatically kill itself upon the final battle finishing, but the server was updating while trying to kill itself.</div>`);
				return;
			}

			for (const worker of Sockets.workers.values()) worker.kill();

			// final warning
			this.notifyRooms(notifyPlaces, `|html|<div class="broadcast-red"><b>The server is about to automatically kill itself in 10 seconds.</b></div>`);

			// kill server in 10 seconds if it's still set to
			setTimeout(() => {
				if (Config.autolockdown && Rooms.global.lockdown === true) {
					// finally kill the server
					process.exit();
				} else {
					this.notifyRooms(notifyPlaces, `|html|<div class="broadcsat-red"><b>Automatic server lockdown kill canceled.</b><br /><br />In the last final seconds, the automatic lockdown was manually disabled.</div>`);
				}
			}, 10 * 1000);
		}
	}
	/**
	 * @param {string[]} rooms
	 * @param {string} message
	 */
	notifyRooms(rooms, message) {
		if (!rooms || !message) return;
		for (let roomid of rooms) {
			let curRoom = Rooms(roomid);
			if (curRoom) curRoom.add(message).update();
		}
	}
	/**
	 * @param {Error} err
	 */
	reportCrash(err) {
		if (this.lockdown) return;
		const time = Date.now();
		if (time - this.lastReportedCrash < CRASH_REPORT_THROTTLE) {
			const stackUS = (err ? Chat.escapeHTML(err.stack).split(`\n`).slice(0, 2).join(`.`) : ``);
			const crashMessageUS = `**The server has crashed:** ${stackUS}`;
			// @ts-ignore
			WL.messageSeniorStaff(crashMessageUS, '~Wavelength Server');
			return;
		}
		this.lastReportedCrash = time;
		const stack = (err ? Chat.escapeHTML(err.stack).split(`\n`).slice(0, 2).join(`<br />`) : ``);
		const crashMessage = `|html|<div class="broadcast-red"><b>The server has crashed:</b> ${stack}</div>`;
		const devRoom = Rooms('development');
		if (devRoom) {
			devRoom.add(crashMessage).update();
		} else {
			if (Rooms.lobby) Rooms.lobby.add(crashMessage).update();
			const staffRoom = Rooms('staff');
			if (staffRoom) staffRoom.add(crashMessage).update();
		}
	}
}

class BasicChatRoom extends BasicRoom {
	/**
	 * @param {string} roomid
	 * @param {string} [title]
	 * @param {AnyObject} [options]
	 */
	constructor(roomid, title, options = {}) {
		super(roomid, title);
<<<<<<< HEAD
		this.modchat = (Config.battlemodchat || false);
		this.reportJoins = Config.reportbattlejoins;

		/** @type {'battle'} */
		this.type = 'battle';
		// TypeScript bug: subclass null
		this.muteTimer = /** @type {NodeJS.Timer?} */ (null);
		this.lastUpdate = 0;

		this.modchatUser = '';
		this.expireTimer = null;
		this.active = false;

		this.format = options.format || '';
		this.auth = Object.create(null);
		//console.log("NEW BATTLE");

		this.tour = options.tour || null;
		this.parent = options.parent || (this.tour && this.tour.room) || null;

		this.p1 = null;
		this.p2 = null;

		/**
		 * The lower player's rating, for searching purposes.
		 * 0 for unrated battles. 1 for unknown ratings.
		 * @type {number}
		 */
		this.rated = options.rated || 0;
		/** @type {RoomBattle?} */
		this.battle = null;
		/** @type {RoomGame} */
		// @ts-ignore
		this.game = null;

		this.modlogStream = Rooms.battleModlogStream;
	}
	/**
	 * - logNum = 0    : spectator log (no exact HP)
	 * - logNum = 1, 2 : player log (exact HP for that player)
	 * - logNum = 3    : debug log (exact HP for all players)
	 * @param {0 | 1 | 2 | 3} logNum
	 */
	getLog(logNum) {
		let log = [];
		for (let i = 0; i < this.log.length; ++i) {
			let line = this.log[i];
			if (line === '|split') {
				log.push(this.log[i + logNum + 1]);
				i += 4;
			} else {
				log.push(line);
			}
		}
		return log;
	}
	/**
	 * @param {User} user
	 */
	getLogForUser(user) {
		if (!(user in this.game.players)) return this.getLog(0);
		return this.getLog(this.game.players[user].slotNum + 1);
	}
	/**
	 * @param {User?} excludeUser
	 */
	update(excludeUser = null) {
		if (this.log.length <= this.lastUpdate) return;

		if (this.userCount) {
			Sockets.subchannelBroadcast(this.id, '>' + this.id + '\n\n' + this.log.slice(this.lastUpdate).join('\n'));
		}

		this.lastUpdate = this.log.length;

		// empty rooms time out after ten minutes
		let hasUsers = false;
		for (let i in this.users) { // eslint-disable-line no-unused-vars
			hasUsers = true;
			break;
		}
		if (!hasUsers) {
			if (this.expireTimer) clearTimeout(this.expireTimer);
			this.expireTimer = setTimeout(() => this.tryExpire(), TIMEOUT_EMPTY_DEALLOCATE);
		} else {
			if (this.expireTimer) clearTimeout(this.expireTimer);
			this.expireTimer = setTimeout(() => this.tryExpire(), TIMEOUT_INACTIVE_DEALLOCATE);
		}
	}
	tryExpire() {
		this.expire();
	}
	/**
	 * @param {0 | 1} num
	 * @param {string} message
	 */
	sendPlayer(num, message) {
		let player = this.getPlayer(num);
		if (!player) return false;
		player.sendRoom(message);
	}
	/**
	 * @param {0 | 1} num
	 */
	getPlayer(num) {
		return this.battle['p' + (num + 1)];
	}
	/**
	 * @param {User} user
	 */
	requestModchat(user) {
		if (user === null) {
			this.modchatUser = '';
			return;
		} else if (user.can('modchat') || !this.modchatUser || this.modchatUser === user.userid) {
			this.modchatUser = user.userid;
			return;
		} else {
			return "Invite-only can only be turned off by the user who turned it on, or staff";
		}
	}
	/**
	 * @param {User} user
	 * @param {Connection} connection
	 */
	onConnect(user, connection) {
		this.sendUser(connection, '|init|battle\n|title|' + this.title + '\n' + this.getLogForUser(user).join('\n'));
		if (this.game && this.game.onConnect) this.game.onConnect(user, connection);
	}
	/**
	 * @param {User} user
	 * @param {Connection} connection
	 */
	onJoin(user, connection) {
		if (!user) return false;
		if (this.users[user.userid]) return user;

		if (user.named) {
			this.add((this.reportJoins && !user.locked ? '|j|' : '|J|') + user.name).update();
		}

		this.users[user.userid] = user;
		this.userCount++;

		if (this.game && this.game.onJoin) {
			this.game.onJoin(user, connection);
		}
		return user;
	}
	/**
	 * @param {User} user
	 * @param {string} oldid
	 * @param {boolean} joining
	 */
	onRename(user, oldid, joining) {
		if (joining) {
			this.add((this.reportJoins && !user.locked ? '|j|' : '|J|') + user.name);
		}
		delete this.users[oldid];
		this.users[user.userid] = user;
		this.update();
		return user;
	}
	/**
	 * @param {User} user
	 */
	onLeave(user) {
		if (!user) return; // ...
		if (!user.named) {
			delete this.users[user.userid];
			return;
		}
		delete this.users[user.userid];
		this.userCount--;
		this.add((this.reportJoins && !user.locked ? '|l|' : '|L|') + user.name);

		if (this.game && this.game.onLeave) {
			this.game.onLeave(user);
		}
		if (user.console && user.console.room === this.id) {
			user.console.onKill();
			delete user.console;
		}
		this.update();
	}
	expire() {
		this.send('|expire|');
		this.destroy();
	}
	destroy() {
		// deallocate ourself

		if (this.tour) {
			// resolve state of the tournament;
			if (!this.battle.ended) this.tour.onBattleWin(this, '');
			this.tour = null;
		}
=======
>>>>>>> 049d6686

		if (options.logTimes === undefined) options.logTimes = true;
		if (options.autoTruncate === undefined) options.autoTruncate = !options.isHelp;
		if (options.reportJoins === undefined) {
			options.reportJoins = !!Config.reportjoins || options.isPersonal;
		}
		if (options.batchJoins === undefined) {
			options.batchJoins = options.isPersonal ? 0 : Config.reportjoinsperiod || 0;
		}
		this.log = Roomlogs.create(this, options);

		/** @type {any} */
		// TODO: strongly type polls
		this.poll = null;

		/** @type {any} */
		// TODO: strongly type surveys
		this.survey = null;
		
		// room settings
		this.desc = '';
		this.modchat = (Config.chatmodchat || false);
		this.filterStretching = false;
		this.filterEmojis = false;
		this.filterCaps = false;
		/** @type {false | number} */
		this.slowchat = false;
		this.introMessage = '';
		this.staffMessage = '';
		this.autojoin = false;
		this.staffAutojoin = /** @type {string | boolean} */ (false);
		this.chatRoomData = (options.isPersonal ? null : options);
		Object.assign(this, options);
		if (this.auth) Object.setPrototypeOf(this.auth, null);
		/** @type {Room?} */
		this.parent = null;
		if (options.parentid) {
			const parent = Rooms(options.parentid);

			if (parent) {
				if (!parent.subRooms) parent.subRooms = new Map();
				parent.subRooms.set(this.id, /** @type {ChatRoom} */ (this));
				this.parent = parent;
			}
		}

		/** @type {Map<string, ChatRoom>?} */
		this.subRooms = null;

		/** @type {?true | RegExp} */
		this.banwordRegex = null;

		/** @type {string[]} */
		this.banwords = [];

		/** @type {'chat' | 'battle'} */
		this.type = 'chat';
		/** @type {boolean} */
		this.active = false;
		// TypeScript bug: subclass null
		this.muteTimer = /** @type {NodeJS.Timer?} */ (null);

		if (Config.logchat) {
			this.roomlog('NEW CHATROOM: ' + this.id);
			if (Config.loguserstats) {
				this.logUserStatsInterval = setInterval(() => this.logUserStats(), Config.loguserstats);
			}
		}

		if (this.batchJoins) {
			this.userList = this.getUserList();
		}
		// TypeScript bug: subclass member
		this.reportJoinsInterval = /** @type {NodeJS.Timer?} */ (null);
		this.game = /** @type {RoomGame?} */ (null);
		this.battle = /** @type {RoomBattle?} */ (null);
	}

	/**
	 * Add a room message to the room log, so it shows up in the room
	 * for everyone, and appears in the scrollback for new users who
	 * join.
	 * @param {string} message
	 */
	add(message) {
		this.log.add(message);
		return this;
	}
	/**
	 * @param {string} message
	 */
	roomlog(message) {
		this.log.roomlog(message);
		return this;
	}
	/**
	 * @param {string} message
	 */
	modlog(message) {
		this.log.modlog(message);
		return this;
	}
	logUserStats() {
		let total = 0;
		let guests = 0;
		let groups = {};
		for (let group of Config.groupsranking) {
			groups[group] = 0;
		}
		for (let i in this.users) {
			let user = this.users[i];
			++total;
			if (!user.named) {
				++guests;
			}
			if (this.auth && this.auth[user.userid] && this.auth[user.userid] in groups) {
				++groups[this.auth[user.userid]];
			} else {
				++groups[user.group];
			}
		}
		let entry = '|userstats|total:' + total + '|guests:' + guests;
		for (let i in groups) {
			entry += '|' + i + ':' + groups[i];
		}
		this.roomlog(entry);
	}

	update() {
		if (!this.log.broadcastBuffer) return;
		if (this.reportJoinsInterval) {
			clearInterval(this.reportJoinsInterval);
			this.reportJoinsInterval = null;
			this.userList = this.getUserList();
		}
		this.send(this.log.broadcastBuffer);
		this.log.broadcastBuffer = '';
		this.log.truncate();

		this.pokeExpireTimer();
	}
	pokeExpireTimer() {
		if (this.expireTimer) clearTimeout(this.expireTimer);
		if ((this.isPersonal && !this.isHelp) || (this.isHelp && this.isHelp !== 'open')) {
			this.expireTimer = setTimeout(() => this.expire(), TIMEOUT_INACTIVE_DEALLOCATE);
		} else {
			this.expireTimer = null;
		}
	}
	expire() {
		this.send('|expire|');
		this.destroy();
	}
	/**
	 * @param {'j' | 'l' | 'n'} type
	 * @param {string} entry
	 */
	reportJoin(type, entry) {
		if (this.reportJoins) {
			this.add(`|${type}|${entry}`).update();
			return;
		}
		let ucType = '';
		switch (type) {
		case 'j': ucType = 'J'; break;
		case 'l': ucType = 'L'; break;
		case 'n': ucType = 'N'; break;
		}
		entry = `|${ucType}|${entry}`;
		if (this.batchJoins) {
			this.log.broadcastBuffer += entry;

			if (!this.reportJoinsInterval) {
				this.reportJoinsInterval = setTimeout(
					() => this.update(), this.batchJoins
				);
			}
		} else {
			this.send(entry);
		}
		this.roomlog(entry);
	}
	/**
	 * @param {User} user
	 */
	getIntroMessage(user) {
		let message = '';
		// @ts-ignore
		let scroll = Db.disabledScrolls.get(this.id, false);
		if (this.introMessage) message += '\n|raw|<div class="infobox infobox-roomintro"><div' + ((this.isOfficial || scroll) ? '' : ' class="infobox-limited"') + '>' + this.introMessage.replace(/\n/g, '') + '</div>';
		if (this.staffMessage && user.can('mute', null, this)) message += (message ? '<br />' : '\n|raw|<div class="infobox">') + '(Staff intro:)<br /><div>' + this.staffMessage.replace(/\n/g, '') + '</div>';
		if (this.modchat) {
			message += (message ? '<br />' : '\n|raw|<div class="infobox">') + '<div class="broadcast-red">' +
				'Must be rank ' + this.modchat + ' or higher to talk right now.' +
				'</div>';
		}
		if (this.slowchat && user.can('mute', null, this)) {
			message += (message ? '<br />' : '\n|raw|<div class="infobox">') + '<div class="broadcast-red">' +
				'Messages must have at least ' + this.slowchat + ' seconds between them.' +
				'</div>';
		}
		if (message) message += '</div>';
		return message;
	}
	/**
	 * @param {boolean} includeSecret
	 * @return {ChatRoom[]}
	 */
	getSubRooms(includeSecret = false) {
		if (!this.subRooms) return [];
		return [...this.subRooms.values()].filter(room =>
			!room.isPrivate || includeSecret
		);
	}
	/**
	 * @param {User} user
	 * @param {Connection} connection
	 */
	onConnect(user, connection) {
		let userList = this.userList ? this.userList : this.getUserList();
		this.sendUser(connection, '|init|chat\n|title|' + this.title + '\n' + userList + '\n' + this.log.getScrollback() + this.getIntroMessage(user));
		if (this.poll) this.poll.onConnect(user, connection);
		if (this.survey) {
			for (let u = 0; u < this.survey.surveyArray.length; u++) {
				if (this.survey.surveyArray[u]) this.survey.onConnect(user, connection, u);
			}
		}
		if (this.game && this.game.onConnect) this.game.onConnect(user, connection);
	}
	/**
	 * @param {User} user
	 * @param {Connection} connection
	 */
	onJoin(user, connection) {
		if (!user) return false; // ???
		if (this.users[user.userid]) return false;

		if (user.named) {
			this.reportJoin('j', user.getIdentity(this.id));
		}

		this.users[user.userid] = user;
		this.userCount++;

		if (this.game && this.game.onJoin) this.game.onJoin(user, connection);
		return true;
	}
	/**
	 * @param {User} user
	 * @param {string} oldid
	 * @param {boolean} joining
	 */
	onRename(user, oldid, joining) {
		if (user.userid === oldid) {
			return this.onUpdateIdentity(user);
		}
		if (!this.users[oldid]) {
			Monitor.crashlog(new Error(`user ${oldid} not in room ${this.id}`));
		}
		if (this.users[user.userid]) {
			Monitor.crashlog(new Error(`user ${user.userid} already in room ${this.id}`));
		}
		delete this.users[oldid];
		this.users[user.userid] = user;
		if (joining) {
			this.reportJoin('j', user.getIdentity(this.id));
			if (this.staffMessage && user.can('mute', null, this)) this.sendUser(user, '|raw|<div class="infobox">(Staff intro:)<br /><div>' + this.staffMessage.replace(/\n/g, '') + '</div></div>');
		} else if (!user.named) {
			this.reportJoin('l', oldid);
		} else {
			this.reportJoin('n', user.getIdentity(this.id) + '|' + oldid);
		}
		if (this.poll) {
			for (let u in this.poll.pollArray) {
				if (user.userid in this.poll.pollArray[u].voters) this.poll.updateFor(user);
			}
		}
		if (this.survey) {
			for (let u in this.survey.surveyArray) {
				if (this.survey.surveyArray[u] && user.userid in this.survey.surveyArray[u].repliers) this.survey.updateTo(user, u, false);
			}
		}
		return true;
	}
	/**
	 * onRename, but without a userid change
	 * @param {User} user
	 */
	onUpdateIdentity(user) {
		if (user && user.connected && user.named) {
			if (!this.users[user.userid]) return false;
			this.reportJoin('n', user.getIdentity(this.id) + '|' + user.userid);
		}
		return true;
	}
	/**
	 * @param {User} user
	 */
	onLeave(user) {
		if (!user) return false; // ...

		if (!(user.userid in this.users)) {
			Monitor.crashlog(new Error(`user ${user.userid} already left`));
			return false;
		}
		delete this.users[user.userid];
		this.userCount--;

		if (user.named) {
			this.reportJoin('l', user.getIdentity(this.id));
		}
		if (this.game && this.game.onLeave) this.game.onLeave(user);
<<<<<<< HEAD
		if (user.console && user.console.room === this.id) {
			user.console.onKill();
			delete user.console;
		}
=======
		return true;
>>>>>>> 049d6686
	}
	destroy() {
		// deallocate ourself

		if (this.battle && this.tour) {
			// resolve state of the tournament;
			// @ts-ignore
			if (!this.battle.ended) this.tour.onBattleWin(this, '');
			this.tour = null;
		}

		// remove references to ourself
		for (let i in this.users) {
			// @ts-ignore
			this.users[i].leaveRoom(this, null, true);
			delete this.users[i];
		}

		Rooms.global.deregisterChatRoom(this.id);
		Rooms.global.delistChatRoom(this.id);

		if (this.aliases) {
			for (const alias of this.aliases) {
				Rooms.aliases.delete(alias);
			}
		}

		if (this.game) {
			this.game.destroy();
			this.game = null;
			this.battle = null;
		}
		this.active = false;

		// Clear any active timers for the room
		if (this.muteTimer) {
			clearTimeout(this.muteTimer);
			this.muteTimer = null;
		}
		if (this.expireTimer) {
			clearTimeout(this.expireTimer);
			this.expireTimer = null;
		}
		if (this.reportJoinsInterval) {
			clearInterval(this.reportJoinsInterval);
		}
		this.reportJoinsInterval = null;
		if (this.logUserStatsInterval) {
			clearInterval(this.logUserStatsInterval);
		}
		this.logUserStatsInterval = null;

		this.log.destroy();

		// get rid of some possibly-circular references
		Rooms.rooms.delete(this.id);
	}
}

class ChatRoom extends BasicChatRoom {
	// This is not actually used, this is just a fake class to keep
	// TypeScript happy
	constructor() {
		super('');
		this.battle = null;
		this.active = false;
		/** @type {'chat'} */
		this.type = 'chat';
	}
}

class GameRoom extends BasicChatRoom {
	/**
	 * @param {string} roomid
	 * @param {string} [title]
	 * @param {AnyObject} [options]
	 */
	constructor(roomid, title, options = {}) {
		options.logTimes = false;
		options.autoTruncate = false;
		options.isMultichannel = true;
		options.reportJoins = !!Config.reportbattlejoins;
		options.batchJoins = 0;
		super(roomid, title, options);
		this.modchat = (Config.battlemodchat || false);

		/** @type {'battle'} */
		this.type = 'battle';

		this.modchatUser = '';
		this.active = false;

		this.format = options.format || '';
		this.auth = Object.create(null);
		//console.log("NEW BATTLE");

		this.tour = options.tour || null;
		this.parent = options.parent || (this.tour && this.tour.room) || null;

		this.p1 = null;
		this.p2 = null;

		/**
		 * The lower player's rating, for searching purposes.
		 * 0 for unrated battles. 1 for unknown ratings.
		 * @type {number}
		 */
		this.rated = options.rated || 0;
		/** @type {RoomBattle?} */
		this.battle = null;
		/** @type {RoomGame} */
		// @ts-ignore
		this.game = null;
	}
	/**
	 * - logNum = 0    : spectator log (no exact HP)
	 * - logNum = 1, 2 : player log (exact HP for that player)
	 * - logNum = 3    : debug log (exact HP for all players)
	 * @param {0 | 1 | 2 | 3} channel
	 */
	getLog(channel = 0) {
		return this.log.getScrollback(channel);
	}
	/**
	 * @param {User} user
	 */
	getLogForUser(user) {
		if (!(user.userid in this.game.players)) return this.getLog();
		return this.getLog(this.game.players[user.userid].slotNum + 1);
	}
	/**
	 * @param {User?} excludeUser
	 */
	update(excludeUser = null) {
		if (!this.log.broadcastBuffer) return;

		if (this.userCount) {
			Sockets.subchannelBroadcast(this.id, '>' + this.id + '\n\n' + this.log.broadcastBuffer);
		}
		this.log.broadcastBuffer = '';

		this.pokeExpireTimer();
	}
	pokeExpireTimer() {
		// empty rooms time out after ten minutes
		if (!this.userCount) {
			if (this.expireTimer) clearTimeout(this.expireTimer);
			this.expireTimer = setTimeout(() => this.expire(), TIMEOUT_EMPTY_DEALLOCATE);
		} else {
			if (this.expireTimer) clearTimeout(this.expireTimer);
			this.expireTimer = setTimeout(() => this.expire(), TIMEOUT_INACTIVE_DEALLOCATE);
		}
	}
	/**
	 * @param {0 | 1} num
	 * @param {string} message
	 */
	sendPlayer(num, message) {
		let player = this.getPlayer(num);
		if (!player) return false;
		player.sendRoom(message);
	}
	/**
	 * @param {0 | 1} num
	 */
	getPlayer(num) {
		// @ts-ignore
		return this.game['p' + (num + 1)];
	}
	/**
	 * @param {User} user
	 */
	requestModchat(user) {
		if (user === null) {
			this.modchatUser = '';
			return;
		} else if (user.can('modchat') || !this.modchatUser || this.modchatUser === user.userid) {
			this.modchatUser = user.userid;
			return;
		} else {
			return "Invite-only can only be turned off by the user who turned it on, or staff";
		}
	}
	/**
	 * @param {User} user
	 * @param {Connection} connection
	 */
	onConnect(user, connection) {
		this.sendUser(connection, '|init|battle\n|title|' + this.title + '\n' + this.getLogForUser(user));
		if (this.game && this.game.onConnect) this.game.onConnect(user, connection);
	}
}

/**
 * @param {string | Room | undefined} roomid
 * @return {Room}
 */
function getRoom(roomid) {
	// @ts-ignore
	if (roomid && roomid.id) return roomid;
	// @ts-ignore
	return Rooms.rooms.get(roomid);
}

/** @typedef {GlobalRoom | GameRoom | ChatRoom} Room */

// workaround to stop TypeScript from checking room-battle
let roomBattleLoc = './room-battle';

let Rooms = Object.assign(getRoom, {
	/**
	 * The main roomid:Room table. Please do not hold a reference to a
	 * room long-term; just store the roomid and grab it from here (with
	 * the Rooms(roomid) accessor) when necessary.
	 * @type {Map<string, Room>}
	 */
	rooms: new Map(),
	/** @type {Map<string, string>} */
	aliases: new Map(),

	get: getRoom,
	/**
	 * @param {string} name
	 * @return {Room | undefined}
	 */
	search(name) {
		return getRoom(name) || getRoom(toId(name)) || getRoom(Rooms.aliases.get(toId(name)));
	},

	/**
	 * @param {string} roomid
	 * @param {string} title
	 * @param {AnyObject} options
	 */
	createGameRoom(roomid, title, options) {
		if (Rooms.rooms.has(roomid)) throw new Error(`Room ${roomid} already exists`);
		Monitor.debug("NEW BATTLE ROOM: " + roomid);
		const room = new GameRoom(roomid, title, options);
		Rooms.rooms.set(roomid, room);
		return room;
	},
	/**
	 * @param {string} roomid
	 * @param {string} title
	 * @param {AnyObject} options
	 */
	createChatRoom(roomid, title, options) {
		if (Rooms.rooms.has(roomid)) throw new Error(`Room ${roomid} already exists`);
		const room = /** @type {ChatRoom} */ (new BasicChatRoom(roomid, title, options));
		Rooms.rooms.set(roomid, room);
		return room;
	},
	/**
	 * @param {string} formatid
	 * @param {AnyObject} options
	 */
	createBattle(formatid, options) {
		const p1 = options.p1;
		const p2 = options.p2;
		if (p1 === p2) throw new Error(`Players can't battle themselves`);
		if (!p1) throw new Error(`p1 required`);
		if (!p2) throw new Error(`p2 required`);
		Ladders.cancelSearches(p1);
		Ladders.cancelSearches(p2);

		if (Rooms.global.lockdown === true) {
			p1.popup("The server is restarting. Battles will be available again in a few minutes.");
			p2.popup("The server is restarting. Battles will be available again in a few minutes.");
			return;
		}

		const roomid = Rooms.global.prepBattleRoom(formatid);
		options.format = formatid;
		// options.rated is a number representing the lower player rating, for searching purposes
		// options.rated < 0 or falsy means "unrated", and will be converted to 0 here
		// options.rated === true is converted to 1 (used in tests sometimes)
		options.rated = Math.max(+options.rated || 0, 0);
		const room = Rooms.createGameRoom(roomid, "" + p1.name + " vs. " + p2.name, options);
		// @ts-ignore TODO: make RoomBattle a subclass of RoomGame
		const game = room.game = new Rooms.RoomBattle(room, formatid, options);
		room.p1 = p1;
		room.p2 = p2;
		room.battle = room.game;

		let inviteOnly = (options.inviteOnly || []);
		if (p1.inviteOnlyNextBattle) {
			inviteOnly.push(p1.userid);
			p1.inviteOnlyNextBattle = false;
		}
		if (p2.inviteOnlyNextBattle) {
			inviteOnly.push(p2.userid);
			p2.inviteOnlyNextBattle = false;
		}
		if (options.tour && !room.tour.modjoin) inviteOnly = [];
		if (inviteOnly.length) {
			room.modjoin = '+';
			room.isPrivate = 'hidden';
			room.privacySetter = new Set(inviteOnly);
			room.add(`|raw|<div class="broadcast-red"><strong>This battle is invite-only!</strong><br />Users must be rank + or invited with <code>/invite</code> to join</div>`);
		}

		// @ts-ignore
		if (Rooms.global.FvF && Rooms.global.FvF[toId(WL.getFaction(p1.userid))] && Rooms(Rooms.global.FvF[toId(WL.getFaction(p1.userid))].room).fvf.tier === formatid) {
			// @ts-ignore
			WL.isFvFBattle(p1.userid, p2.userid, room.id, 'start');
		}

		game.addPlayer(p1, options.p1team);
		game.addPlayer(p2, options.p2team);
		p1.joinRoom(room);
		p2.joinRoom(room);
		Monitor.countBattle(p1.latestIp, p1.name);
		Monitor.countBattle(p2.latestIp, p2.name);
		Rooms.global.onCreateBattleRoom(p1, p2, room, options);
		return room;
	},

	battleModlogStream: FS('logs/modlog/modlog_battle.txt').createAppendStream(),
	groupchatModlogStream: FS('logs/modlog/modlog_groupchat.txt').createAppendStream(),

	/** @type {GlobalRoom} */
	global: /** @type {any} */ (null),
	/** @type {?ChatRoom} */
	lobby: null,

	BasicRoom: BasicRoom,
	GlobalRoom: GlobalRoom,
	GameRoom: GameRoom,
	ChatRoom: BasicChatRoom,
	ChatRoomTypeForTS: ChatRoom,

	RoomGame: require('./room-game').RoomGame,
	RoomGamePlayer: require('./room-game').RoomGamePlayer,

	RETRY_AFTER_LOGIN,

	Roomlogs: Roomlogs,

	RoomBattle: require(roomBattleLoc).RoomBattle,
	RoomBattlePlayer: require(roomBattleLoc).RoomBattlePlayer,
	SimulatorManager: require(roomBattleLoc).SimulatorManager,
	SimulatorProcess: require(roomBattleLoc).SimulatorProcess,
});

// initialize

Monitor.notice("NEW GLOBAL: global");
Rooms.global = new GlobalRoom('global');

Rooms.rooms.set('global', Rooms.global);

module.exports = Rooms;<|MERGE_RESOLUTION|>--- conflicted
+++ resolved
@@ -638,12 +638,7 @@
 		}
 		return roomsData;
 	}
-<<<<<<< HEAD
-
-	checkModjoin() {
-=======
 	checkModjoin(/** @type {User} */ user) {
->>>>>>> 049d6686
 		return true;
 	}
 	isMuted(/** @type {User} */ user) {
@@ -971,206 +966,7 @@
 	 */
 	constructor(roomid, title, options = {}) {
 		super(roomid, title);
-<<<<<<< HEAD
-		this.modchat = (Config.battlemodchat || false);
-		this.reportJoins = Config.reportbattlejoins;
-
-		/** @type {'battle'} */
-		this.type = 'battle';
-		// TypeScript bug: subclass null
-		this.muteTimer = /** @type {NodeJS.Timer?} */ (null);
-		this.lastUpdate = 0;
-
-		this.modchatUser = '';
-		this.expireTimer = null;
-		this.active = false;
-
-		this.format = options.format || '';
-		this.auth = Object.create(null);
-		//console.log("NEW BATTLE");
-
-		this.tour = options.tour || null;
-		this.parent = options.parent || (this.tour && this.tour.room) || null;
-
-		this.p1 = null;
-		this.p2 = null;
-
-		/**
-		 * The lower player's rating, for searching purposes.
-		 * 0 for unrated battles. 1 for unknown ratings.
-		 * @type {number}
-		 */
-		this.rated = options.rated || 0;
-		/** @type {RoomBattle?} */
-		this.battle = null;
-		/** @type {RoomGame} */
-		// @ts-ignore
-		this.game = null;
-
-		this.modlogStream = Rooms.battleModlogStream;
-	}
-	/**
-	 * - logNum = 0    : spectator log (no exact HP)
-	 * - logNum = 1, 2 : player log (exact HP for that player)
-	 * - logNum = 3    : debug log (exact HP for all players)
-	 * @param {0 | 1 | 2 | 3} logNum
-	 */
-	getLog(logNum) {
-		let log = [];
-		for (let i = 0; i < this.log.length; ++i) {
-			let line = this.log[i];
-			if (line === '|split') {
-				log.push(this.log[i + logNum + 1]);
-				i += 4;
-			} else {
-				log.push(line);
-			}
-		}
-		return log;
-	}
-	/**
-	 * @param {User} user
-	 */
-	getLogForUser(user) {
-		if (!(user in this.game.players)) return this.getLog(0);
-		return this.getLog(this.game.players[user].slotNum + 1);
-	}
-	/**
-	 * @param {User?} excludeUser
-	 */
-	update(excludeUser = null) {
-		if (this.log.length <= this.lastUpdate) return;
-
-		if (this.userCount) {
-			Sockets.subchannelBroadcast(this.id, '>' + this.id + '\n\n' + this.log.slice(this.lastUpdate).join('\n'));
-		}
-
-		this.lastUpdate = this.log.length;
-
-		// empty rooms time out after ten minutes
-		let hasUsers = false;
-		for (let i in this.users) { // eslint-disable-line no-unused-vars
-			hasUsers = true;
-			break;
-		}
-		if (!hasUsers) {
-			if (this.expireTimer) clearTimeout(this.expireTimer);
-			this.expireTimer = setTimeout(() => this.tryExpire(), TIMEOUT_EMPTY_DEALLOCATE);
-		} else {
-			if (this.expireTimer) clearTimeout(this.expireTimer);
-			this.expireTimer = setTimeout(() => this.tryExpire(), TIMEOUT_INACTIVE_DEALLOCATE);
-		}
-	}
-	tryExpire() {
-		this.expire();
-	}
-	/**
-	 * @param {0 | 1} num
-	 * @param {string} message
-	 */
-	sendPlayer(num, message) {
-		let player = this.getPlayer(num);
-		if (!player) return false;
-		player.sendRoom(message);
-	}
-	/**
-	 * @param {0 | 1} num
-	 */
-	getPlayer(num) {
-		return this.battle['p' + (num + 1)];
-	}
-	/**
-	 * @param {User} user
-	 */
-	requestModchat(user) {
-		if (user === null) {
-			this.modchatUser = '';
-			return;
-		} else if (user.can('modchat') || !this.modchatUser || this.modchatUser === user.userid) {
-			this.modchatUser = user.userid;
-			return;
-		} else {
-			return "Invite-only can only be turned off by the user who turned it on, or staff";
-		}
-	}
-	/**
-	 * @param {User} user
-	 * @param {Connection} connection
-	 */
-	onConnect(user, connection) {
-		this.sendUser(connection, '|init|battle\n|title|' + this.title + '\n' + this.getLogForUser(user).join('\n'));
-		if (this.game && this.game.onConnect) this.game.onConnect(user, connection);
-	}
-	/**
-	 * @param {User} user
-	 * @param {Connection} connection
-	 */
-	onJoin(user, connection) {
-		if (!user) return false;
-		if (this.users[user.userid]) return user;
-
-		if (user.named) {
-			this.add((this.reportJoins && !user.locked ? '|j|' : '|J|') + user.name).update();
-		}
-
-		this.users[user.userid] = user;
-		this.userCount++;
-
-		if (this.game && this.game.onJoin) {
-			this.game.onJoin(user, connection);
-		}
-		return user;
-	}
-	/**
-	 * @param {User} user
-	 * @param {string} oldid
-	 * @param {boolean} joining
-	 */
-	onRename(user, oldid, joining) {
-		if (joining) {
-			this.add((this.reportJoins && !user.locked ? '|j|' : '|J|') + user.name);
-		}
-		delete this.users[oldid];
-		this.users[user.userid] = user;
-		this.update();
-		return user;
-	}
-	/**
-	 * @param {User} user
-	 */
-	onLeave(user) {
-		if (!user) return; // ...
-		if (!user.named) {
-			delete this.users[user.userid];
-			return;
-		}
-		delete this.users[user.userid];
-		this.userCount--;
-		this.add((this.reportJoins && !user.locked ? '|l|' : '|L|') + user.name);
-
-		if (this.game && this.game.onLeave) {
-			this.game.onLeave(user);
-		}
-		if (user.console && user.console.room === this.id) {
-			user.console.onKill();
-			delete user.console;
-		}
-		this.update();
-	}
-	expire() {
-		this.send('|expire|');
-		this.destroy();
-	}
-	destroy() {
-		// deallocate ourself
-
-		if (this.tour) {
-			// resolve state of the tournament;
-			if (!this.battle.ended) this.tour.onBattleWin(this, '');
-			this.tour = null;
-		}
-=======
->>>>>>> 049d6686
+
 
 		if (options.logTimes === undefined) options.logTimes = true;
 		if (options.autoTruncate === undefined) options.autoTruncate = !options.isHelp;
@@ -1483,14 +1279,7 @@
 			this.reportJoin('l', user.getIdentity(this.id));
 		}
 		if (this.game && this.game.onLeave) this.game.onLeave(user);
-<<<<<<< HEAD
-		if (user.console && user.console.room === this.id) {
-			user.console.onKill();
-			delete user.console;
-		}
-=======
 		return true;
->>>>>>> 049d6686
 	}
 	destroy() {
 		// deallocate ourself
