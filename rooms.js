/**
 * Rooms
 * Pokemon Showdown - http://pokemonshowdown.com/
 *
 * Every chat room and battle is a room, and what they do is done in
 * rooms.js. There's also a global room which every user is in, and
 * handles miscellaneous things like welcoming the user.
 *
 * @license MIT license
 */

'use strict';

const TIMEOUT_EMPTY_DEALLOCATE = 10 * 60 * 1000;
const TIMEOUT_INACTIVE_DEALLOCATE = 40 * 60 * 1000;
const REPORT_USER_STATS_INTERVAL = 10 * 60 * 1000;

const CRASH_REPORT_THROTTLE = 60 * 60 * 1000;

const RETRY_AFTER_LOGIN = null;

const FS = require('./lib/fs');
const Roomlogs = require('./roomlogs');

/*********************************************************
 * the Room object.
 *********************************************************/

/**
 * @typedef {{userid: string, time: number, guestNum: number, autoconfirmed: string}} MuteEntry
 */

/**
 * @abstract
 */
class BasicRoom {
	/**
	 * @param {string} roomid
	 * @param {string} [title]
	 */
	constructor(roomid, title) {
		this.id = roomid;
		this.title = (title || roomid);
		/** @type {?Room} */
		this.parent = null;
		/** @type {(string[])?} */
		this.aliases = null;

		/** @type {{[userid: string]: User}} */
		this.users = Object.create(null);
		this.userCount = 0;

		/** @type {'chat' | 'battle' | 'global'} */
		this.type = 'chat';
		/** @type {?{[userid: string]: string}} */
		this.auth = null;

		/**
		 * Scrollback log. This is the log that's sent to users when
		 * joining the room. Should roughly match what's on everyone's
		 * screen.
		 * @type {Roomlog?}
		 */
		this.log = null;

		/** @type {?RoomGame} */
		this.game = null;
		/** @type {?RoomBattle} */
		this.battle = null;
		this.active = false;

		/** @type {MuteEntry[]} */
		this.muteQueue = [];
		/** @type {NodeJS.Timer?} */
		this.muteTimer = null;

		this.lastUpdate = 0;

		// room settings

		/** @type {AnyObject?} */
		this.chatRoomData = null;
		/** @type {boolean | 'hidden' | 'voice'} */
		this.isPrivate = false;
		this.isPersonal = false;
		/** @type {string | boolean} */
		this.isHelp = false;
		this.isOfficial = false;
		this.reportJoins = true;
		/** @type {number} */
		this.batchJoins = 0;
		/** @type {NodeJS.Timer?} */
		this.reportJoinsInterval = null;

		this.logTimes = false;
		/** @type {string? | true} */
		this.modjoin = null;
		/** @type {string?} */
		this.modchat = null;
		this.staffRoom = false;
		/** @type {false | number} */
		this.slowchat = false;
		this.filterStretching = false;
		this.filterEmojis = false;
		this.filterCaps = false;
		/** @type {Set<string>?} */
		this.privacySetter = null;
		/** @type {Map<string, ChatRoom>?} */
		this.subRooms = null;
	}

	/**
	 * Send a room message to all users in the room, without recording it
	 * in the scrollback log.
	 * @param {string} message
	 */
	send(message) {
		if (this.id !== 'lobby') message = '>' + this.id + '\n' + message;
		if (this.userCount) Sockets.channelBroadcast(this.id, message);
	}
	sendAuth() { throw new Error(`Obsolete command; use room.sendMods`); }
	sendModCommand() { throw new Error(`Obsolete command; use room.sendMods`); }
	push() { throw new Error(`Obsolete command; use room.add`); }
	/**
	 * @param {string} data
	 */
	sendMods(data) {
		if (this.staffRoom) {
			if (!this.log) throw new Error(`Staff room ${this.id} has no log`);
			this.log.add(data);
			return;
		}
		for (let i in this.users) {
			let user = this.users[i];
			// hardcoded for performance reasons (this is an inner loop)
			if (user.isStaff || (this.auth && (this.auth[user.userid] || '+') !== '+')) {
				user.sendTo(this, data);
			}
		}
	}
	/**
	 * Send a room message to a single user.
	 * @param {User | Connection} user
	 * @param {string} message
	 */
	sendUser(user, message) {
		user.sendTo(this, message);
	}
	/**
	 * Add a room message to the room log, so it shows up in the room
	 * for everyone, and appears in the scrollback for new users who
	 * join.
	 * @param {string} message
	 * @return {this}
	 */
	add(message) { throw new Error(`should be implemented by subclass`); }
	roomlog(/** @type {string} */ message) { throw new Error(`should be implemented by subclass`); }
	modlog(/** @type {string} */ message) { throw new Error(`should be implemented by subclass`); }
	logEntry() { throw new Error(`room.logEntry has been renamed room.roomlog`); }
	addLogMessage() { throw new Error(`room.addLogMessage has been renamed room.addByUser`); }
	/**
	 * Inserts (sanitized) HTML into the room log.
	 * @param {string} message
	 */
	addRaw(message) {
		return this.add('|raw|' + message);
	}
	/**
	 * Inserts some text into the room log, attributed to user. The
	 * attribution will not appear, and is used solely as a hint not to
	 * highlight the user.
	 * @param {User} user
	 * @param {string} text
	 */
	addByUser(user, text) {
		return this.add('|c|' + user.getIdentity(this.id) + '|/log ' + text).update();
	}
	/**
	 * Like addByUser, but sends to mods only.
	 * @param {User} user
	 * @param {string} text
	 */
	sendModsByUser(user, text) {
		return this.sendMods('|c|' + user.getIdentity(this.id) + '|/log ' + text);
	}
	update() {}

	toString() {
		return this.id;
	}

	getUserList() {
		let buffer = '';
		let counter = 0;
		for (let i in this.users) {
			if (!this.users[i].named) {
				continue;
			}
			counter++;
			buffer += ',' + this.users[i].getIdentity(this.id);
		}
		let msg = '|users|' + counter + buffer;
		return msg;
	}

	// mute handling

	runMuteTimer(forceReschedule = false) {
		if (forceReschedule && this.muteTimer) {
			clearTimeout(this.muteTimer);
			this.muteTimer = null;
		}
		if (this.muteTimer || this.muteQueue.length === 0) return;

		let timeUntilExpire = this.muteQueue[0].time - Date.now();
		if (timeUntilExpire <= 1000) { // one second of leeway
			this.unmute(this.muteQueue[0].userid, "Your mute in '" + this.title + "' has expired.");
			//runMuteTimer() is called again in unmute() so this function instance should be closed
			return;
		}
		this.muteTimer = setTimeout(() => {
			this.muteTimer = null;
			this.runMuteTimer(true);
		}, timeUntilExpire);
	}
	isMuted(/** @type {User} */ user) {
		if (!user) return;
		if (this.muteQueue) {
			for (const entry of this.muteQueue) {
				if (user.userid === entry.userid ||
					user.guestNum === entry.guestNum ||
					(user.autoconfirmed && user.autoconfirmed === entry.autoconfirmed)) {
					if (entry.time - Date.now() < 0) {
						this.unmute(user.userid);
						return null;
					} else {
						return entry.userid;
					}
				}
			}
		}
	}
	getMuteTime(/** @type {User} */ user) {
		let userid = this.isMuted(user);
		if (!userid) return;
		for (const entry of this.muteQueue) {
			if (userid === entry.userid) {
				return entry.time - Date.now();
			}
		}
	}
	/**
	 * Gets the group symbol of a user in the room.
	 * @param {User} user
	 * @return {string}
	 */
	getAuth(user) {
		if (this.auth && user.userid in this.auth) {
			return this.auth[user.userid];
		}
		if (this.parent) {
			return this.parent.getAuth(user);
		}
		if (this.auth && this.isPrivate === true) {
			return ' ';
		}
		return user.group;
	}
	/**
	 * @param {User} user
	 */
	checkModjoin(user) {
		if (this.staffRoom && !user.isStaff && (!this.auth || (this.auth[user.userid] || ' ') === ' ')) return false;
		if (user.userid in this.users) return true;
		if (!this.modjoin) return true;
		// users with a room rank can always join
		if (this.auth && user.userid in this.auth) return true;
		const userGroup = user.can('makeroom') ? user.group : this.getAuth(user);

		const modjoinSetting = this.modjoin !== true ? this.modjoin : this.modchat;
		if (!modjoinSetting) return true;
		let modjoinGroup = modjoinSetting;

		if (modjoinGroup === 'trusted') {
			if (user.trusted) return true;
			modjoinGroup = Config.groupsranking[1];
		}
		if (modjoinGroup === 'autoconfirmed') {
			if (user.autoconfirmed) return true;
			modjoinGroup = Config.groupsranking[1];
		}
		if (!(userGroup in Config.groups)) return false;
		if (!(modjoinGroup in Config.groups)) throw new Error(`Invalid modjoin setting in ${this.id}: ${modjoinGroup}`);
		return Config.groups[userGroup].rank >= Config.groups[modjoinGroup].rank;
	}
	/**
	 * @param {User} user
	 * @param {number} [setTime]
	 */
	mute(user, setTime) {
		let userid = user.userid;

		if (!setTime) setTime = 7 * 60000; // default time: 7 minutes
		if (setTime > 90 * 60000) setTime = 90 * 60000; // limit 90 minutes

		// If the user is already muted, the existing queue position for them should be removed
		if (this.isMuted(user)) this.unmute(userid);

		// Place the user in a queue for the unmute timer
		for (let i = 0; i <= this.muteQueue.length; i++) {
			let time = Date.now() + setTime;
			if (i === this.muteQueue.length || time < this.muteQueue[i].time) {
				let entry = {
					userid: userid,
					time: time,
					guestNum: user.guestNum,
					autoconfirmed: user.autoconfirmed,
				};
				this.muteQueue.splice(i, 0, entry);
				// The timer needs to be switched to the new entry if it is to be unmuted
				// before the entry the timer is currently running for
				if (i === 0 && this.muteTimer) {
					clearTimeout(this.muteTimer);
					this.muteTimer = null;
				}
				break;
			}
		}
		this.runMuteTimer();

		user.updateIdentity(this.id);

		if (!(this.isPrivate === true || this.isPersonal || this.battle)) Punishments.monitorRoomPunishments(user);

		return userid;
	}
	/**
	 * @param {string} userid
	 * @param {string} [notifyText]
	 */
	unmute(userid, notifyText) {
		let successUserid = '';
		let user = Users.get(userid);
		let autoconfirmed = '';
		if (user) {
			userid = user.userid;
			autoconfirmed = user.autoconfirmed;
		}

		for (let i = 0; i < this.muteQueue.length; i++) {
			let entry = this.muteQueue[i];
			if (entry.userid === userid ||
				(user && entry.guestNum === user.guestNum) ||
				(autoconfirmed && entry.autoconfirmed === autoconfirmed)) {
				if (i === 0) {
					this.muteQueue.splice(0, 1);
					this.runMuteTimer(true);
				} else {
					this.muteQueue.splice(i, 1);
				}
				successUserid = entry.userid;
				break;
			}
		}

		if (user && successUserid && userid in this.users) {
			user.updateIdentity(this.id);
			if (notifyText) user.popup(notifyText);
		}
		return successUserid;
	}

	/**
	 * @param {User} user
	 */
	onUpdateIdentity(user) {}
	destroy() {}
}

class GlobalRoom extends BasicRoom {
	/**
	 * @param {string} roomid
	 */
	constructor(roomid) {
		if (roomid !== 'global') throw new Error(`The global room's room ID must be 'global'`);
		super(roomid);

		/** @type {'global'} */
		this.type = 'global';
		/** @type {false} */
		this.active = false;
		/** @type {null} */
		this.chatRoomData = null;

		this.battleCount = 0;
		this.lastReportedCrash = 0;

		/** @type {AnyObject[]} */
		this.chatRoomDataList = [];
		try {
			// @ts-ignore
			this.chatRoomDataList = require('./config/chatrooms.json');
			if (!Array.isArray(this.chatRoomDataList)) this.chatRoomDataList = [];
		} catch (e) {} // file doesn't exist [yet]

		if (!this.chatRoomDataList.length) {
			this.chatRoomDataList = [{
				title: 'Lobby',
				isOfficial: true,
				autojoin: true,
			}, {
				title: 'Staff',
				isPrivate: true,
				staffRoom: true,
				staffAutojoin: true,
			}];
		}

		this.chatRooms = /** @type {ChatRoom[]} */ ([]);

		/**
		 * Rooms that users autojoin upon connecting
		 * @type {string[]}
		 */
		this.autojoinList = [];
		/**
		 * Rooms that staff autojoin upon connecting
		 * @type {string[]}
		 */
		this.staffAutojoinList = [];
		for (let i = 0; i < this.chatRoomDataList.length; i++) {
			if (!this.chatRoomDataList[i] || !this.chatRoomDataList[i].title) {
				Monitor.warn(`ERROR: Room number ${i} has no data and could not be loaded.`);
				continue;
			}
			let id = toId(this.chatRoomDataList[i].title);
			Monitor.notice("NEW CHATROOM: " + id);
			let room = Rooms.createChatRoom(id, this.chatRoomDataList[i].title, this.chatRoomDataList[i]);
			if (room.aliases) {
				for (const alias of room.aliases) {
					Rooms.aliases.set(alias, id);
				}
			}
			this.chatRooms.push(room);
			if (room.autojoin) this.autojoinList.push(id);
			if (room.staffAutojoin) this.staffAutojoinList.push(id);
		}
		Rooms.lobby = /** @type {ChatRoom} */ (Rooms.rooms.get('lobby'));

		// init battle room logging
		if (Config.logladderip) {
			this.ladderIpLog = FS('logs/ladderip/ladderip.txt').createAppendStream();
		} else {
			// Prevent there from being two possible hidden classes an instance
			// of GlobalRoom can have.
			this.ladderIpLog = new (require('./lib/streams')).WriteStream({write() {}});
		}

		let lastBattle;
		try {
			lastBattle = FS('logs/lastbattle.txt').readSync('utf8');
		} catch (e) {}
		/** @type {number} */
		this.lastBattle = Number(lastBattle) || 0;

		// init users
		this.users = Object.create(null);
		this.userCount = 0; // cache of `size(this.users)`
		this.maxUsers = 0;
		this.maxUsersDate = 0;

		this.reportUserStatsInterval = setInterval(
			() => this.reportUserStats(),
			REPORT_USER_STATS_INTERVAL
		);

		// Create writestream for modlog
		this.modlogStream = FS('logs/modlog/modlog_global.txt').createAppendStream();
	}

	/**
	 * @param {string} message
	 */
	modlog(message) {
		this.modlogStream.write('[' + (new Date().toJSON()) + '] ' + message + '\n');
	}

	writeChatRoomData() {
		FS('config/chatrooms.json').writeUpdate(() => (
			JSON.stringify(this.chatRoomDataList)
				.replace(/\{"title":/g, '\n{"title":')
				.replace(/\]$/, '\n]')
		));
	}

	writeNumRooms() {
		FS('logs/lastbattle.txt').writeUpdate(() => (
			`${this.lastBattle}`
		), {throttle: 10 * 1000});
	}

	reportUserStats() {
		if (this.maxUsersDate) {
			LoginServer.request('updateuserstats', {
				date: this.maxUsersDate,
				users: this.maxUsers,
			});
			this.maxUsersDate = 0;
		}
		LoginServer.request('updateuserstats', {
			date: Date.now(),
			users: this.userCount,
		});
	}

	get formatListText() {
		if (this.formatList) {
			return this.formatList;
		}
		this.formatList = '|formats' + (Ladders.formatsListPrefix || '');
		let section = '', prevSection = '';
		let curColumn = 1;
		for (let i in Dex.formats) {
			let format = Dex.formats[i];
			if (format.section) section = format.section;
			if (format.column) curColumn = format.column;
			if (!format.name) continue;
			if (!format.challengeShow && !format.searchShow && !format.tournamentShow) continue;

			if (section !== prevSection) {
				prevSection = section;
				this.formatList += '|,' + curColumn + '|' + section;
			}
			this.formatList += '|' + format.name;
			let displayCode = 0;
			if (format.team) displayCode |= 1;
			if (format.searchShow) displayCode |= 2;
			if (format.challengeShow) displayCode |= 4;
			if (format.tournamentShow) displayCode |= 8;
			const level = format.maxLevel || format.maxForcedLevel || format.forcedLevel;
			if (level === 50) displayCode |= 16;
			this.formatList += ',' + displayCode.toString(16);
		}
		return this.formatList;
	}
	get configRankList() {
		if (Config.nocustomgrouplist) return '';

		// putting the resultant object in Config would enable this to be run again should config.js be reloaded.
		if (Config.rankList) {
			return Config.rankList;
		}
		let rankList = [];

		for (let rank in Config.groups) {
			if (!Config.groups[rank] || !rank) continue;

			let tarGroup = Config.groups[rank];
			let groupType = tarGroup.addhtml || (!tarGroup.mute && !tarGroup.root) ? 'normal' : (tarGroup.root || tarGroup.declare) ? 'leadership' : 'staff';

			rankList.push({symbol: rank, name: (Config.groups[rank].name || null), type: groupType}); // send the first character in the rank, incase they put a string several characters long
		}

		const typeOrder = ['punishment', 'normal', 'staff', 'leadership'];

		rankList = rankList.sort((a, b) => typeOrder.indexOf(b.type) - typeOrder.indexOf(a.type));

		// add the punishment types at the very end.
		for (let rank in Config.punishgroups) {
			rankList.push({symbol: Config.punishgroups[rank].symbol, name: Config.punishgroups[rank].name, type: 'punishment'});
		}

		Config.rankList = '|customgroups|' + JSON.stringify(rankList) + '\n';
		return Config.rankList;
	}

	/**
	 * @param {string} filter "formatfilter, elofilter"
	 */
	getBattles(filter) {
		let rooms = /** @type {GameRoom[]} */ ([]);
		let skipCount = 0;
		const [formatFilter, eloFilterString] = filter.split(',');
		const eloFilter = +eloFilterString;
		if (this.battleCount > 150 && !formatFilter && !eloFilter) {
			skipCount = this.battleCount - 150;
		}
		for (const room of Rooms.rooms.values()) {
			if (!room || !room.active || room.isPrivate) continue;
			if (room.type !== 'battle') continue;
			if (formatFilter && formatFilter !== room.format) continue;
			if (eloFilter && (!room.rated || room.rated < eloFilter)) continue;
			if (skipCount && skipCount--) continue;

			rooms.push(room);
		}

		let roomTable = /** @type {{[roomid: string]: AnyObject}} */ ({});
		for (let i = rooms.length - 1; i >= rooms.length - 100 && i >= 0; i--) {
			let room = rooms[i];
			let roomData = {};
			if (room.active && room.battle) {
				if (room.battle.p1) roomData.p1 = room.battle.p1.name;
				if (room.battle.p2) roomData.p2 = room.battle.p2.name;
				if (room.tour) roomData.minElo = 'tour';
				if (room.rated) roomData.minElo = Math.floor(room.rated);
			}
			if (!roomData.p1 || !roomData.p2) continue;
			roomTable[room.id] = roomData;
		}
		return roomTable;
	}
	/**
	 * @param {User} user
	 */
	getRooms(user) {
		/** @type {any} */
		let roomsData = {official: [], pspl: [], chat: [], userCount: this.userCount, battleCount: this.battleCount};
		for (const room of this.chatRooms) {
			if (!room) continue;
			if (room.parent) continue;
			if (room.isPrivate && !(room.isPrivate === 'voice' && user.group !== ' ')) continue;
			let roomData = {
				title: room.title,
				desc: room.desc,
				userCount: room.userCount,
			};
			if (room.subRooms) roomData.subRooms = room.getSubRooms().map(room => room.title);

			if (room.isOfficial) {
				roomsData.official.push(roomData);
			// @ts-ignore
			} else if (room.pspl) {
				roomsData.pspl.push(roomData);
			} else {
				roomsData.chat.push(roomData);
			}
		}
		return roomsData;
	}
	checkModjoin(/** @type {User} */ user) {
		return true;
	}
	isMuted(/** @type {User} */ user) {
		return null;
	}
	/**
	 * @param {string} message
	 */
	send(message) {
		Sockets.channelBroadcast(this.id, message);
	}
	/**
	 * @param {string} message
	 */
	add(message) {
		// TODO: make sure this never happens
		return this;
	}
	/**
	 * @param {string} title
	 */
	addChatRoom(title) {
		let id = toId(title);
		if (id === 'battles' || id === 'rooms' || id === 'ladder' || id === 'teambuilder' || id === 'home' || id === 'all' || id === 'public') return false;
		if (Rooms.rooms.has(id)) return false;

		let chatRoomData = {
			title: title,
		};
		let room = Rooms.createChatRoom(id, title, chatRoomData);
		this.chatRoomDataList.push(chatRoomData);
		this.chatRooms.push(room);
		this.writeChatRoomData();
		return true;
	}

	/**
	 * @param {string} format
	 */
	prepBattleRoom(format) {
		//console.log('BATTLE START BETWEEN: ' + p1.userid + ' ' + p2.userid);
		let roomPrefix = `battle-${toId(Dex.getFormat(format).name)}-`;
		let battleNum = this.lastBattle;
		let roomid;
		do {
			roomid = `${roomPrefix}${++battleNum}`;
		} while (Rooms.rooms.has(roomid));

		this.lastBattle = battleNum;
		this.writeNumRooms();
		return roomid;
	}

	/**
	 * @param {User} p1
	 * @param {User} p2
	 * @param {GameRoom} room
	 * @param {AnyObject} options
	 */
	onCreateBattleRoom(p1, p2, room, options) {
		if (Config.reportbattles) {
			let reportRoom = Rooms(Config.reportbattles === true ? 'lobby' : Config.reportbattles);
			if (reportRoom) {
				reportRoom
					.add(`|b|${room.id}|${p1.getIdentity()}|${p2.getIdentity()}`)
					.update();
			}
		}
		if (Config.logladderip && options.rated) {
			this.ladderIpLog.write(
				`${p1.userid}: ${p1.latestIp}\n` +
				`${p2.userid}: ${p2.latestIp}\n`
			);
		}
	}

	/**
	 * @param {string} id
	 */
	deregisterChatRoom(id) {
		id = toId(id);
		let room = Rooms(id);
		if (!room) return false; // room doesn't exist
		if (!room.chatRoomData) return false; // room isn't registered
		// deregister from global chatRoomData
		// looping from the end is a pretty trivial optimization, but the
		// assumption is that more recently added rooms are more likely to
		// be deleted
		for (let i = this.chatRoomDataList.length - 1; i >= 0; i--) {
			if (id === toId(this.chatRoomDataList[i].title)) {
				this.chatRoomDataList.splice(i, 1);
				this.writeChatRoomData();
				break;
			}
		}
		delete room.chatRoomData;
		return true;
	}
	/**
	 * @param {string} id
	 */
	delistChatRoom(id) {
		id = toId(id);
		if (!Rooms.rooms.has(id)) return false; // room doesn't exist
		for (let i = this.chatRooms.length - 1; i >= 0; i--) {
			if (id === this.chatRooms[i].id) {
				this.chatRooms.splice(i, 1);
				break;
			}
		}
	}
	/**
	 * @param {string} id
	 */
	removeChatRoom(id) {
		id = toId(id);
		let room = Rooms(id);
		if (!room) return false; // room doesn't exist
		room.destroy();
		return true;
	}
	/**
	 * @param {User} user
	 * @param {Connection} connection
	 */
	autojoinRooms(user, connection) {
		// we only autojoin regular rooms if the client requests it with /autojoin
		// note that this restriction doesn't apply to staffAutojoin
		let includesLobby = false;
		for (const roomName of this.autojoinList) {
			user.joinRoom(roomName, connection);
			if (roomName === 'lobby') includesLobby = true;
		}
		if (!includesLobby && Config.serverid !== 'showdown') user.send(`>lobby\n|deinit`);
	}
	/**
	 * @param {User} user
	 * @param {Connection} connection
	 */
	checkAutojoin(user, connection) {
		if (!user.named) return;
		for (let i = 0; i < this.staffAutojoinList.length; i++) {
			let room = /** @type {ChatRoom} */ (Rooms(this.staffAutojoinList[i]));
			if (!room) {
				this.staffAutojoinList.splice(i, 1);
				i--;
				continue;
			}
			if (room.staffAutojoin === true && user.isStaff ||
					typeof room.staffAutojoin === 'string' && room.staffAutojoin.includes(user.group) ||
					room.auth && user.userid in room.auth) {
				// if staffAutojoin is true: autojoin if isStaff
				// if staffAutojoin is String: autojoin if user.group in staffAutojoin
				// if staffAutojoin is anything truthy: autojoin if user has any roomauth
				user.joinRoom(room.id, connection);
			}
		}
		for (const connection of user.connections) {
			if (connection.autojoins) {
				let autojoins = connection.autojoins.split(',');
				for (const roomName of autojoins) {
					user.tryJoinRoom(roomName, connection);
				}
				connection.autojoins = '';
			}
		}
	}
	/**
	 * @param {User} user
	 * @param {Connection} connection
	 */
	onConnect(user, connection) {
		let initdata = '|updateuser|' + user.name + '|' + (user.named ? '1' : '0') + '|' + user.avatar + '\n';
		connection.send(initdata + this.configRankList + this.formatListText);
		if (this.chatRooms.length > 2) connection.send('|queryresponse|rooms|null'); // should display room list
	}
	/**
	 * @param {User} user
	 * @param {Connection} connection
	 */
	onJoin(user, connection) {
		if (!user) return false; // ???
		if (this.users[user.userid]) return user;

		this.users[user.userid] = user;
		if (++this.userCount > this.maxUsers) {
			this.maxUsers = this.userCount;
			this.maxUsersDate = Date.now();
		}

		return user;
	}
	/**
	 * @param {User} user
	 * @param {string} oldid
	 * @param {boolean} joining
	 */
	onRename(user, oldid, joining) {
		delete this.users[oldid];
		this.users[user.userid] = user;
		return user;
	}
	/**
	 * @param {User} user
	 */
	onLeave(user) {
		if (!user) return; // ...
		if (!(user.userid in this.users)) {
			Monitor.crashlog(new Error(`user ${user.userid} already left`));
			return;
		}
		delete this.users[user.userid];
		this.userCount--;
	}
	/**
	 * @param {Error} err
	 * @param {boolean} slow
	 */
	startLockdown(err, slow = false) {
		if (this.lockdown && err) return;
		let devRoom = Rooms('development');
		// @ts-ignore
		const stack = (err ? Chat.escapeHTML(err.stack).split(`\n`).slice(0, 2).join(`<br />`) : ``);
		for (const [id, curRoom] of Rooms.rooms) {
			if (id === 'global') continue;
			if (err) {
				if (id === 'staff' || id === 'development' || (!devRoom && id === 'lobby')) {
					curRoom.addRaw(`<div class="broadcast-red"><b>The server needs to restart because of a crash:</b> ${stack}<br />Please restart the server.</div>`);
					curRoom.addRaw(`<div class="broadcast-red">You will not be able to start new battles until the server restarts.</div>`);
					curRoom.update();
				} else {
					curRoom.addRaw(`<div class="broadcast-red"><b>The server needs to restart because of a crash.</b><br />No new battles can be started until the server is done restarting.</div>`).update();
				}
			} else {
				curRoom.addRaw(`<div class="broadcast-red"><b>The server is restarting soon.</b><br />Please finish your battles quickly. No new battles can be started until the server resets in a few minutes.</div>`).update();
			}
			const game = curRoom.game;
			// @ts-ignore TODO: revisit when game.timer is standardized
			if (!slow && game && game.timer && typeof game.timer.start === 'function' && !game.ended) {
				// @ts-ignore
				game.timer.start();
				if (curRoom.modchat !== '+') {
					curRoom.modchat = '+';
					curRoom.addRaw(`<div class="broadcast-red"><b>Moderated chat was set to +!</b><br />Only users of rank + and higher can talk.</div>`).update();
				}
			}
		}
		for (const user of Users.users.values()) {
			user.send(`|pm|~|${user.group}${user.name}|/raw <div class="broadcast-red"><b>The server is restarting soon.</b><br />Please finish your battles quickly. No new battles can be started until the server resets in a few minutes.</div>`);
		}

		this.lockdown = true;
		this.lastReportedCrash = Date.now();
	}
	automaticKillRequest() {
		const notifyPlaces = ['development', 'staff', 'upperstaff'];
		if (Config.autolockdown === undefined) Config.autolockdown = true; // on by default

		if (Config.autolockdown && Rooms.global.lockdown === true && Rooms.global.battleCount === 0) {
			// The server is in lockdown, the final battle has finished, and the option is set
			// so we will now automatically kill the server here if it is not updating.
			if (Chat.updateServerLock) {
				this.notifyRooms(notifyPlaces, `|html|<div class="broadcast-red"><b>Automatic server lockdown kill canceled.</b><br /><br />The server tried to automatically kill itself upon the final battle finishing, but the server was updating while trying to kill itself.</div>`);
				return;
			}

			for (const worker of Sockets.workers.values()) worker.kill();

			// final warning
			this.notifyRooms(notifyPlaces, `|html|<div class="broadcast-red"><b>The server is about to automatically kill itself in 10 seconds.</b></div>`);

			// kill server in 10 seconds if it's still set to
			setTimeout(() => {
				if (Config.autolockdown && Rooms.global.lockdown === true) {
					// finally kill the server
					process.exit();
				} else {
					this.notifyRooms(notifyPlaces, `|html|<div class="broadcsat-red"><b>Automatic server lockdown kill canceled.</b><br /><br />In the last final seconds, the automatic lockdown was manually disabled.</div>`);
				}
			}, 10 * 1000);
		}
	}
	/**
	 * @param {string[]} rooms
	 * @param {string} message
	 */
	notifyRooms(rooms, message) {
		if (!rooms || !message) return;
		for (let roomid of rooms) {
			let curRoom = Rooms(roomid);
			if (curRoom) curRoom.add(message).update();
		}
	}
	/**
	 * @param {Error} err
	 */
	reportCrash(err) {
		if (this.lockdown) return;
		const time = Date.now();
		if (time - this.lastReportedCrash < CRASH_REPORT_THROTTLE) {
			const stackUS = (err ? Chat.escapeHTML(err.stack).split(`\n`).slice(0, 2).join(`.`) : ``);
			const crashMessageUS = `**The server has crashed:** ${stackUS}`;
			// @ts-ignore
			WL.messageSeniorStaff(crashMessageUS, '~Wavelength Server');
			return;
		}
		this.lastReportedCrash = time;
		// @ts-ignore
		const stack = (err ? Chat.escapeHTML(err.stack).split(`\n`).slice(0, 2).join(`<br />`) : ``);
		const crashMessage = `|html|<div class="broadcast-red"><b>The server has crashed:</b> ${stack}</div>`;
		const devRoom = Rooms('development');
		if (devRoom) {
			devRoom.add(crashMessage).update();
		} else {
			if (Rooms.lobby) Rooms.lobby.add(crashMessage).update();
			const staffRoom = Rooms('staff');
			if (staffRoom) staffRoom.add(crashMessage).update();
		}
	}
}

class BasicChatRoom extends BasicRoom {
	/**
	 * @param {string} roomid
	 * @param {string} [title]
	 * @param {AnyObject} [options]
	 */
	constructor(roomid, title, options = {}) {
		super(roomid, title);

		if (options.logTimes === undefined) options.logTimes = true;
		if (options.autoTruncate === undefined) options.autoTruncate = !options.isHelp;
		if (options.reportJoins === undefined) {
			options.reportJoins = !!Config.reportjoins || options.isPersonal;
		}
		if (options.batchJoins === undefined) {
			options.batchJoins = options.isPersonal ? 0 : Config.reportjoinsperiod || 0;
		}
		this.log = Roomlogs.create(this, options);

		/** @type {any} */
		// TODO: strongly type polls
		this.poll = null;

		/** @type {any} */
		// TODO: strongly type surveys
		this.survey = null;

		// room settings
		this.desc = '';
		this.modchat = (Config.chatmodchat || false);
		this.filterStretching = false;
		this.filterEmojis = false;
		this.filterCaps = false;
		/** @type {false | number} */
		this.slowchat = false;
		this.introMessage = '';
		this.staffMessage = '';
		this.autojoin = false;
		this.staffAutojoin = /** @type {string | boolean} */ (false);

		/** @type {?true | RegExp} */
		this.banwordRegex = null;
		/** @type {string[]} */
		this.banwords = [];

		this.chatRoomData = (options.isPersonal ? null : options);
		Object.assign(this, options);
		if (this.auth) Object.setPrototypeOf(this.auth, null);
		/** @type {Room?} */
		this.parent = null;
		if (options.parentid) {
			const parent = Rooms(options.parentid);

			if (parent) {
				if (!parent.subRooms) parent.subRooms = new Map();
				parent.subRooms.set(this.id, /** @type {ChatRoom} */ (this));
				this.parent = parent;
			}
		}

		/** @type {Map<string, ChatRoom>?} */
		this.subRooms = null;

		/** @type {'chat' | 'battle'} */
		this.type = 'chat';
		/** @type {boolean} */
		this.active = false;
		// TypeScript bug: subclass null
		this.muteTimer = /** @type {NodeJS.Timer?} */ (null);

		if (Config.logchat) {
			this.roomlog('NEW CHATROOM: ' + this.id);
			if (Config.loguserstats) {
				this.logUserStatsInterval = setInterval(() => this.logUserStats(), Config.loguserstats);
			}
		}

		if (this.batchJoins) {
			this.userList = this.getUserList();
		}
		// TypeScript bug: subclass member
		this.reportJoinsInterval = /** @type {NodeJS.Timer?} */ (null);
		this.game = /** @type {RoomGame?} */ (null);
		this.battle = /** @type {RoomBattle?} */ (null);
	}

	/**
	 * Add a room message to the room log, so it shows up in the room
	 * for everyone, and appears in the scrollback for new users who
	 * join.
	 * @param {string} message
	 */
	add(message) {
		this.log.add(message);
		return this;
	}
	/**
	 * @param {string} message
	 */
	roomlog(message) {
		this.log.roomlog(message);
		return this;
	}
	/**
	 * @param {string} message
	 */
	modlog(message) {
		this.log.modlog(message);
		return this;
	}
	logUserStats() {
		let total = 0;
		let guests = 0;
		let groups = {};
		for (let group of Config.groupsranking) {
			groups[group] = 0;
		}
		for (let i in this.users) {
			let user = this.users[i];
			++total;
			if (!user.named) {
				++guests;
			}
			if (this.auth && this.auth[user.userid] && this.auth[user.userid] in groups) {
				++groups[this.auth[user.userid]];
			} else {
				++groups[user.group];
			}
		}
		let entry = '|userstats|total:' + total + '|guests:' + guests;
		for (let i in groups) {
			entry += '|' + i + ':' + groups[i];
		}
		this.roomlog(entry);
	}

	update() {
		if (!this.log.broadcastBuffer) return;
		if (this.reportJoinsInterval) {
			clearInterval(this.reportJoinsInterval);
			this.reportJoinsInterval = null;
			this.userList = this.getUserList();
		}
		this.send(this.log.broadcastBuffer);
		this.log.broadcastBuffer = '';
		this.log.truncate();

		this.pokeExpireTimer();
	}
	pokeExpireTimer() {
		if (this.expireTimer) clearTimeout(this.expireTimer);
		if ((this.isPersonal && !this.isHelp) || (this.isHelp && this.isHelp !== 'open')) {
			this.expireTimer = setTimeout(() => this.expire(), TIMEOUT_INACTIVE_DEALLOCATE);
		} else {
			this.expireTimer = null;
		}
	}
	expire() {
		this.send('|expire|');
		this.destroy();
	}
	/**
	 * @param {'j' | 'l' | 'n'} type
	 * @param {string} entry
	 */
	reportJoin(type, entry) {
		if (this.reportJoins) {
			this.add(`|${type}|${entry}`).update();
			return;
		}
		let ucType = '';
		switch (type) {
		case 'j': ucType = 'J'; break;
		case 'l': ucType = 'L'; break;
		case 'n': ucType = 'N'; break;
		}
		entry = `|${ucType}|${entry}`;
		if (this.batchJoins) {
			this.log.broadcastBuffer += entry;

			if (!this.reportJoinsInterval) {
				this.reportJoinsInterval = setTimeout(
					() => this.update(), this.batchJoins
				);
			}
		} else {
			this.send(entry);
		}
		this.roomlog(entry);
	}
	/**
	 * @param {User} user
	 */
	getIntroMessage(user) {
		let message = '';
		// @ts-ignore
		let scroll = Db.disabledScrolls.get(this.id, false);
		if (this.introMessage) message += '\n|raw|<div class="infobox infobox-roomintro"><div' + ((this.isOfficial || scroll) ? '' : ' class="infobox-limited"') + '>' + this.introMessage.replace(/\n/g, '') + '</div>';
		if (this.staffMessage && user.can('mute', null, this)) message += (message ? '<br />' : '\n|raw|<div class="infobox">') + '(Staff intro:)<br /><div>' + this.staffMessage.replace(/\n/g, '') + '</div>';
		if (this.modchat) {
			message += (message ? '<br />' : '\n|raw|<div class="infobox">') + '<div class="broadcast-red">' +
				'Must be rank ' + this.modchat + ' or higher to talk right now.' +
				'</div>';
		}
		if (this.slowchat && user.can('mute', null, this)) {
			message += (message ? '<br />' : '\n|raw|<div class="infobox">') + '<div class="broadcast-red">' +
				'Messages must have at least ' + this.slowchat + ' seconds between them.' +
				'</div>';
		}
		if (message) message += '</div>';
		return message;
	}
	/**
	 * @param {boolean} includeSecret
	 * @return {ChatRoom[]}
	 */
	getSubRooms(includeSecret = false) {
		if (!this.subRooms) return [];
		return [...this.subRooms.values()].filter(room =>
			!room.isPrivate || includeSecret
		);
	}
	/**
	 * @param {User} user
	 * @param {Connection} connection
	 */
	onConnect(user, connection) {
		let userList = this.userList ? this.userList : this.getUserList();
		this.sendUser(connection, '|init|chat\n|title|' + this.title + '\n' + userList + '\n' + this.log.getScrollback() + this.getIntroMessage(user));
		if (this.poll) this.poll.onConnect(user, connection);
		if (this.survey) {
			for (let u = 0; u < this.survey.surveyArray.length; u++) {
				if (this.survey.surveyArray[u]) this.survey.onConnect(user, connection, u);
			}
		}
		if (this.game && this.game.onConnect) this.game.onConnect(user, connection);
	}
	/**
	 * @param {User} user
	 * @param {Connection} connection
	 */
	onJoin(user, connection) {
		if (!user) return false; // ???
		if (this.users[user.userid]) return false;

		if (user.named) {
			this.reportJoin('j', user.getIdentity(this.id));
		}

		this.users[user.userid] = user;
		this.userCount++;

		if (this.poll) this.poll.onConnect(user, connection);
		if (this.game && this.game.onJoin) this.game.onJoin(user, connection);
		return true;
	}
	/**
	 * @param {User} user
	 * @param {string} oldid
	 * @param {boolean} joining
	 */
	onRename(user, oldid, joining) {
		if (user.userid === oldid) {
			return this.onUpdateIdentity(user);
		}
		if (!this.users[oldid]) {
			Monitor.crashlog(new Error(`user ${oldid} not in room ${this.id}`));
		}
		if (this.users[user.userid]) {
			Monitor.crashlog(new Error(`user ${user.userid} already in room ${this.id}`));
		}
		delete this.users[oldid];
		this.users[user.userid] = user;
		if (joining) {
			this.reportJoin('j', user.getIdentity(this.id));
			if (this.staffMessage && user.can('mute', null, this)) this.sendUser(user, '|raw|<div class="infobox">(Staff intro:)<br /><div>' + this.staffMessage.replace(/\n/g, '') + '</div></div>');
		} else if (!user.named) {
			this.reportJoin('l', oldid);
		} else {
			this.reportJoin('n', user.getIdentity(this.id) + '|' + oldid);
		}
		if (this.poll) {
			for (let u in this.poll.pollArray) {
				if (user.userid in this.poll.pollArray[u].voters) this.poll.updateFor(user);
			}
		}
		if (this.survey) {
			for (let u in this.survey.surveyArray) {
				if (this.survey.surveyArray[u] && user.userid in this.survey.surveyArray[u].repliers) this.survey.updateTo(user, u, false);
			}
		}
		return true;
	}
	/**
	 * onRename, but without a userid change
	 * @param {User} user
	 */
	onUpdateIdentity(user) {
		if (user && user.connected && user.named) {
			if (!this.users[user.userid]) return false;
			this.reportJoin('n', user.getIdentity(this.id) + '|' + user.userid);
		}
		return true;
	}
	/**
	 * @param {User} user
	 */
	onLeave(user) {
		if (!user) return false; // ...

		if (!(user.userid in this.users)) {
			Monitor.crashlog(new Error(`user ${user.userid} already left`));
			return false;
		}
		delete this.users[user.userid];
		this.userCount--;

		if (user.named) {
			this.reportJoin('l', user.getIdentity(this.id));
		}
		if (this.game && this.game.onLeave) this.game.onLeave(user);
		return true;
	}
	destroy() {
		// deallocate ourself

		if (this.battle && this.tour) {
			// resolve state of the tournament;
			// @ts-ignore
			if (!this.battle.ended) this.tour.onBattleWin(this, '');
			this.tour = null;
		}

		// remove references to ourself
		for (let i in this.users) {
			// @ts-ignore
			this.users[i].leaveRoom(this, null, true);
			delete this.users[i];
		}

		Rooms.global.deregisterChatRoom(this.id);
		Rooms.global.delistChatRoom(this.id);

		if (this.aliases) {
			for (const alias of this.aliases) {
				Rooms.aliases.delete(alias);
			}
		}

		if (this.game) {
			this.game.destroy();
			this.game = null;
			this.battle = null;
		}
		this.active = false;

		// Clear any active timers for the room
		if (this.muteTimer) {
			clearTimeout(this.muteTimer);
			this.muteTimer = null;
		}
		if (this.expireTimer) {
			clearTimeout(this.expireTimer);
			this.expireTimer = null;
		}
		if (this.reportJoinsInterval) {
			clearInterval(this.reportJoinsInterval);
		}
		this.reportJoinsInterval = null;
		if (this.logUserStatsInterval) {
			clearInterval(this.logUserStatsInterval);
		}
		this.logUserStatsInterval = null;

		this.log.destroy();

		// get rid of some possibly-circular references
		Rooms.rooms.delete(this.id);
	}
}

class ChatRoom extends BasicChatRoom {
	// This is not actually used, this is just a fake class to keep
	// TypeScript happy
	constructor() {
		super('');
		this.battle = null;
		this.active = false;
		/** @type {'chat'} */
		this.type = 'chat';
	}
}

class GameRoom extends BasicChatRoom {
	/**
	 * @param {string} roomid
	 * @param {string} [title]
	 * @param {AnyObject} [options]
	 */
	constructor(roomid, title, options = {}) {
		options.logTimes = false;
		options.autoTruncate = false;
		options.isMultichannel = true;
		options.reportJoins = !!Config.reportbattlejoins;
		options.batchJoins = 0;
		super(roomid, title, options);
		this.modchat = (Config.battlemodchat || false);

		/** @type {'battle'} */
		this.type = 'battle';

		this.modchatUser = '';
		this.active = false;

		this.format = options.format || '';
		this.auth = Object.create(null);
		//console.log("NEW BATTLE");

		this.tour = options.tour || null;
		this.parent = options.parent || (this.tour && this.tour.room) || null;

		this.p1 = options.p1 || null;
		this.p2 = options.p2 || null;

		/**
		 * The lower player's rating, for searching purposes.
		 * 0 for unrated battles. 1 for unknown ratings.
		 * @type {number}
		 */
		this.rated = options.rated || 0;
		/** @type {RoomBattle?} */
		this.battle = null;
		/** @type {RoomGame} */
		// @ts-ignore
		this.game = null;
	}
	/**
	 * - logNum = 0    : spectator log (no exact HP)
	 * - logNum = 1, 2 : player log (exact HP for that player)
	 * - logNum = 3    : debug log (exact HP for all players)
	 * @param {0 | 1 | 2 | 3} channel
	 */
	getLog(channel = 0) {
		return this.log.getScrollback(channel);
	}
	/**
	 * @param {User} user
	 */
	getLogForUser(user) {
		if (!(user.userid in this.game.players)) return this.getLog();
		return this.getLog(this.game.players[user.userid].slotNum + 1);
	}
	/**
	 * @param {User?} excludeUser
	 */
	update(excludeUser = null) {
		if (!this.log.broadcastBuffer) return;

		if (this.userCount) {
			Sockets.subchannelBroadcast(this.id, '>' + this.id + '\n\n' + this.log.broadcastBuffer);
		}
		this.log.broadcastBuffer = '';

		this.pokeExpireTimer();
	}
	pokeExpireTimer() {
		// empty rooms time out after ten minutes
		if (!this.userCount) {
			if (this.expireTimer) clearTimeout(this.expireTimer);
			this.expireTimer = setTimeout(() => this.expire(), TIMEOUT_EMPTY_DEALLOCATE);
		} else {
			if (this.expireTimer) clearTimeout(this.expireTimer);
			this.expireTimer = setTimeout(() => this.expire(), TIMEOUT_INACTIVE_DEALLOCATE);
		}
	}
	/**
	 * @param {0 | 1} num
	 * @param {string} message
	 */
	sendPlayer(num, message) {
		let player = this.getPlayer(num);
		if (!player) return false;
		player.sendRoom(message);
	}
	/**
	 * @param {0 | 1} num
	 */
	getPlayer(num) {
		// @ts-ignore
		return this.game['p' + (num + 1)];
	}
	/**
	 * @param {User} user
	 */
	requestModchat(user) {
		if (user === null) {
			this.modchatUser = '';
			return;
		} else if (user.can('modchat') || !this.modchatUser || this.modchatUser === user.userid) {
			this.modchatUser = user.userid;
			return;
		} else {
			return "Invite-only can only be turned off by the user who turned it on, or staff";
		}
	}
	/**
	 * @param {User} user
	 * @param {Connection} connection
	 */
	onConnect(user, connection) {
		this.sendUser(connection, '|init|battle\n|title|' + this.title + '\n' + this.getLogForUser(user));
		if (this.game && this.game.onConnect) this.game.onConnect(user, connection);
	}
}

/**
 * @param {string | Room | undefined} roomid
 * @return {Room}
 */
function getRoom(roomid) {
	// @ts-ignore
	if (roomid && roomid.id) return roomid;
	// @ts-ignore
	return Rooms.rooms.get(roomid);
}

/** @typedef {GlobalRoom | GameRoom | ChatRoom} Room */

let Rooms = Object.assign(getRoom, {
	/**
	 * The main roomid:Room table. Please do not hold a reference to a
	 * room long-term; just store the roomid and grab it from here (with
	 * the Rooms(roomid) accessor) when necessary.
	 * @type {Map<string, Room>}
	 */
	rooms: new Map(),
	/** @type {Map<string, string>} */
	aliases: new Map(),

	get: getRoom,
	/**
	 * @param {string} name
	 * @return {Room | undefined}
	 */
	search(name) {
		return getRoom(name) || getRoom(toId(name)) || getRoom(Rooms.aliases.get(toId(name)));
	},

	/**
	 * @param {string} roomid
	 * @param {string} title
	 * @param {AnyObject} options
	 */
	createGameRoom(roomid, title, options) {
		if (Rooms.rooms.has(roomid)) throw new Error(`Room ${roomid} already exists`);
		Monitor.debug("NEW BATTLE ROOM: " + roomid);
		const room = new GameRoom(roomid, title, options);
		Rooms.rooms.set(roomid, room);
		return room;
	},
	/**
	 * @param {string} roomid
	 * @param {string} title
	 * @param {AnyObject} options
	 */
	createChatRoom(roomid, title, options) {
		if (Rooms.rooms.has(roomid)) throw new Error(`Room ${roomid} already exists`);
		const room = /** @type {ChatRoom} */ (new BasicChatRoom(roomid, title, options));
		Rooms.rooms.set(roomid, room);
		return room;
	},
	/**
	 * @param {string} formatid
	 * @param {AnyObject} options
	 */
	createBattle(formatid, options) {
		const p1 = /** @type {User?} */ (options.p1);
		const p2 = /** @type {User?} */ (options.p2);
		if (p1 && p1 === p2) throw new Error(`Players can't battle themselves`);
		if (p1) Ladders.cancelSearches(p1);
		if (p2) Ladders.cancelSearches(p2);

		if (Rooms.global.lockdown === true) {
			if (p1) p1.popup("The server is restarting. Battles will be available again in a few minutes.");
			if (p2) p2.popup("The server is restarting. Battles will be available again in a few minutes.");
			return;
		}

		const roomid = Rooms.global.prepBattleRoom(formatid);
		options.format = formatid;
		// options.rated is a number representing the lower player rating, for searching purposes
		// options.rated < 0 or falsy means "unrated", and will be converted to 0 here
		// options.rated === true is converted to 1 (used in tests sometimes)
		options.rated = Math.max(+options.rated || 0, 0);
		const p1name = p1 ? p1.name : "Player 1";
		const p2name = p2 ? p2.name : "Player 2";
		const room = Rooms.createGameRoom(roomid, "" + p1name + " vs. " + p2name, options);
		// @ts-ignore TODO: make RoomBattle a subclass of RoomGame
		room.game = new Rooms.RoomBattle(room, formatid, options);

		let inviteOnly = (options.inviteOnly || []);
		if (p1 && p1.inviteOnlyNextBattle) {
			inviteOnly.push(p1.userid);
			p1.inviteOnlyNextBattle = false;
		}
		if (p2 && p2.inviteOnlyNextBattle) {
			inviteOnly.push(p2.userid);
			p2.inviteOnlyNextBattle = false;
		}
		if (options.tour && !room.tour.modjoin) inviteOnly = [];
		if (inviteOnly.length) {
			room.modjoin = '+';
			room.isPrivate = 'hidden';
			room.privacySetter = new Set(inviteOnly);
			room.add(`|raw|<div class="broadcast-red"><strong>This battle is invite-only!</strong><br />Users must be rank + or invited with <code>/invite</code> to join</div>`);
		}

		if (p1) p1.joinRoom(room);
		if (p2) p2.joinRoom(room);
		if (p1) Monitor.countBattle(p1.latestIp, p1.name);
		if (p2) Monitor.countBattle(p2.latestIp, p2.name);
<<<<<<< HEAD
		if (p1 && p2) Rooms.global.onCreateBattleRoom(p1, p2, room, options);
		// @ts-ignore
		if (p1 && p2 && Rooms.global.FvF && Rooms.global.FvF[toId(WL.getFaction(p1.userid))] && Rooms(Rooms.global.FvF[toId(WL.getFaction(p1.userid))].room).fvf.tier === formatid) {
			// @ts-ignore
			WL.isFvFBattle(p1.userid, p2.userid, room.id, 'start');
		}
=======
>>>>>>> 0d1151ce
		return room;
	},

	battleModlogStream: FS('logs/modlog/modlog_battle.txt').createAppendStream(),
	groupchatModlogStream: FS('logs/modlog/modlog_groupchat.txt').createAppendStream(),

	global: (/** @type {any} */ (null)),
	/** @type {?ChatRoom} */
	lobby: null,

	BasicRoom: BasicRoom,
	GlobalRoom: GlobalRoom,
	GameRoom: GameRoom,
	ChatRoom: BasicChatRoom,
	ChatRoomTypeForTS: ChatRoom,

	RoomGame: require('./room-game').RoomGame,
	RoomGamePlayer: require('./room-game').RoomGamePlayer,

	RETRY_AFTER_LOGIN,

	Roomlogs: Roomlogs,

	RoomBattle: require('./room-battle').RoomBattle,
	RoomBattlePlayer: require('./room-battle').RoomBattlePlayer,
	PM: require('./room-battle').PM,
});

// initialize

Monitor.notice("NEW GLOBAL: global");
Rooms.global = new GlobalRoom('global');

Rooms.rooms.set('global', Rooms.global);

module.exports = Rooms;<|MERGE_RESOLUTION|>--- conflicted
+++ resolved
@@ -1581,15 +1581,12 @@
 		if (p2) p2.joinRoom(room);
 		if (p1) Monitor.countBattle(p1.latestIp, p1.name);
 		if (p2) Monitor.countBattle(p2.latestIp, p2.name);
-<<<<<<< HEAD
-		if (p1 && p2) Rooms.global.onCreateBattleRoom(p1, p2, room, options);
 		// @ts-ignore
 		if (p1 && p2 && Rooms.global.FvF && Rooms.global.FvF[toId(WL.getFaction(p1.userid))] && Rooms(Rooms.global.FvF[toId(WL.getFaction(p1.userid))].room).fvf.tier === formatid) {
 			// @ts-ignore
-			WL.isFvFBattle(p1.userid, p2.userid, room.id, 'start');
-		}
-=======
->>>>>>> 0d1151ce
+			WL.isFvFBattle(p1.userid, p2.userid, roomid, 'start');
+		}
+
 		return room;
 	},
 
