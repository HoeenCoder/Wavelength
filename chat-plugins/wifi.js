--- conflicted
+++ resolved
@@ -664,12 +664,8 @@
 	quiz: 'question',
 	qg: 'question',
 	question: function (target, room, user) {
-<<<<<<< HEAD
-		if ((room.id !== 'games' && room.id !== 'lobby') || !target) return false;
-=======
 		if (room.id !== 'wifi' || !target) return false;
 		// @ts-ignore
->>>>>>> 01956d6e
 		if (room.giveaway) return this.errorReply("There is already a giveaway going on!");
 
 		let [giver, ot, tid, fc, prize, question, ...answers] = target.split(target.includes('|') ? '|' : ',').map(param => param.trim());
@@ -692,12 +688,8 @@
 	},
 	changeanswer: 'changequestion',
 	changequestion: function (target, room, user, conn, cmd) {
-<<<<<<< HEAD
-		if (room.id !== 'games' && room.id !== 'lobby') return false;
-=======
 		if (room.id !== 'wifi') return false;
 		// @ts-ignore
->>>>>>> 01956d6e
 		if (!room.giveaway) return this.errorReply("There is no giveaway going on at the moment.");
 		// @ts-ignore
 		if (room.giveaway.type !== 'question') return this.errorReply("This is not a question giveaway.");
@@ -709,12 +701,8 @@
 	},
 	showanswer: 'viewanswer',
 	viewanswer: function (target, room, user) {
-<<<<<<< HEAD
-		if (room.id !== 'games' && room.id !== 'lobby') return false;
-=======
 		if (room.id !== 'wifi') return false;
 		// @ts-ignore
->>>>>>> 01956d6e
 		let giveaway = room.giveaway;
 		if (!giveaway) return this.errorReply("There is no giveaway going on at the moment.");
 		if (giveaway.type !== 'question') return this.errorReply("This is not a question giveaway.");
@@ -739,12 +727,8 @@
 	lg: 'lottery',
 	lotto: 'lottery',
 	lottery: function (target, room, user) {
-<<<<<<< HEAD
-		if ((room.id !== 'games' && room.id !== 'lobby') || !target) return false;
-=======
 		if (room.id !== 'wifi' || !target) return false;
 		// @ts-ignore
->>>>>>> 01956d6e
 		if (room.giveaway) return this.errorReply("There is already a giveaway going on!");
 
 		let [giver, ot, tid, fc, prize, winners] = target.split(target.includes('|') ? '|' : ',').map(param => param.trim());
@@ -777,14 +761,9 @@
 	joinlotto: 'join',
 	joinlottery: 'join',
 	join: function (target, room, user, conn, cmd) {
-<<<<<<< HEAD
-		if (room.id !== 'games' && room.id !== 'lobby') return this.errorReply("This command can only be used in the Wi-Fi room.");
-		if (!this.canTalk()) return;
-=======
 		if (room.id !== 'wifi') return this.errorReply("This command can only be used in the Wi-Fi room.");
 		if (!this.canTalk() || user.semilocked) return;
 		// @ts-ignore
->>>>>>> 01956d6e
 		let giveaway = room.giveaway;
 		if (!giveaway) return this.errorReply("There is no giveaway going on at the moment.");
 		if (giveaway.type !== 'lottery') return this.errorReply("This is not a lottery giveaway.");
@@ -925,12 +904,8 @@
 	},
 	stop: 'end',
 	end: function (target, room, user) {
-<<<<<<< HEAD
-		if (room.id !== 'serverevents' && room.id !== 'lobby') return this.errorReply("This command can only be used in the Wi-Fi room.");
-=======
 		if (room.id !== 'wifi') return this.errorReply("This command can only be used in the Wi-Fi room.");
 		// @ts-ignore
->>>>>>> 01956d6e
 		if (!room.giveaway) return this.errorReply("There is no giveaway going on at the moment.");
 		// @ts-ignore
 		if (!this.can('warn', null, room) && user.userid !== room.giveaway.host.userid) return false;
@@ -946,12 +921,8 @@
 	},
 	rm: 'remind',
 	remind: function (target, room, user) {
-<<<<<<< HEAD
-		if (room.id !== 'serverevents' && room.id !== 'lobby') return this.errorReply("This command can only be used in the Wi-Fi room.");
-=======
 		if (room.id !== 'wifi') return this.errorReply("This command can only be used in the Wi-Fi room.");
 		// @ts-ignore
->>>>>>> 01956d6e
 		let giveaway = room.giveaway;
 		if (!giveaway) return this.errorReply("There is no giveaway going on at the moment.");
 		if (!this.runBroadcast()) return;
