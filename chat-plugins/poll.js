/*
 * Poll chat plugin
 * By bumbadadabum and Zarel.
 * Redone by Volco and WGC for Collapsible Multi-Polls
 */

'use strict';

/** @typedef {{source: string, supportHTML: boolean}} QuestionData */
/** @typedef {{name: string, votes: number}} Option */

class Poll {
<<<<<<< HEAD
	constructor(room, questionData, options, name) {
		if (room.pollNumber) {
			room.pollNumber++;
		} else {
			room.pollNumber = 1;
		}
		this.room = room;
		this.pollArray = [{
			room: room,
			pollNum: room.pollNumber,
			question: questionData.source,
			supportHTML: questionData.supportHTML,
			voters: {},
			voterIps: {},
			totalVotes: 0,
			timeout: null,
			timeoutMins: 0,
			startTime: Date.now(),
			startedUser: WL.nameColor(name, true, true),
			options: new Map(),
		}];
		for (let i = 0; i < options.length; i++) {
			this.pollArray[0].options.set(i + 1, {name: options[i], votes: 0});
		}
	}

	vote(user, option, number) {
		let ip = user.latestIp;
		let userid = user.userid;
		if (userid in this.pollArray[number].voters || ip in this.pollArray[number].voterIps) {
			return user.sendTo(this.room, "You have already voted for this poll.");
		}
		this.pollArray[number].voters[userid] = option;
		this.pollArray[number].voterIps[ip] = option;
		this.pollArray[number].options.get(option).votes++;
		this.pollArray[number].totalVotes++;
		this.update(number);
	}

	blankvote(user, number) {
=======
	/**
	 * @param {ChatRoom} room
	 * @param {QuestionData} questionData
	 * @param {string[]} options
	 */
	constructor(room, questionData, options) {
		this.pollNumber = ++room.gameNumber;
		this.room = room;
		this.question = questionData.source;
		this.supportHTML = questionData.supportHTML;
		this.voters = {};
		this.voterIps = {};
		this.totalVotes = 0;
		/** @type {NodeJS.Timer?} */
		this.timeout = null;
		this.timeoutMins = 0;

		/** @type {Map<number, Option>} */
		this.options = new Map();
		for (const [i, option] of options.entries()) {
			this.options.set(i + 1, {name: option, votes: 0});
		}
	}

	/**
	 * @param {User} user
	 * @param {number} option
	 */
	vote(user, option) {
		let ip = user.latestIp;
		let userid = user.userid;

		if (userid in this.voters || ip in this.voterIps) {
			return user.sendTo(this.room, `You have already voted for this poll.`);
		}

		this.voters[userid] = option;
		this.voterIps[ip] = option;
		// @ts-ignore this is never undefined since we checked this earlier.
		this.options.get(option).votes++;
		this.totalVotes++;

		this.update();
	}

	/**
	 * @param {User} user
	 */
	blankvote(user) {
>>>>>>> 01956d6e
		let ip = user.latestIp;
		let userid = user.userid;

		if (!(userid in this.pollArray[number].voters) || !(ip in this.pollArray[number].voterIps)) {
			this.pollArray[number].voters[userid] = 0;
			this.pollArray[number].voterIps[ip] = 0;
		}
		this.updateTo(user, number);
	}

<<<<<<< HEAD
	generateVotes(num) {
		let output = `<div class="infobox"><details><summary style="margin: 2px 0 5px 0"><span style="border:1px solid #6A6;color:#484;border-radius:4px;padding:0 3px"><i class="fa fa-bar-chart"></i> Poll-${this.pollArray[num].pollNum}</span> <strong style="font-size:11pt">${this.getQuestionMarkup(num)}</strong><psicon pokemon="espeon"></summary>`;
		this.pollArray[num].options.forEach((option, number) => {
			output += `<div style="margin-top: 5px"><button class="button" style="text-align: left" value="/poll vote ${number}, ${this.pollArray[num].pollNum}" name="send" title="Vote for ${number}. ${Chat.escapeHTML(option.name)}">${number}. <strong>${this.getOptionMarkup(option, num)}</strong></button></div>`;
		});
		output += `<div style="margin-top: 7px; padding-left: 12px"><button value="/poll results ${this.pollArray[num].pollNum}" name="send" title="View results - you will not be able to vote after viewing results"><small>(View results)</small></button></div>`;
		output += `</details></div>`;
=======
	generateVotes() {
		let output = `<div class="infobox"><p style="margin: 2px 0 5px 0"><span style="border:1px solid #6A6;color:#484;border-radius:4px;padding:0 3px"><i class="fa fa-bar-chart"></i> Poll</span> <strong style="font-size:11pt">${this.getQuestionMarkup()}</strong></p>`;
		this.options.forEach((option, number) => {
			output += `<div style="margin-top: 5px"><button class="button" style="text-align: left" value="/poll vote ${number}" name="send" title="Vote for ${number}. ${Chat.escapeHTML(option.name)}">${number}. <strong>${this.getOptionMarkup(option)}</strong></button></div>`;
		});
		output += `<div style="margin-top: 7px; padding-left: 12px"><button value="/poll results" name="send" title="View results - you will not be able to vote after viewing results"><small>(View results)</small></button></div>`;
		output += `</div>`;
>>>>>>> 01956d6e

		return output;
	}

<<<<<<< HEAD
	generateResults(ended, option, num) {
		let icon = `<span style="border: 1px solid #${(ended ? '777;color:#555' : '6A6;color:#484')}; border-radius: 4px; padding: 3px"><i class="fa fa-bar-chart"></i> ${(ended ? `Poll-${this.pollArray[num].pollNum} ended` : `Poll-${this.pollArray[num].pollNum}`)}</span>`;
		let totalVotes = `<br /><span style="font-style: italic; font-size: 9pt; color: #79330A;">[Total Votes: ${this.pollArray[num].totalVotes}] (Started by ${this.pollArray[num].startedUser} Started on: ${new Date(this.pollArray[num].startTime)})</span>`;
		let output = `<div class="infobox"><details open><summary style="margin: 2px 0 5px 0">${icon} <strong style="font-size: 11pt">${this.getQuestionMarkup(num)}</strong><psicon pokemon="espeon"></summary>`;
		output += totalVotes;
		output += `<div style="padding: 8px 15px;"><font color="red"><small><center>(Options with 0 votes are not shown)</center></small></font>`;
		output += `<table cellspacing="0" style="width: 100%; margin-top: 3px;">`;
		let iter = this.pollArray[num].options.entries();
=======
	/**
	 * @param {boolean} [ended]
	 * @param {number?} [option]
	 */
	generateResults(ended = false, option = 0) {
		let icon = `<span style="border:1px solid #${ended ? '777;color:#555' : '6A6;color:#484'};border-radius:4px;padding:0 3px"><i class="fa fa-bar-chart"></i> ${ended ? "Poll ended" : "Poll"}</span>`;
		let output = `<div class="infobox"><p style="margin: 2px 0 5px 0">${icon} <strong style="font-size:11pt">${this.getQuestionMarkup()}</strong></p>`;
		let iter = this.options.entries();
>>>>>>> 01956d6e

		let i = iter.next();
		let c = 0;
		let colors = ['#00FFFF', '#66CCCC', '#388E8E'];
		while (!i.done) {
<<<<<<< HEAD
			if (i.value[1].votes && i.value[1].votes !== 0) {
				let percentage = Math.round((i.value[1].votes * 100) / (this.pollArray[num].totalVotes || 1));
				output += `<tr><td><strong>${(i.value[0] === option ? '<em>' : '')} ${Chat.escapeHTML(i.value[1].name)} ${(i.value[0] === option ? '</em>' : '')}</strong> <small>(${i.value[1].votes} vote${(i.value[1].votes === 1 ? '' : 's')})</small></td><td><span style="font-size: 7pt; background: ${colors[c % 3]}; padding-right: ${(percentage * 3)}px; border-radius: 20px;"></span><small>&nbsp;${percentage}%</small></td></tr>`;
			}
=======
			let percentage = Math.round((i.value[1].votes * 100) / (this.totalVotes || 1));
			output += `<div style="margin-top: 3px">${i.value[0]}. <strong>${i.value[0] === option ? '<em>' : ''}${this.getOptionMarkup(i.value[1])}${i.value[0] === option ? '</em>' : ''}</strong> <small>(${i.value[1].votes} vote${i.value[1].votes === 1 ? '' : 's'})</small><br /><span style="font-size:7pt;background:${colors[c % 3]};padding-right:${percentage * 3}px"></span><small>&nbsp;${percentage}%</small></div>`;
>>>>>>> 01956d6e
			i = iter.next();
			c++;
		}
		if (option === 0 && !ended) output += `<div style="text-align:center; color:red;"><small>(You can't vote after viewing results)</small></div>`;
		output += `</table></details></div>`;

		return output;
	}

	getQuestionMarkup(num) {
		if (this.pollArray[num].supportHTML) return this.pollArray[num].question;
		return Chat.escapeHTML(this.pollArray[num].question);
	}

<<<<<<< HEAD
	getOptionMarkup(option, num) {
		if (this.pollArray[num].supportHTML) return option.name;
=======
	/**
	 * @param {Option} option
	 */
	getOptionMarkup(option) {
		if (this.supportHTML) return option.name;
>>>>>>> 01956d6e
		return Chat.escapeHTML(option.name);
	}

	update(num) {
		let results = [];
		for (let i = 0; i <= this.pollArray[num].options.size; i++) {
			results.push(this.generateResults(false, i, num));
		}
		// Update the poll results for everyone that has voted
		for (let i in this.room.users) {
			let user = this.room.users[i];
<<<<<<< HEAD
			if (user.userid in this.pollArray[num].voters) {
				user.sendTo(this.room, '|uhtmlchange|poll' + this.pollArray[num].pollNum + '|' + results[this.pollArray[num].voters[user.userid]]);
			} else if (user.latestIp in this.pollArray[num].voterIps) {
				user.sendTo(this.room, '|uhtmlchange|poll' + this.pollArray[num].pollNum + '|' + results[this.pollArray[num].voterIps[user.latestIp]]);
			}
		}
	}

	updateTo(user, num, connection) {
		if (!connection) connection = user;
		if (user.userid in this.pollArray[num].voters) {
			connection.sendTo(this.room, '|uhtmlchange|poll' + this.pollArray[num].pollNum + '|' + this.generateResults(false, this.pollArray[num].voters[user.userid], num));
		} else if (user.latestIp in this.pollArray[num].voterIps) {
			connection.sendTo(this.room, '|uhtmlchange|poll' + this.pollArray[num].pollNum + '|' + this.generateResults(false, this.pollArray[num].voterIps[user.latestIp], num));
		} else {
			connection.sendTo(this.room, '|uhtmlchange|poll' + this.pollArray[num].pollNum + '|' + this.generateVotes(num));
=======
			if (user.userid in this.voters) {
				user.sendTo(this.room, `|uhtmlchange|poll${this.pollNumber}|${results[this.voters[user.userid]]}`);
			} else if (user.latestIp in this.voterIps) {
				user.sendTo(this.room, `|uhtmlchange|poll${this.pollNumber}|${results[this.voterIps[user.latestIp]]}`);
			}
		}
	}

	/**
	 * @param {User} user
	 * @param {Connection?} [connection]
	 */
	updateTo(user, connection = null) {
		const recipient = connection || user;
		if (user.userid in this.voters) {
			recipient.sendTo(this.room, `|uhtmlchange|poll${this.pollNumber}|${this.generateResults(false, this.voters[user.userid])}`);
		} else if (user.latestIp in this.voterIps) {
			recipient.sendTo(this.room, `|uhtmlchange|poll${this.pollNumber}|${this.generateResults(false, this.voterIps[user.latestIp])}`);
		} else {
			recipient.sendTo(this.room, `|uhtmlchange|poll${this.pollNumber}|${this.generateVotes()}`);
>>>>>>> 01956d6e
		}
	}

	/**
	 * @param {User} user
	 */
	updateFor(user) {
<<<<<<< HEAD
		for (let u in this.pollArray) {
			if (user.userid in this.pollArray[u].voters) user.sendTo(this.room, '|uhtmlchange|poll' + this.pollArray[u].pollNum + '|' + this.generateResults(false, this.pollArray[u].voters[user.userid], u));
=======
		if (user.userid in this.voters) {
			user.sendTo(this.room, `|uhtmlchange|poll${this.pollNumber}|${this.generateResults(false, this.voters[user.userid])}`);
>>>>>>> 01956d6e
		}
	}

	display() {
		for (let u in this.pollArray) {
			let votes = this.generateVotes(u);

			let results = [];

			for (let i = 0; i <= this.pollArray[u].options.size; i++) {
				results.push(this.generateResults(false, i, u));
			}

			for (let i in this.room.users) {
				let thisUser = this.room.users[i];
				if (thisUser.userid in this.pollArray[u].voters) {
					thisUser.sendTo(this.room, '|uhtml|poll' + this.pollArray[u].pollNum + '|' + results[this.pollArray[u].voters[thisUser.userid]]);
				} else if (thisUser.latestIp in this.pollArray[u].voterIps) {
					thisUser.sendTo(this.room, '|uhtml|poll' + this.pollArray[u].pollNum + '|' + results[this.pollArray[u].voterIps[thisUser.latestIp]]);
				} else {
					thisUser.sendTo(this.room, '|uhtml|poll' + this.pollArray[u].pollNum + '|' + votes);
				}
			}
		}
	}

	displayTo(user, connection) {
		if (!connection) connection = user;
		for (let u in this.pollArray) {
			if (user.userid in this.pollArray[u].voters) {
				connection.sendTo(this.room, '|uhtml|poll' + this.pollArray[u].pollNum + '|' + this.generateResults(false, this.pollArray[u].voters[user.userid], u));
			} else if (user.latestIp in this.pollArray[u].voterIps) {
				connection.sendTo(this.room, '|uhtml|poll' + this.pollArray[u].pollNum + '|' + this.generateResults(false, this.pollArray[u].voterIps[user.latestIp], u));
			} else {
				connection.sendTo(this.room, '|uhtml|poll' + this.pollArray[u].pollNum + '|' + this.generateVotes(u));
			}
		}
	}

	displaySpecific(num) {
		let votes = this.generateVotes(num);

		let results = [];

		for (let i = 0; i <= this.pollArray[num].options.size; i++) {
			results.push(this.generateResults(false, i, num));
		}

		for (let i in this.room.users) {
			let thisUser = this.room.users[i];
<<<<<<< HEAD
			if (thisUser.userid in this.pollArray[num].voters) {
				thisUser.sendTo(this.room, '|uhtml|poll' + this.pollArray[num].pollNum + '|' + results[this.pollArray[num].voters[thisUser.userid]]);
			} else if (thisUser.latestIp in this.pollArray[num].voterIps) {
				thisUser.sendTo(this.room, '|uhtml|poll' + this.pollArray[num].pollNum + '|' + results[this.pollArray[num].voterIps[thisUser.latestIp]]);
			} else {
				thisUser.sendTo(this.room, '|uhtml|poll' + this.pollArray[num].pollNum + '|' + votes);
			}
		}
	}

	displaySpecificTo(user, connection, num) {
		if (!connection) connection = user;
		if (user.userid in this.pollArray[num].voters) {
			connection.sendTo(this.room, '|uhtml|poll' + this.pollArray[num].pollNum + '|' + this.generateResults(false, this.pollArray[num].voters[user.userid], num));
		} else if (user.latestIp in this.pollArray[num].voterIps) {
			connection.sendTo(this.room, '|uhtml|poll' + this.pollArray[num].pollNum + '|' + this.generateResults(false, this.pollArray[num].voterIps[user.latestIp], num));
		} else {
			connection.sendTo(this.room, '|uhtml|poll' + this.pollArray[num].pollNum + '|' + this.generateVotes(num));
=======
			if (thisUser.userid in this.voters) {
				thisUser.sendTo(this.room, `|uhtml|poll${this.pollNumber}|${results[this.voters[thisUser.userid]]}`);
			} else if (thisUser.latestIp in this.voterIps) {
				thisUser.sendTo(this.room, `|uhtml|poll${this.pollNumber}|${results[this.voterIps[thisUser.latestIp]]}`);
			} else {
				thisUser.sendTo(this.room, `|uhtml|poll${this.pollNumber}|${votes}`);
			}
		}
	}

	/**
	 * @param {User} user
	 * @param {Connection?} [connection]
	 */
	displayTo(user, connection = null) {
		const recipient = connection || user;
		if (user.userid in this.voters) {
			recipient.sendTo(this.room, `|uhtml|poll${this.pollNumber}|${this.generateResults(false, this.voters[user.userid])}`);
		} else if (user.latestIp in this.voterIps) {
			recipient.sendTo(this.room, `|uhtml|poll${this.pollNumber}|${this.generateResults(false, this.voterIps[user.latestIp])}`);
		} else {
			recipient.sendTo(this.room, `|uhtml|poll${this.pollNumber}|${this.generateVotes()}`);
>>>>>>> 01956d6e
		}
	}

	/**
	 * @param {User} user
	 * @param {Connection?} [connection]
	 */
	onConnect(user, connection = null) {
		this.displayTo(user, connection);
	}

<<<<<<< HEAD
	end(number) {
		let results = this.generateResults(true, null, number);
		this.room.send('|uhtmlchange|poll' + this.pollArray[number].pollNum + '|<div class="infobox">(The poll has ended &ndash; scroll down to see the results)</div>');
		this.room.add('|html|' + results);
=======
	end() {
		let results = this.generateResults(true);

		this.room.send(`|uhtmlchange|poll${this.pollNumber}|<div class="infobox">(The poll has ended &ndash; scroll down to see the results)</div>`);
		this.room.add(`|html|${results}`).update();
>>>>>>> 01956d6e
	}
	obtain(number) {
		for (let u in this.pollArray) {
			if (this.pollArray[u].pollNum === number) return u;
		}
	}
}

exports.Poll = Poll;

/** @typedef {(this: CommandContext, target: string, room: ChatRoom, user: User, connection: Connection, cmd: string, message: string) => (void)} ChatHandler */
/** @typedef {{[k: string]: ChatHandler | string | true | string[] | ChatCommands}} ChatCommands */

/** @type {ChatCommands} */
const commands = {
	poll: {
		htmlcreate: 'new',
		create: 'new',
		new: function (target, room, user, connection, cmd, message) {
			if (!target) return this.parse('/help poll new');
			if (target.length > 1024) return this.errorReply("Poll too long.");
			if (room.battle) return this.errorReply("Battles do not support polls.");

			const supportHTML = cmd === 'htmlcreate';
			if (room.poll && room.poll.pollArray.length >= 5) return this.errorReply('There can only be up to 5 polls at a time.');
			let separator = '';
			if (target.includes('\n')) {
				separator = '\n';
			} else if (target.includes('|')) {
				separator = '|';
			} else if (target.includes(',')) {
				separator = ',';
			} else {
				return this.errorReply("Not enough arguments for /poll new.");
			}

			let params = target.split(separator).map(param => param.trim());

			if (!this.can('minigame', null, room)) return false;
			if (supportHTML && !this.can('declare', null, room)) return false;
			if (!this.canTalk()) return;
			if (room.poll && room.poll.pollArray[0] && room.poll.pollArray[1] && room.poll.pollArray[2] && room.poll.pollArray[3] && room.poll.pollArray[4]) return this.errorReply("Only 5 polls at a time!");
			if (params.length < 3) return this.errorReply("Not enough arguments for /poll new.");

			// @ts-ignore In the case that any of these are null, the function is terminated, and the result never used.
			if (supportHTML) params = params.map(parameter => this.canHTML(parameter));
			if (params.some(parameter => !parameter)) return;

			const options = params.splice(1);
			if (options.length > 8) {
				return this.errorReply("Too many options for poll (maximum is 8).");
			}
			if (room.poll && room.pollNumber) room.pollNumber++;
			if (room.poll) {
				room.poll.pollArray.push({
					room: room,
					pollNum: room.pollNumber,
					question: params[0],
					supportHTML: supportHTML,
					voters: {},
					voterIps: {},
					totalVotes: 0,
					timeout: null,
					timeoutMins: 0,
					startTime: Date.now(),
					startedUser: WL.nameColor(user.name, true, true),
					options: new Map(),
				});
				for (let i = 0; i < options.length; i++) {
					room.poll.pollArray[room.poll.pollArray.length - 1].options.set(i + 1, {name: options[i], votes: 0});
				}
				room.poll.displaySpecific(room.poll.pollArray.length - 1);
			} else {
				room.poll = new Poll(room, {source: params[0], supportHTML: supportHTML}, options, user.name);
				room.poll.display();
			}

			this.roomlog(`${user.name} used ${message}`);
			this.modlog('POLL');
			return this.privateModAction(`(A poll was started by ${user.name}.)`);
		},
		newhelp: [`/poll create [question], [option1], [option2], [...] - Creates a poll. Allows up to 5 polls at once. Requires: % @ * # & ~`],

		vote: function (target, room, user) {
			if (!room.poll) return this.errorReply("There is no poll running in this room.");
			let targets = target.split(',');
			if (!targets[1]) return this.parse('/help poll vote');
			for (let u = 0; u < targets.length; u++) targets[u] = targets[u].trim();
			let number = parseInt(targets[1]);
			let num = room.poll.obtain(number);
			if (!num) return this.errorReply("Not a poll number!");
			if (targets[0] === 'blank') {
				room.poll.blankvote(user, num);
				return;
			}

			let parsed = parseInt(targets[0]);
			if (isNaN(parsed)) return this.errorReply("To vote, specify the number of the option.");
			if (!room.poll.pollArray[num].options.has(parsed)) return this.sendReply("Option not in poll.");

			room.poll.vote(user, parsed, num);
		},
		votehelp: [`/poll vote [option number], [poll number] - Votes for option [number] on poll [poll number].`],

		timer: function (target, room, user) {
			if (!room.poll) return this.errorReply("There is no poll running in this room.");
			let targets = target.split(",");
			for (let u = 0; u < targets.length; u++) targets[u] = targets[u].trim();
			if (!targets[1]) return this.errorReply("/poll timer (clear/ time amount), (poll number)");
			let num = room.poll.obtain(parseInt(targets[1]));
			if (!room.poll.pollArray[num]) return this.errorReply('That poll number is not currently a poll!');
			if (targets[0]) {
				if (!this.can('minigame', null, room)) return false;
				if (targets[0] === 'clear') {
					if (room.poll.pollArray[num] && !room.poll.pollArray[num].timeout) return this.errorReply("There is no timer to clear.");
					clearTimeout(room.poll.pollArray[num].timeout);
					room.poll.pollArray[num].timeout = null;
					room.poll.pollArray[num].timeoutMins = 0;
					return this.add("The poll timer was turned off.");
				}
				let timeout = parseFloat(target);
				if (isNaN(timeout) || timeout <= 0 || timeout > 0x7FFFFFFF) return this.errorReply("Invalid time given.");
				if (room.poll.pollArray[num] && room.poll.pollArray[num].timeout) clearTimeout(room.poll.pollArray[num].timeout);
				room.poll.pollArray[num].timeoutMins = timeout;
				room.poll.pollArray[num].timeout = setTimeout(() => {
					room.poll.end(num);
					room.poll.pollArray.splice(num, 1);
				}, (timeout * 60000));
<<<<<<< HEAD
				room.add("The poll timer was turned on: the poll " + room.poll.pollArray[num].pollNum + " will end in " + timeout + " minute(s).");
				this.modlog('POLL TIMER', null, `#${room.poll.pollArray[num].pollNum} ${timeout} minutes`);
				return this.privateModAction("(The poll timer for poll " + room.poll.pollArray[num].pollNum + " was set to " + timeout + " minute(s) by " + user.name + ".)");
			} else {
				if (!this.runBroadcast()) return;
				if (room.poll.pollArray[num].timeout) {
					return this.sendReply("The poll timer for " + room.poll.pollArray[num].pollNum + " is on and will end in " + room.poll.pollArray[num].timeoutMins + " minute(s).");
=======
				room.add(`The poll timer was turned on: the poll will end in ${timeout} minute(s).`);
				this.modlog('POLL TIMER', null, `${timeout} minutes`);
				return this.privateModAction(`(The poll timer was set to ${timeout} minute(s) by ${user.name}.)`);
			} else {
				if (!this.runBroadcast()) return;
				if (room.poll.timeout) {
					return this.sendReply(`The poll timer is on and will end in ${room.poll.timeoutMins} minute(s).`);
>>>>>>> 01956d6e
				} else {
					return this.sendReply("The poll timer for " + room.poll.pollArray[num].pollNum + " is off.");
				}
			}
		},
		timerhelp: [
			`/poll timer [minutes], [poll id number] - Sets the poll to automatically end after [minutes] minutes. Requires: % @ * # & ~`,
			`/poll timer clear - Clears the poll's timer. Requires: % @ * # & ~`,
		],

		results: function (target, room, user) {
			if (!room.poll) return this.errorReply("There is no poll running in this room.");
			let num = room.poll.obtain(parseInt(target));
			if (!num) return this.errorReply("Not a poll number!");
			if (room.poll.pollArray[num].pollNum === parseInt(target)) return room.poll.blankvote(user, num);
		},
		resultshelp: [`/poll results [poll id number] - Shows the results of the poll without voting. NOTE: you can't go back and vote after using this.`],

		close: 'end',
		stop: 'end',
		end: function (target, room, user) {
			if (!this.can('minigame', null, room)) return false;
			if (!this.canTalk()) return;
			if (!room.poll) return this.errorReply("There is no poll running in this room.");
			let num = room.poll.obtain(parseInt(target));
			if (!num) return this.errorReply("Not a poll number!");

			if (room.poll.pollArray[num].pollNum === parseInt(target) && room.poll.pollArray[num].timeout) clearTimeout(room.poll.pollArray[num].timeout);
			if (room.poll.pollArray[num].pollNum === parseInt(target)) room.poll.end(num);
			if (room.poll.pollArray[num].pollNum === parseInt(target)) room.poll.pollArray.splice(num, 1);

			this.modlog('POLL END');
<<<<<<< HEAD
			return this.privateModAction("(A poll was ended by " + user.name + ".)");
=======
			return this.privateModAction(`(The poll was ended by ${user.name}.)`);
>>>>>>> 01956d6e
		},
		endhelp: [`/poll end [poll id number] - Ends a poll and displays the results. Requires: % @ * # & ~`],

		show: 'display',
		display: function (target, room, user, connection) {
			if (!room.poll) return this.errorReply("There is no poll running in this room.");
			if (!this.runBroadcast()) return;
			room.update();
			let num = room.poll.obtain(parseInt(target));
			if (num) {
				if (this.broadcasting) {
					room.poll.displayTo(user, connection);
				} else {
					room.poll.displaySpecificTo(user, connection, num);
				}
			} else {
				if (!num && this.broadcasting) {
					room.poll.display();
				} else {
					room.poll.displayTo(user, connection);
				}
			}
		},
		displayhelp: [`/poll display [poll id number] - Displays the poll. Id number is optional and only displays the poll with the id number.`],

		'': function (target, room, user) {
			this.parse('/help poll');
		},
	},

	pollhelp: [
		`/poll allows rooms to run their own polls. These polls are limited to five polls at a time per room.`,
		`Accepts the following commands:`,
		`/poll create [question], [option1], [option2], [...] - Allows up to 5 polls at once per room. Creates a poll. Requires: % @ * # & ~`,
		`/poll htmlcreate [question], [option1], [option2], [...] - Allows up to 5 polls at once per room. Creates a poll, with HTML allowed in the question and options. Requires: # & ~`,
		`/poll vote [number], [poll id number] - Votes for option [number] in the poll [poll id number].`,
		`/poll timer [minutes], [poll id number] - Sets the poll to automatically end after [minutes]. Requires: % @ * # & ~`,
		`/poll results, [poll id number] - Shows the results of the poll without voting. NOTE: you can't go back and vote after using this.`,
		`/poll display [poll id number] - Displays the poll. The poll id number is optional for this command and displays only the poll with the matching id number.`,
		`/poll end [poll id number] - Ends a poll and displays the results. The poll id number is optional for this command and ends only the poll with the matching id number. and Requires: % @ * # & ~`,
	],
};
<<<<<<< HEAD
=======

exports.commands = commands;

>>>>>>> 01956d6e
process.nextTick(() => {
	Chat.multiLinePattern.register('/poll (new|create|htmlcreate) ');
});<|MERGE_RESOLUTION|>--- conflicted
+++ resolved
@@ -10,7 +10,6 @@
 /** @typedef {{name: string, votes: number}} Option */
 
 class Poll {
-<<<<<<< HEAD
 	constructor(room, questionData, options, name) {
 		if (room.pollNumber) {
 			room.pollNumber++;
@@ -51,57 +50,6 @@
 	}
 
 	blankvote(user, number) {
-=======
-	/**
-	 * @param {ChatRoom} room
-	 * @param {QuestionData} questionData
-	 * @param {string[]} options
-	 */
-	constructor(room, questionData, options) {
-		this.pollNumber = ++room.gameNumber;
-		this.room = room;
-		this.question = questionData.source;
-		this.supportHTML = questionData.supportHTML;
-		this.voters = {};
-		this.voterIps = {};
-		this.totalVotes = 0;
-		/** @type {NodeJS.Timer?} */
-		this.timeout = null;
-		this.timeoutMins = 0;
-
-		/** @type {Map<number, Option>} */
-		this.options = new Map();
-		for (const [i, option] of options.entries()) {
-			this.options.set(i + 1, {name: option, votes: 0});
-		}
-	}
-
-	/**
-	 * @param {User} user
-	 * @param {number} option
-	 */
-	vote(user, option) {
-		let ip = user.latestIp;
-		let userid = user.userid;
-
-		if (userid in this.voters || ip in this.voterIps) {
-			return user.sendTo(this.room, `You have already voted for this poll.`);
-		}
-
-		this.voters[userid] = option;
-		this.voterIps[ip] = option;
-		// @ts-ignore this is never undefined since we checked this earlier.
-		this.options.get(option).votes++;
-		this.totalVotes++;
-
-		this.update();
-	}
-
-	/**
-	 * @param {User} user
-	 */
-	blankvote(user) {
->>>>>>> 01956d6e
 		let ip = user.latestIp;
 		let userid = user.userid;
 
@@ -112,7 +60,6 @@
 		this.updateTo(user, number);
 	}
 
-<<<<<<< HEAD
 	generateVotes(num) {
 		let output = `<div class="infobox"><details><summary style="margin: 2px 0 5px 0"><span style="border:1px solid #6A6;color:#484;border-radius:4px;padding:0 3px"><i class="fa fa-bar-chart"></i> Poll-${this.pollArray[num].pollNum}</span> <strong style="font-size:11pt">${this.getQuestionMarkup(num)}</strong><psicon pokemon="espeon"></summary>`;
 		this.pollArray[num].options.forEach((option, number) => {
@@ -120,20 +67,10 @@
 		});
 		output += `<div style="margin-top: 7px; padding-left: 12px"><button value="/poll results ${this.pollArray[num].pollNum}" name="send" title="View results - you will not be able to vote after viewing results"><small>(View results)</small></button></div>`;
 		output += `</details></div>`;
-=======
-	generateVotes() {
-		let output = `<div class="infobox"><p style="margin: 2px 0 5px 0"><span style="border:1px solid #6A6;color:#484;border-radius:4px;padding:0 3px"><i class="fa fa-bar-chart"></i> Poll</span> <strong style="font-size:11pt">${this.getQuestionMarkup()}</strong></p>`;
-		this.options.forEach((option, number) => {
-			output += `<div style="margin-top: 5px"><button class="button" style="text-align: left" value="/poll vote ${number}" name="send" title="Vote for ${number}. ${Chat.escapeHTML(option.name)}">${number}. <strong>${this.getOptionMarkup(option)}</strong></button></div>`;
-		});
-		output += `<div style="margin-top: 7px; padding-left: 12px"><button value="/poll results" name="send" title="View results - you will not be able to vote after viewing results"><small>(View results)</small></button></div>`;
-		output += `</div>`;
->>>>>>> 01956d6e
 
 		return output;
 	}
 
-<<<<<<< HEAD
 	generateResults(ended, option, num) {
 		let icon = `<span style="border: 1px solid #${(ended ? '777;color:#555' : '6A6;color:#484')}; border-radius: 4px; padding: 3px"><i class="fa fa-bar-chart"></i> ${(ended ? `Poll-${this.pollArray[num].pollNum} ended` : `Poll-${this.pollArray[num].pollNum}`)}</span>`;
 		let totalVotes = `<br /><span style="font-style: italic; font-size: 9pt; color: #79330A;">[Total Votes: ${this.pollArray[num].totalVotes}] (Started by ${this.pollArray[num].startedUser} Started on: ${new Date(this.pollArray[num].startTime)})</span>`;
@@ -142,30 +79,15 @@
 		output += `<div style="padding: 8px 15px;"><font color="red"><small><center>(Options with 0 votes are not shown)</center></small></font>`;
 		output += `<table cellspacing="0" style="width: 100%; margin-top: 3px;">`;
 		let iter = this.pollArray[num].options.entries();
-=======
-	/**
-	 * @param {boolean} [ended]
-	 * @param {number?} [option]
-	 */
-	generateResults(ended = false, option = 0) {
-		let icon = `<span style="border:1px solid #${ended ? '777;color:#555' : '6A6;color:#484'};border-radius:4px;padding:0 3px"><i class="fa fa-bar-chart"></i> ${ended ? "Poll ended" : "Poll"}</span>`;
-		let output = `<div class="infobox"><p style="margin: 2px 0 5px 0">${icon} <strong style="font-size:11pt">${this.getQuestionMarkup()}</strong></p>`;
-		let iter = this.options.entries();
->>>>>>> 01956d6e
 
 		let i = iter.next();
 		let c = 0;
 		let colors = ['#00FFFF', '#66CCCC', '#388E8E'];
 		while (!i.done) {
-<<<<<<< HEAD
 			if (i.value[1].votes && i.value[1].votes !== 0) {
 				let percentage = Math.round((i.value[1].votes * 100) / (this.pollArray[num].totalVotes || 1));
 				output += `<tr><td><strong>${(i.value[0] === option ? '<em>' : '')} ${Chat.escapeHTML(i.value[1].name)} ${(i.value[0] === option ? '</em>' : '')}</strong> <small>(${i.value[1].votes} vote${(i.value[1].votes === 1 ? '' : 's')})</small></td><td><span style="font-size: 7pt; background: ${colors[c % 3]}; padding-right: ${(percentage * 3)}px; border-radius: 20px;"></span><small>&nbsp;${percentage}%</small></td></tr>`;
 			}
-=======
-			let percentage = Math.round((i.value[1].votes * 100) / (this.totalVotes || 1));
-			output += `<div style="margin-top: 3px">${i.value[0]}. <strong>${i.value[0] === option ? '<em>' : ''}${this.getOptionMarkup(i.value[1])}${i.value[0] === option ? '</em>' : ''}</strong> <small>(${i.value[1].votes} vote${i.value[1].votes === 1 ? '' : 's'})</small><br /><span style="font-size:7pt;background:${colors[c % 3]};padding-right:${percentage * 3}px"></span><small>&nbsp;${percentage}%</small></div>`;
->>>>>>> 01956d6e
 			i = iter.next();
 			c++;
 		}
@@ -180,16 +102,8 @@
 		return Chat.escapeHTML(this.pollArray[num].question);
 	}
 
-<<<<<<< HEAD
 	getOptionMarkup(option, num) {
 		if (this.pollArray[num].supportHTML) return option.name;
-=======
-	/**
-	 * @param {Option} option
-	 */
-	getOptionMarkup(option) {
-		if (this.supportHTML) return option.name;
->>>>>>> 01956d6e
 		return Chat.escapeHTML(option.name);
 	}
 
@@ -201,7 +115,6 @@
 		// Update the poll results for everyone that has voted
 		for (let i in this.room.users) {
 			let user = this.room.users[i];
-<<<<<<< HEAD
 			if (user.userid in this.pollArray[num].voters) {
 				user.sendTo(this.room, '|uhtmlchange|poll' + this.pollArray[num].pollNum + '|' + results[this.pollArray[num].voters[user.userid]]);
 			} else if (user.latestIp in this.pollArray[num].voterIps) {
@@ -218,28 +131,6 @@
 			connection.sendTo(this.room, '|uhtmlchange|poll' + this.pollArray[num].pollNum + '|' + this.generateResults(false, this.pollArray[num].voterIps[user.latestIp], num));
 		} else {
 			connection.sendTo(this.room, '|uhtmlchange|poll' + this.pollArray[num].pollNum + '|' + this.generateVotes(num));
-=======
-			if (user.userid in this.voters) {
-				user.sendTo(this.room, `|uhtmlchange|poll${this.pollNumber}|${results[this.voters[user.userid]]}`);
-			} else if (user.latestIp in this.voterIps) {
-				user.sendTo(this.room, `|uhtmlchange|poll${this.pollNumber}|${results[this.voterIps[user.latestIp]]}`);
-			}
-		}
-	}
-
-	/**
-	 * @param {User} user
-	 * @param {Connection?} [connection]
-	 */
-	updateTo(user, connection = null) {
-		const recipient = connection || user;
-		if (user.userid in this.voters) {
-			recipient.sendTo(this.room, `|uhtmlchange|poll${this.pollNumber}|${this.generateResults(false, this.voters[user.userid])}`);
-		} else if (user.latestIp in this.voterIps) {
-			recipient.sendTo(this.room, `|uhtmlchange|poll${this.pollNumber}|${this.generateResults(false, this.voterIps[user.latestIp])}`);
-		} else {
-			recipient.sendTo(this.room, `|uhtmlchange|poll${this.pollNumber}|${this.generateVotes()}`);
->>>>>>> 01956d6e
 		}
 	}
 
@@ -247,13 +138,8 @@
 	 * @param {User} user
 	 */
 	updateFor(user) {
-<<<<<<< HEAD
 		for (let u in this.pollArray) {
 			if (user.userid in this.pollArray[u].voters) user.sendTo(this.room, '|uhtmlchange|poll' + this.pollArray[u].pollNum + '|' + this.generateResults(false, this.pollArray[u].voters[user.userid], u));
-=======
-		if (user.userid in this.voters) {
-			user.sendTo(this.room, `|uhtmlchange|poll${this.pollNumber}|${this.generateResults(false, this.voters[user.userid])}`);
->>>>>>> 01956d6e
 		}
 	}
 
@@ -304,7 +190,6 @@
 
 		for (let i in this.room.users) {
 			let thisUser = this.room.users[i];
-<<<<<<< HEAD
 			if (thisUser.userid in this.pollArray[num].voters) {
 				thisUser.sendTo(this.room, '|uhtml|poll' + this.pollArray[num].pollNum + '|' + results[this.pollArray[num].voters[thisUser.userid]]);
 			} else if (thisUser.latestIp in this.pollArray[num].voterIps) {
@@ -323,30 +208,6 @@
 			connection.sendTo(this.room, '|uhtml|poll' + this.pollArray[num].pollNum + '|' + this.generateResults(false, this.pollArray[num].voterIps[user.latestIp], num));
 		} else {
 			connection.sendTo(this.room, '|uhtml|poll' + this.pollArray[num].pollNum + '|' + this.generateVotes(num));
-=======
-			if (thisUser.userid in this.voters) {
-				thisUser.sendTo(this.room, `|uhtml|poll${this.pollNumber}|${results[this.voters[thisUser.userid]]}`);
-			} else if (thisUser.latestIp in this.voterIps) {
-				thisUser.sendTo(this.room, `|uhtml|poll${this.pollNumber}|${results[this.voterIps[thisUser.latestIp]]}`);
-			} else {
-				thisUser.sendTo(this.room, `|uhtml|poll${this.pollNumber}|${votes}`);
-			}
-		}
-	}
-
-	/**
-	 * @param {User} user
-	 * @param {Connection?} [connection]
-	 */
-	displayTo(user, connection = null) {
-		const recipient = connection || user;
-		if (user.userid in this.voters) {
-			recipient.sendTo(this.room, `|uhtml|poll${this.pollNumber}|${this.generateResults(false, this.voters[user.userid])}`);
-		} else if (user.latestIp in this.voterIps) {
-			recipient.sendTo(this.room, `|uhtml|poll${this.pollNumber}|${this.generateResults(false, this.voterIps[user.latestIp])}`);
-		} else {
-			recipient.sendTo(this.room, `|uhtml|poll${this.pollNumber}|${this.generateVotes()}`);
->>>>>>> 01956d6e
 		}
 	}
 
@@ -358,18 +219,10 @@
 		this.displayTo(user, connection);
 	}
 
-<<<<<<< HEAD
 	end(number) {
 		let results = this.generateResults(true, null, number);
 		this.room.send('|uhtmlchange|poll' + this.pollArray[number].pollNum + '|<div class="infobox">(The poll has ended &ndash; scroll down to see the results)</div>');
 		this.room.add('|html|' + results);
-=======
-	end() {
-		let results = this.generateResults(true);
-
-		this.room.send(`|uhtmlchange|poll${this.pollNumber}|<div class="infobox">(The poll has ended &ndash; scroll down to see the results)</div>`);
-		this.room.add(`|html|${results}`).update();
->>>>>>> 01956d6e
 	}
 	obtain(number) {
 		for (let u in this.pollArray) {
@@ -498,7 +351,6 @@
 					room.poll.end(num);
 					room.poll.pollArray.splice(num, 1);
 				}, (timeout * 60000));
-<<<<<<< HEAD
 				room.add("The poll timer was turned on: the poll " + room.poll.pollArray[num].pollNum + " will end in " + timeout + " minute(s).");
 				this.modlog('POLL TIMER', null, `#${room.poll.pollArray[num].pollNum} ${timeout} minutes`);
 				return this.privateModAction("(The poll timer for poll " + room.poll.pollArray[num].pollNum + " was set to " + timeout + " minute(s) by " + user.name + ".)");
@@ -506,15 +358,6 @@
 				if (!this.runBroadcast()) return;
 				if (room.poll.pollArray[num].timeout) {
 					return this.sendReply("The poll timer for " + room.poll.pollArray[num].pollNum + " is on and will end in " + room.poll.pollArray[num].timeoutMins + " minute(s).");
-=======
-				room.add(`The poll timer was turned on: the poll will end in ${timeout} minute(s).`);
-				this.modlog('POLL TIMER', null, `${timeout} minutes`);
-				return this.privateModAction(`(The poll timer was set to ${timeout} minute(s) by ${user.name}.)`);
-			} else {
-				if (!this.runBroadcast()) return;
-				if (room.poll.timeout) {
-					return this.sendReply(`The poll timer is on and will end in ${room.poll.timeoutMins} minute(s).`);
->>>>>>> 01956d6e
 				} else {
 					return this.sendReply("The poll timer for " + room.poll.pollArray[num].pollNum + " is off.");
 				}
@@ -547,11 +390,7 @@
 			if (room.poll.pollArray[num].pollNum === parseInt(target)) room.poll.pollArray.splice(num, 1);
 
 			this.modlog('POLL END');
-<<<<<<< HEAD
-			return this.privateModAction("(A poll was ended by " + user.name + ".)");
-=======
 			return this.privateModAction(`(The poll was ended by ${user.name}.)`);
->>>>>>> 01956d6e
 		},
 		endhelp: [`/poll end [poll id number] - Ends a poll and displays the results. Requires: % @ * # & ~`],
 
@@ -594,12 +433,9 @@
 		`/poll end [poll id number] - Ends a poll and displays the results. The poll id number is optional for this command and ends only the poll with the matching id number. and Requires: % @ * # & ~`,
 	],
 };
-<<<<<<< HEAD
-=======
 
 exports.commands = commands;
 
->>>>>>> 01956d6e
 process.nextTick(() => {
 	Chat.multiLinePattern.register('/poll (new|create|htmlcreate) ');
 });