--- conflicted
+++ resolved
@@ -14,7 +14,6 @@
 			room.pollNumber = 1;
 		}
 		this.room = room;
-<<<<<<< HEAD
 		this.pollArray = [{
 			room: room,
 			pollNum: room.pollNumber,
@@ -29,19 +28,6 @@
 		}];
 		for (let i = 0; i < options.length; i++) {
 			this.pollArray[0].options.set(i + 1, {name: options[i], votes: 0});
-=======
-		this.question = questionData.source;
-		this.supportHTML = questionData.supportHTML;
-		this.voters = {};
-		this.voterIps = {};
-		this.totalVotes = 0;
-		this.timeout = null;
-		this.timeoutMins = 0;
-
-		this.options = new Map();
-		for (const [i, option] of options.entries()) {
-			this.options.set(i + 1, {name: option, votes: 0});
->>>>>>> 99d682ca
 		}
 	}
 
@@ -366,11 +352,7 @@
 			this.roomlog("" + user.name + " used " + message);
 			return this.privateModCommand("(A poll was started by " + user.name + ".)");
 		},
-<<<<<<< HEAD
-		newhelp: ["/poll create [question], [option1], [option2], [...] - Creates a poll. Allows up to 5 polls at once. Requires: % @ * # & ~"],
-=======
-		newhelp: [`/poll create [question], [option1], [option2], [...] - Creates a poll. Requires: % @ * # & ~`],
->>>>>>> 99d682ca
+		newhelp: [`/poll create [question], [option1], [option2], [...] - Creates a poll. Allows up to 5 polls at once. Requires: % @ * # & ~`],
 
 		vote: function (target, room, user) {
 			if (!room.poll) return this.errorReply("There is no poll running in this room.");
@@ -391,11 +373,7 @@
 
 			room.poll.vote(user, parsed, num);
 		},
-<<<<<<< HEAD
-		votehelp: ["/poll vote [option number], [poll number] - Votes for option [number] on poll [poll number]."],
-=======
-		votehelp: [`/poll vote [number] - Votes for option [number].`],
->>>>>>> 99d682ca
+		votehelp: [`/poll vote [option number], [poll number] - Votes for option [number] on poll [poll number].`],
 
 		timer: function (target, room, user) {
 			if (!room.poll) return this.errorReply("There is no poll running in this room.");
@@ -432,14 +410,10 @@
 				}
 			}
 		},
-<<<<<<< HEAD
-		timerhelp: ["/poll timer [minutes], [poll id number] - Sets the poll to automatically end after [minutes] minutes. Requires: % @ * # & ~", "/poll timer clear - Clears the poll's timer. Requires: % @ * # & ~"],
-=======
 		timerhelp: [
-			`/poll timer [minutes] - Sets the poll to automatically end after [minutes] minutes. Requires: % @ * # & ~`,
+			`/poll timer [minutes], [poll id number] - Sets the poll to automatically end after [minutes] minutes. Requires: % @ * # & ~`,
 			`/poll timer clear - Clears the poll's timer. Requires: % @ * # & ~`,
 		],
->>>>>>> 99d682ca
 
 		results: function (target, room, user) {
 			if (!room.poll) return this.errorReply("There is no poll running in this room.");
@@ -447,11 +421,7 @@
 			if (!num) return this.errorReply("Not a poll number!");
 			if (room.poll.pollArray[num].pollNum === parseInt(target)) return room.poll.blankvote(user, num);
 		},
-<<<<<<< HEAD
-		resultshelp: ["/poll results [poll id number] - Shows the results of the poll without voting. NOTE: you can't go back and vote after using this."],
-=======
-		resultshelp: [`/poll results - Shows the results of the poll without voting. NOTE: you can't go back and vote after using this.`],
->>>>>>> 99d682ca
+		resultshelp: [`/poll results [poll id number] - Shows the results of the poll without voting. NOTE: you can't go back and vote after using this.`],
 
 		close: 'end',
 		stop: 'end',
@@ -468,11 +438,7 @@
 
 			return this.privateModCommand("(A poll was ended by " + user.name + ".)");
 		},
-<<<<<<< HEAD
-		endhelp: ["/poll end [poll id number] - Ends a poll and displays the results. Requires: % @ * # & ~"],
-=======
-		endhelp: [`/poll end - Ends a poll and displays the results. Requires: % @ * # & ~`],
->>>>>>> 99d682ca
+		endhelp: [`/poll end [poll id number] - Ends a poll and displays the results. Requires: % @ * # & ~`],
 
 		show: 'display',
 		display: function (target, room, user, connection) {
@@ -494,11 +460,7 @@
 				}
 			}
 		},
-<<<<<<< HEAD
-		displayhelp: ["/poll display [poll id number] - Displays the poll. Id number is optional and only displays the poll with the id number."],
-=======
-		displayhelp: [`/poll display - Displays the poll`],
->>>>>>> 99d682ca
+		displayhelp: [`/poll display [poll id number] - Displays the poll. Id number is optional and only displays the poll with the id number.`],
 
 		'': function (target, room, user) {
 			this.parse('/help poll');
@@ -506,27 +468,15 @@
 	},
 
 	pollhelp: [
-<<<<<<< HEAD
-		"/poll allows rooms to run their own polls. These polls are limited to five polls at a time per room.",
-		"Accepts the following commands:",
-		"/poll create [question], [option1], [option2], [...] - Allows up to 5 polls at once per room. Creates a poll. Requires: % @ * # & ~",
-		"/poll htmlcreate [question], [option1], [option2], [...] - Allows up to 5 polls at once per room. Creates a poll, with HTML allowed in the question and options. Requires: # & ~",
-		"/poll vote [number], [poll id number] - Votes for option [number] in the poll [poll id number].",
-		"/poll timer [minutes], [poll id number] - Sets the poll to automatically end after [minutes]. Requires: % @ * # & ~",
-		"/poll results, [poll id number] - Shows the results of the poll without voting. NOTE: you can't go back and vote after using this.",
-		"/poll display [poll id number] - Displays the poll. The poll id number is optional for this command and displays only the poll with the matching id number.",
-		"/poll end [poll id number] - Ends a poll and displays the results. The poll id number is optional for this command and ends only the poll with the matching id number. and Requires: % @ * # & ~",
-=======
-		`/poll allows rooms to run their own polls. These polls are limited to one poll at a time per room.`,
+		`/poll allows rooms to run their own polls. These polls are limited to five polls at a time per room.`,
 		`Accepts the following commands:`,
-		`/poll create [question], [option1], [option2], [...] - Creates a poll. Requires: % @ * # & ~`,
-		`/poll htmlcreate [question], [option1], [option2], [...] - Creates a poll, with HTML allowed in the question and options. Requires: # & ~`,
-		`/poll vote [number] - Votes for option [number].`,
-		`/poll timer [minutes] - Sets the poll to automatically end after [minutes]. Requires: % @ * # & ~`,
-		`/poll results - Shows the results of the poll without voting. NOTE: you can't go back and vote after using this.`,
-		`/poll display - Displays the poll`,
-		`/poll end - Ends a poll and displays the results. Requires: % @ * # & ~`,
->>>>>>> 99d682ca
+		`/poll create [question], [option1], [option2], [...] - Allows up to 5 polls at once per room. Creates a poll. Requires: % @ * # & ~`,
+		`/poll htmlcreate [question], [option1], [option2], [...] - Allows up to 5 polls at once per room. Creates a poll, with HTML allowed in the question and options. Requires: # & ~`,
+		`/poll vote [number], [poll id number] - Votes for option [number] in the poll [poll id number].`,
+		`/poll timer [minutes], [poll id number] - Sets the poll to automatically end after [minutes]. Requires: % @ * # & ~`,
+		`/poll results, [poll id number] - Shows the results of the poll without voting. NOTE: you can't go back and vote after using this.`,
+		`/poll display [poll id number] - Displays the poll. The poll id number is optional for this command and displays only the poll with the matching id number.`,
+		`/poll end [poll id number] - Ends a poll and displays the results. The poll id number is optional for this command and ends only the poll with the matching id number. and Requires: % @ * # & ~`,
 	],
 };
 process.nextTick(() => {
