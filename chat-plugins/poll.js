/*
 * Poll chat plugin
 * By bumbadadabum and Zarel.
 * Redone by Bladicon and WGC for Collapsible Multi-Polls
 */

'use strict';

class Poll {
	constructor(room, questionData, options) {
		if (room.pollNumber) {
			room.pollNumber++;
		} else {
			room.pollNumber = 1;
		}
		this.room = room;
		this.pollArray = [{
			room: room,
			pollNum: room.pollNumber,
			question: questionData.source,
			supportHTML: questionData.supportHTML,
			voters: {},
			voterIps: {},
			totalVotes: 0,
			timeout: null,
			timeoutMins: 0,
			options: new Map(),
		}];
		for (let i = 0; i < options.length; i++) {
			this.pollArray[0].options.set(i + 1, {name: options[i], votes: 0});
		}
	}

	vote(user, option, number) {
		let ip = user.latestIp;
		let userid = user.userid;
		if (userid in this.pollArray[number].voters || ip in this.pollArray[number].voterIps) {
			return user.sendTo(this.room, "You have already voted for this poll.");
		}
		this.pollArray[number].voters[userid] = option;
		this.pollArray[number].voterIps[ip] = option;
		this.pollArray[number].options.get(option).votes++;
		this.pollArray[number].totalVotes++;
		this.update(number);
	}

	blankvote(user, number) {
		let ip = user.latestIp;
		let userid = user.userid;

		if (!(userid in this.pollArray[number].voters) || !(ip in this.pollArray[number].voterIps)) {
			this.pollArray[number].voters[userid] = 0;
			this.pollArray[number].voterIps[ip] = 0;
		}
		this.updateTo(user, number);
	}

	generateVotes(num) {
		let output = '<div class="infobox"><details><summary style="margin: 2px 0 5px 0"><span style="border:1px solid #6A6;color:#484;border-radius:4px;padding:0 3px"><i class="fa fa-bar-chart"></i> Poll-' + this.pollArray[num].pollNum + '</span> <strong style="font-size:11pt">' + this.getQuestionMarkup(num) + '</strong></summary>';
		this.pollArray[num].options.forEach((option, number) => {
			output += '<div style="margin-top: 5px"><button class="button" style="text-align: left" value="/poll vote ' + number + ',' + this.pollArray[num].pollNum + '" name="send" title="Vote for ' + number + '. ' + Chat.escapeHTML(option.name) + '">' + number + '. <strong>' + this.getOptionMarkup(option, num) + '</strong></button></div>';
		});
		output += '<div style="margin-top: 7px; padding-left: 12px"><button value="/poll results ' + this.pollArray[num].pollNum + '" name="send" title="View results - you will not be able to vote after viewing results"><small>(View results)</small></button></div>';
		output += '</details></div>';

		return output;
	}

	generateResults(ended, option, num) {
		let icon = '<span style="border:1px solid #' + (ended ? '777;color:#555' : '6A6;color:#484') + ';border-radius:4px;padding:0 3px"><i class="fa fa-bar-chart"></i> ' + (ended ? "Poll-" + this.pollArray[num].pollNum + " ended" : "Poll-" + this.pollArray[num].pollNum) + '</span>';
		let output = '<div class="infobox"><details open><summary style="margin: 2px 0 5px 0">' + icon + ' <strong style="font-size:11pt">' + this.getQuestionMarkup(num) + '</strong></summary>';
		let iter = this.pollArray[num].options.entries();

		let i = iter.next();
		let c = 0;
		let colors = ['#79A', '#8A8', '#88B'];
		while (!i.done) {
			let percentage = Math.round((i.value[1].votes * 100) / (this.pollArray[num].totalVotes || 1));
			output += '<div style="margin-top: 3px">' + i.value[0] + '. <strong>' + (i.value[0] === option ? '<em>' : '') + this.getOptionMarkup(i.value[1], num) + (i.value[0] === option ? '</gem>' : '') + '</strong> <small>(' + i.value[1].votes + ' vote' + (i.value[1].votes === 1 ? '' : 's') + ')</small><br /><span style="font-size:7pt;background:' + colors[c % 3] + ';padding-right:' + (percentage * 3) + 'px"></span><small>&nbsp;' + percentage + '%</small></div>';
			i = iter.next();
			c++;
		}
		if (option === 0 && !ended) output += '<div><small>(You can\'t vote after viewing results)</small></div>';
		output += '</details></div>';

		return output;
	}

	getQuestionMarkup(num) {
		if (this.pollArray[num].supportHTML) return this.pollArray[num].question;
		return Chat.escapeHTML(this.pollArray[num].question);
	}

	getOptionMarkup(option, num) {
		if (this.pollArray[num].supportHTML) return option.name;
		return Chat.escapeHTML(option.name);
	}

	update(num) {
		let results = [];
		for (let i = 0; i <= this.pollArray[num].options.size; i++) {
			results.push(this.generateResults(false, i, num));
		}
		// Update the poll results for everyone that has voted
		for (let i in this.room.users) {
			let user = this.room.users[i];
			if (user.userid in this.pollArray[num].voters) {
				user.sendTo(this.room, '|uhtmlchange|poll' + this.pollArray[num].pollNum + '|' + results[this.pollArray[num].voters[user.userid]]);
			} else if (user.latestIp in this.pollArray[num].voterIps) {
				user.sendTo(this.room, '|uhtmlchange|poll' + this.pollArray[num].pollNum + '|' + results[this.pollArray[num].voterIps[user.latestIp]]);
			}
		}
	}

	updateTo(user, num, connection) {
		if (!connection) connection = user;
		if (user.userid in this.pollArray[num].voters) {
			connection.sendTo(this.room, '|uhtmlchange|poll' + this.pollArray[num].pollNum + '|' + this.generateResults(false, this.pollArray[num].voters[user.userid], num));
		} else if (user.latestIp in this.pollArray[num].voterIps) {
			connection.sendTo(this.room, '|uhtmlchange|poll' + this.pollArray[num].pollNum + '|' + this.generateResults(false, this.pollArray[num].voterIps[user.latestIp], num));
		} else {
			connection.sendTo(this.room, '|uhtmlchange|poll' + this.pollArray[num].pollNum + '|' + this.generateVotes(num));
		}
	}

	updateFor(user) {
		for (let u in this.pollArray) {
			if (user.userid in this.pollArray[u].voters) user.sendTo(this.room, '|uhtmlchange|poll' + this.pollArray[u].pollNum + '|' + this.generateResults(false, this.pollArray[u].voters[user.userid], u));
		}
	}

	display() {
		for (let u in this.pollArray) {
			let votes = this.generateVotes(u);

			let results = [];

			for (let i = 0; i <= this.pollArray[u].options.size; i++) {
				results.push(this.generateResults(false, i, u));
			}

			for (let i in this.room.users) {
				let thisUser = this.room.users[i];
				if (thisUser.userid in this.pollArray[u].voters) {
					thisUser.sendTo(this.room, '|uhtml|poll' + this.pollArray[u].pollNum + '|' + results[this.pollArray[u].voters[thisUser.userid]]);
				} else if (thisUser.latestIp in this.pollArray[u].voterIps) {
					thisUser.sendTo(this.room, '|uhtml|poll' + this.pollArray[u].pollNum + '|' + results[this.pollArray[u].voterIps[thisUser.latestIp]]);
				} else {
					thisUser.sendTo(this.room, '|uhtml|poll' + this.pollArray[u].pollNum + '|' + votes);
				}
			}
		}
	}

	displayTo(user, connection) {
		if (!connection) connection = user;
		for (let u in this.pollArray) {
			if (user.userid in this.pollArray[u].voters) {
				connection.sendTo(this.room, '|uhtml|poll' + this.pollArray[u].pollNum + '|' + this.generateResults(false, this.pollArray[u].voters[user.userid], u));
			} else if (user.latestIp in this.pollArray[u].voterIps) {
				connection.sendTo(this.room, '|uhtml|poll' + this.pollArray[u].pollNum + '|' + this.generateResults(false, this.pollArray[u].voterIps[user.latestIp], u));
			} else {
				connection.sendTo(this.room, '|uhtml|poll' + this.pollArray[u].pollNum + '|' + this.generateVotes(u));
			}
		}
	}

	displaySpecific(num) {
		let votes = this.generateVotes(num);

		let results = [];

		for (let i = 0; i <= this.pollArray[num].options.size; i++) {
			results.push(this.generateResults(false, i, num));
		}

		for (let i in this.room.users) {
			let thisUser = this.room.users[i];
			if (thisUser.userid in this.pollArray[num].voters) {
				thisUser.sendTo(this.room, '|uhtml|poll' + this.pollArray[num].pollNum + '|' + results[this.pollArray[num].voters[thisUser.userid]]);
			} else if (thisUser.latestIp in this.pollArray[num].voterIps) {
				thisUser.sendTo(this.room, '|uhtml|poll' + this.pollArray[num].pollNum + '|' + results[this.pollArray[num].voterIps[thisUser.latestIp]]);
			} else {
				thisUser.sendTo(this.room, '|uhtml|poll' + this.pollArray[num].pollNum + '|' + votes);
			}
		}
	}

	displaySpecificTo(user, connection, num) {
		if (!connection) connection = user;
		if (user.userid in this.pollArray[num].voters) {
			connection.sendTo(this.room, '|uhtml|poll' + this.pollArray[num].pollNum + '|' + this.generateResults(false, this.pollArray[num].voters[user.userid], num));
		} else if (user.latestIp in this.pollArray[num].voterIps) {
			connection.sendTo(this.room, '|uhtml|poll' + this.pollArray[num].pollNum + '|' + this.generateResults(false, this.pollArray[num].voterIps[user.latestIp], num));
		} else {
			connection.sendTo(this.room, '|uhtml|poll' + this.pollArray[num].pollNum + '|' + this.generateVotes(num));
		}
	}

	onConnect(user, connection) {
		this.displayTo(user, connection);
	}

	end(number) {
		let results = this.generateResults(true, null, number);
		this.room.send('|uhtmlchange|poll' + this.pollArray[number].pollNum + '|<div><details>(The poll has ended &ndash; scroll down to see the results)</details></div>');
		this.room.add('|html|' + results);
	}
	obtain(number) {
		for (let u in this.pollArray) {
			if (this.pollArray[u].pollNum === number) return u;
		}
	}
}

exports.Poll = Poll;

exports.commands = {
	poll: {
		htmlcreate: 'new',
		create: 'new',
		new: function (target, room, user, connection, cmd, message) {
			if (!target) return this.parse('/help poll new');
			if (target.length > 1024) return this.errorReply("Poll too long.");

			const supportHTML = cmd === 'htmlcreate';
			if (room.poll && room.poll.pollArray.length >= 5) return this.errorReply('There can only be up to 5 polls at a time.');
			let separator = '';
			if (target.includes('\n')) {
				separator = '\n';
			} else if (target.includes('|')) {
				separator = '|';
			} else if (target.includes(',')) {
				separator = ',';
			} else {
				return this.errorReply("Not enough arguments for /poll new.");
			}

			let params = target.split(separator).map(param => param.trim());

			if (!this.can('minigame', null, room)) return false;
			if (supportHTML && !this.can('declare', null, room)) return false;
			if (!this.canTalk()) return;
			if (room.poll && room.poll.pollArray[0] && room.poll.pollArray[1] && room.poll.pollArray[2] && room.poll.pollArray[3] && room.poll.pollArray[4]) return this.errorReply("Only 5 polls at a time!");
			if (params.length < 3) return this.errorReply("Not enough arguments for /poll new.");

			if (supportHTML) params = params.map(parameter => this.canHTML(parameter));
			if (params.some(parameter => !parameter)) return;

			const options = params.splice(1);
			if (options.length > 8) {
				return this.errorReply("Too many options for poll (maximum is 8).");
			}
			if (room.poll && room.pollNumber) room.pollNumber++;
			if (room.poll) {
				room.poll.pollArray.push({
					room: room,
					pollNum: room.pollNumber,
					question: params[0],
					supportHTML: supportHTML,
					voters: {},
					voterIps: {},
					totalVotes: 0,
					timeout: null,
					timeoutMins: 0,
					options: new Map(),
				});
				for (let i = 0; i < options.length; i++) {
					room.poll.pollArray[room.poll.pollArray.length - 1].options.set(i + 1, {name: options[i], votes: 0});
				}
				room.poll.displaySpecific(room.poll.pollArray.length - 1);
			} else {
				room.poll = new Poll(room, {source: params[0], supportHTML: supportHTML}, options);
				room.poll.display();
			}

			this.roomlog("" + user.name + " used " + message);
			this.modlog('POLL');
			return this.privateModAction("(A poll was started by " + user.name + ".)");
		},
		newhelp: [`/poll create [question], [option1], [option2], [...] - Creates a poll. Allows up to 5 polls at once. Requires: % @ * # & ~`],

		vote: function (target, room, user) {
			if (!room.poll) return this.errorReply("There is no poll running in this room.");
			let targets = target.split(',');
			if (!targets[1]) return this.parse('/help poll vote');
			for (let u = 0; u < targets.length; u++) targets[u] = targets[u].trim();
			let number = parseInt(targets[1]);
			let num = room.poll.obtain(number);
			if (!num) return this.errorReply("Not a poll number!");
			if (targets[0] === 'blank') {
				room.poll.blankvote(user, num);
				return;
			}

			let parsed = parseInt(targets[0]);
			if (isNaN(parsed)) return this.errorReply("To vote, specify the number of the option.");
			if (!room.poll.pollArray[num].options.has(parsed)) return this.sendReply("Option not in poll.");

			room.poll.vote(user, parsed, num);
		},
		votehelp: [`/poll vote [option number], [poll number] - Votes for option [number] on poll [poll number].`],

		timer: function (target, room, user) {
			if (!room.poll) return this.errorReply("There is no poll running in this room.");
			let targets = target.split(",");
			for (let u = 0; u < targets.length; u++) targets[u] = targets[u].trim();
			if (!targets[1]) return this.errorReply("/poll timer (clear/ time amount), (poll number)");
			let num = room.poll.obtain(parseInt(targets[1]));
			if (!room.poll.pollArray[num]) return this.errorReply('That poll number is not currently a poll!');
			if (targets[0]) {
				if (!this.can('minigame', null, room)) return false;
				if (targets[0] === 'clear') {
					if (room.poll.pollArray[num] && !room.poll.pollArray[num].timeout) return this.errorReply("There is no timer to clear.");
					clearTimeout(room.poll.pollArray[num].timeout);
					room.poll.pollArray[num].timeout = null;
					room.poll.pollArray[num].timeoutMins = 0;
					return this.add("The poll timer was turned off.");
				}
				let timeout = parseFloat(target);
				if (isNaN(timeout) || timeout <= 0 || timeout > 0x7FFFFFFF) return this.errorReply("Invalid time given.");
				if (room.poll.pollArray[num] && room.poll.pollArray[num].timeout) clearTimeout(room.poll.pollArray[num].timeout);
				room.poll.pollArray[num].timeoutMins = timeout;
				room.poll.pollArray[num].timeout = setTimeout(() => {
					room.poll.end(num);
					delete room.poll.pollArray[num];
				}, (timeout * 60000));
<<<<<<< HEAD
				room.add("The poll timer was turned on: the poll " + room.poll.pollArray[num].pollNum + " will end in " + timeout + " minute(s).");
				return this.privateModCommand("(The poll timer for poll " + room.poll.pollArray[num].pollNum + " was set to " + timeout + " minute(s) by " + user.name + ".)");
=======
				room.add("The poll timer was turned on: the poll will end in " + timeout + " minute(s).");
				this.modlog('POLL TIMER', null, `${timeout} minutes`);
				return this.privateModAction("(The poll timer was set to " + timeout + " minute(s) by " + user.name + ".)");
>>>>>>> 5c0f618a
			} else {
				if (!this.runBroadcast()) return;
				if (room.poll.pollArray[num].timeout) {
					return this.sendReply("The poll timer for " + room.poll.pollArray[num].pollNum + " is on and will end in " + room.poll.pollArray[num].timeoutMins + " minute(s).");
				} else {
					return this.sendReply("The poll timer for " + room.poll.pollArray[num].pollNum + " is off.");
				}
			}
		},
		timerhelp: [
			`/poll timer [minutes], [poll id number] - Sets the poll to automatically end after [minutes] minutes. Requires: % @ * # & ~`,
			`/poll timer clear - Clears the poll's timer. Requires: % @ * # & ~`,
		],

		results: function (target, room, user) {
			if (!room.poll) return this.errorReply("There is no poll running in this room.");
			let num = room.poll.obtain(parseInt(target));
			if (!num) return this.errorReply("Not a poll number!");
			if (room.poll.pollArray[num].pollNum === parseInt(target)) return room.poll.blankvote(user, num);
		},
		resultshelp: [`/poll results [poll id number] - Shows the results of the poll without voting. NOTE: you can't go back and vote after using this.`],

		close: 'end',
		stop: 'end',
		end: function (target, room, user) {
			if (!this.can('minigame', null, room)) return false;
			if (!this.canTalk()) return;
			if (!room.poll) return this.errorReply("There is no poll running in this room.");
			let num = room.poll.obtain(parseInt(target));
			if (!num) return this.errorReply("Not a poll number!");

			if (room.poll.pollArray[num].pollNum === parseInt(target) && room.poll.pollArray[num].timeout) clearTimeout(room.poll.pollArray[num].timeout);
			if (room.poll.pollArray[num].pollNum === parseInt(target)) room.poll.end(num);
			if (room.poll.pollArray[num].pollNum === parseInt(target)) delete room.poll.pollArray[num];

<<<<<<< HEAD
			return this.privateModCommand("(A poll was ended by " + user.name + ".)");
=======
			room.poll.end();
			delete room.poll;
			this.modlog('POLL END');
			return this.privateModAction("(The poll was ended by " + user.name + ".)");
>>>>>>> 5c0f618a
		},
		endhelp: [`/poll end [poll id number] - Ends a poll and displays the results. Requires: % @ * # & ~`],

		show: 'display',
		display: function (target, room, user, connection) {
			if (!room.poll) return this.errorReply("There is no poll running in this room.");
			if (!this.runBroadcast()) return;
			room.update();
			let num = room.poll.obtain(parseInt(target));
			if (num) {
				if (this.broadcasting) {
					room.poll.displayTo(user, connection);
				} else {
					room.poll.displaySpecificTo(user, connection, num);
				}
			} else {
				if (!num && this.broadcasting) {
					room.poll.display();
				} else {
					room.poll.displayTo(user, connection);
				}
			}
		},
		displayhelp: [`/poll display [poll id number] - Displays the poll. Id number is optional and only displays the poll with the id number.`],

		'': function (target, room, user) {
			this.parse('/help poll');
		},
	},

	pollhelp: [
		`/poll allows rooms to run their own polls. These polls are limited to five polls at a time per room.`,
		`Accepts the following commands:`,
		`/poll create [question], [option1], [option2], [...] - Allows up to 5 polls at once per room. Creates a poll. Requires: % @ * # & ~`,
		`/poll htmlcreate [question], [option1], [option2], [...] - Allows up to 5 polls at once per room. Creates a poll, with HTML allowed in the question and options. Requires: # & ~`,
		`/poll vote [number], [poll id number] - Votes for option [number] in the poll [poll id number].`,
		`/poll timer [minutes], [poll id number] - Sets the poll to automatically end after [minutes]. Requires: % @ * # & ~`,
		`/poll results, [poll id number] - Shows the results of the poll without voting. NOTE: you can't go back and vote after using this.`,
		`/poll display [poll id number] - Displays the poll. The poll id number is optional for this command and displays only the poll with the matching id number.`,
		`/poll end [poll id number] - Ends a poll and displays the results. The poll id number is optional for this command and ends only the poll with the matching id number. and Requires: % @ * # & ~`,
	],
};
process.nextTick(() => {
	Chat.multiLinePattern.register('/poll (new|create|htmlcreate) ');
});<|MERGE_RESOLUTION|>--- conflicted
+++ resolved
@@ -325,14 +325,9 @@
 					room.poll.end(num);
 					delete room.poll.pollArray[num];
 				}, (timeout * 60000));
-<<<<<<< HEAD
 				room.add("The poll timer was turned on: the poll " + room.poll.pollArray[num].pollNum + " will end in " + timeout + " minute(s).");
-				return this.privateModCommand("(The poll timer for poll " + room.poll.pollArray[num].pollNum + " was set to " + timeout + " minute(s) by " + user.name + ".)");
-=======
-				room.add("The poll timer was turned on: the poll will end in " + timeout + " minute(s).");
-				this.modlog('POLL TIMER', null, `${timeout} minutes`);
-				return this.privateModAction("(The poll timer was set to " + timeout + " minute(s) by " + user.name + ".)");
->>>>>>> 5c0f618a
+				this.modlog('POLL TIMER', null, `#${room.poll.pollArray[num].pollNum} ${timeout} minutes`);
+				return this.privateModAction("(The poll timer for poll " + room.poll.pollArray[num].pollNum + " was set to " + timeout + " minute(s) by " + user.name + ".)");
 			} else {
 				if (!this.runBroadcast()) return;
 				if (room.poll.pollArray[num].timeout) {
@@ -368,14 +363,8 @@
 			if (room.poll.pollArray[num].pollNum === parseInt(target)) room.poll.end(num);
 			if (room.poll.pollArray[num].pollNum === parseInt(target)) delete room.poll.pollArray[num];
 
-<<<<<<< HEAD
-			return this.privateModCommand("(A poll was ended by " + user.name + ".)");
-=======
-			room.poll.end();
-			delete room.poll;
 			this.modlog('POLL END');
-			return this.privateModAction("(The poll was ended by " + user.name + ".)");
->>>>>>> 5c0f618a
+			return this.privateModAction("(A poll was ended by " + user.name + ".)");
 		},
 		endhelp: [`/poll end [poll id number] - Ends a poll and displays the results. Requires: % @ * # & ~`],
 
