/*
 * Poll chat plugin
 * By bumbadadabum and Zarel.
 * Redone by Volco and WGC for Collapsible Multi-Polls
 */

'use strict';

/** @typedef {{source: string, supportHTML: boolean}} QuestionData */
/** @typedef {{name: string, votes: number}} Option */

class Poll {
<<<<<<< HEAD
	constructor(room, questionData, options, name) {
		if (room.pollNumber) {
			room.pollNumber++;
		} else {
			room.pollNumber = 1;
		}
		this.room = room;
		this.pollArray = [{
			room: room,
			pollNum: room.pollNumber,
			question: questionData.source,
			supportHTML: questionData.supportHTML,
			voters: {},
			voterIps: {},
			totalVotes: 0,
			timeout: null,
			timeoutMins: 0,
			startTime: Date.now(),
			startedUser: WL.nameColor(name, true, true),
			options: new Map(),
		}];
		for (let i = 0; i < options.length; i++) {
			this.pollArray[0].options.set(i + 1, {name: options[i], votes: 0});
=======
	/**
	 * @param {ChatRoom | GameRoom} room
	 * @param {QuestionData} questionData
	 * @param {string[]} options
	 */
	constructor(room, questionData, options) {
		this.pollNumber = ++room.gameNumber;
		this.room = room;
		this.question = questionData.source;
		this.supportHTML = questionData.supportHTML;
		/** @type {{[k: string]: number}} */
		this.voters = {};
		/** @type {{[k: string]: number}} */
		this.voterIps = {};
		this.totalVotes = 0;
		/** @type {NodeJS.Timer?} */
		this.timeout = null;
		this.timeoutMins = 0;

		/** @type {Map<number, Option>} */
		this.options = new Map();
		for (const [i, option] of options.entries()) {
			this.options.set(i + 1, {name: option, votes: 0});
>>>>>>> 1d1aa345
		}
	}

	vote(user, option, number) {
		let ip = user.latestIp;
		let userid = user.userid;
		if (userid in this.pollArray[number].voters || ip in this.pollArray[number].voterIps) {
			return user.sendTo(this.room, "You have already voted for this poll.");
		}
		this.pollArray[number].voters[userid] = option;
		this.pollArray[number].voterIps[ip] = option;
		this.pollArray[number].options.get(option).votes++;
		this.pollArray[number].totalVotes++;
		this.update(number);
	}

	blankvote(user, number) {
		let ip = user.latestIp;
		let userid = user.userid;

		if (!(userid in this.pollArray[number].voters) || !(ip in this.pollArray[number].voterIps)) {
			this.pollArray[number].voters[userid] = 0;
			this.pollArray[number].voterIps[ip] = 0;
		}
		this.updateTo(user, number);
	}

	generateVotes(num) {
		let output = `<div class="infobox"><details><summary style="margin: 2px 0 5px 0"><span style="border:1px solid #6A6;color:#484;border-radius:4px;padding:0 3px"><i class="fa fa-bar-chart"></i> Poll-${this.pollArray[num].pollNum}</span> <strong style="font-size:11pt">${this.getQuestionMarkup(num)}</strong><psicon pokemon="espeon"></summary>`;
		this.pollArray[num].options.forEach((option, number) => {
			output += `<div style="margin-top: 5px"><button class="button" style="text-align: left" value="/poll vote ${number}, ${this.pollArray[num].pollNum}" name="send" title="Vote for ${number}. ${Chat.escapeHTML(option.name)}">${number}. <strong>${this.getOptionMarkup(option, num)}</strong></button></div>`;
		});
		output += `<div style="margin-top: 7px; padding-left: 12px"><button value="/poll results ${this.pollArray[num].pollNum}" name="send" title="View results - you will not be able to vote after viewing results"><small>(View results)</small></button></div>`;
		output += `</details></div>`;

		return output;
	}

	generateResults(ended, option, num) {
		let icon = `<span style="border: 1px solid #${(ended ? '777;color:#555' : '6A6;color:#484')}; border-radius: 4px; padding: 3px"><i class="fa fa-bar-chart"></i> ${(ended ? `Poll-${this.pollArray[num].pollNum} ended` : `Poll-${this.pollArray[num].pollNum}`)}</span>`;
		let totalVotes = `<br /><span style="font-style: italic; font-size: 9pt; color: #79330A;">[Total Votes: ${this.pollArray[num].totalVotes}] (Started by ${this.pollArray[num].startedUser} Started on: ${new Date(this.pollArray[num].startTime)})</span>`;
		let output = `<div class="infobox"><details open><summary style="margin: 2px 0 5px 0">${icon} <strong style="font-size: 11pt">${this.getQuestionMarkup(num)}</strong><psicon pokemon="espeon"></summary>`;
		output += totalVotes;
		output += `<div style="padding: 8px 15px;"><font color="red"><small><center>(Options with 0 votes are not shown)</center></small></font>`;
		output += `<table cellspacing="0" style="width: 100%; margin-top: 3px;">`;
		let iter = this.pollArray[num].options.entries();

		let i = iter.next();
		let c = 0;
		let colors = ['#00FFFF', '#66CCCC', '#388E8E'];
		while (!i.done) {
			if (i.value[1].votes && i.value[1].votes !== 0) {
				let percentage = Math.round((i.value[1].votes * 100) / (this.pollArray[num].totalVotes || 1));
				output += `<tr><td><strong>${(i.value[0] === option ? '<em>' : '')} ${Chat.escapeHTML(i.value[1].name)} ${(i.value[0] === option ? '</em>' : '')}</strong> <small>(${i.value[1].votes} vote${(i.value[1].votes === 1 ? '' : 's')})</small></td><td><span style="font-size: 7pt; background: ${colors[c % 3]}; padding-right: ${(percentage * 3)}px; border-radius: 20px;"></span><small>&nbsp;${percentage}%</small></td></tr>`;
			}
			i = iter.next();
			c++;
		}
		if (option === 0 && !ended) output += `<div style="text-align:center; color:red;"><small>(You can't vote after viewing results)</small></div>`;
		output += `</table></details></div>`;

		return output;
	}

	getQuestionMarkup(num) {
		if (this.pollArray[num].supportHTML) return this.pollArray[num].question;
		return Chat.escapeHTML(this.pollArray[num].question);
	}

	getOptionMarkup(option, num) {
		if (this.pollArray[num].supportHTML) return option.name;
		return Chat.escapeHTML(option.name);
	}

	update(num) {
		let results = [];
		for (let i = 0; i <= this.pollArray[num].options.size; i++) {
			results.push(this.generateResults(false, i, num));
		}
		// Update the poll results for everyone that has voted
		for (let i in this.room.users) {
			let user = this.room.users[i];
			if (user.userid in this.pollArray[num].voters) {
				user.sendTo(this.room, '|uhtmlchange|poll' + this.pollArray[num].pollNum + '|' + results[this.pollArray[num].voters[user.userid]]);
			} else if (user.latestIp in this.pollArray[num].voterIps) {
				user.sendTo(this.room, '|uhtmlchange|poll' + this.pollArray[num].pollNum + '|' + results[this.pollArray[num].voterIps[user.latestIp]]);
			}
		}
	}

	updateTo(user, num, connection) {
		if (!connection) connection = user;
		if (user.userid in this.pollArray[num].voters) {
			connection.sendTo(this.room, '|uhtmlchange|poll' + this.pollArray[num].pollNum + '|' + this.generateResults(false, this.pollArray[num].voters[user.userid], num));
		} else if (user.latestIp in this.pollArray[num].voterIps) {
			connection.sendTo(this.room, '|uhtmlchange|poll' + this.pollArray[num].pollNum + '|' + this.generateResults(false, this.pollArray[num].voterIps[user.latestIp], num));
		} else {
			connection.sendTo(this.room, '|uhtmlchange|poll' + this.pollArray[num].pollNum + '|' + this.generateVotes(num));
		}
	}

	/**
	 * @param {User} user
	 */
	updateFor(user) {
		for (let u in this.pollArray) {
			if (user.userid in this.pollArray[u].voters) user.sendTo(this.room, '|uhtmlchange|poll' + this.pollArray[u].pollNum + '|' + this.generateResults(false, this.pollArray[u].voters[user.userid], u));
		}
	}

	display() {
		for (let u in this.pollArray) {
			let votes = this.generateVotes(u);

			let results = [];

			for (let i = 0; i <= this.pollArray[u].options.size; i++) {
				results.push(this.generateResults(false, i, u));
			}

			for (let i in this.room.users) {
				let thisUser = this.room.users[i];
				if (thisUser.userid in this.pollArray[u].voters) {
					thisUser.sendTo(this.room, '|uhtml|poll' + this.pollArray[u].pollNum + '|' + results[this.pollArray[u].voters[thisUser.userid]]);
				} else if (thisUser.latestIp in this.pollArray[u].voterIps) {
					thisUser.sendTo(this.room, '|uhtml|poll' + this.pollArray[u].pollNum + '|' + results[this.pollArray[u].voterIps[thisUser.latestIp]]);
				} else {
					thisUser.sendTo(this.room, '|uhtml|poll' + this.pollArray[u].pollNum + '|' + votes);
				}
			}
		}
	}

	displayTo(user, connection) {
		if (!connection) connection = user;
		for (let u in this.pollArray) {
			if (user.userid in this.pollArray[u].voters) {
				connection.sendTo(this.room, '|uhtml|poll' + this.pollArray[u].pollNum + '|' + this.generateResults(false, this.pollArray[u].voters[user.userid], u));
			} else if (user.latestIp in this.pollArray[u].voterIps) {
				connection.sendTo(this.room, '|uhtml|poll' + this.pollArray[u].pollNum + '|' + this.generateResults(false, this.pollArray[u].voterIps[user.latestIp], u));
			} else {
				connection.sendTo(this.room, '|uhtml|poll' + this.pollArray[u].pollNum + '|' + this.generateVotes(u));
			}
		}
	}

	displaySpecific(num) {
		let votes = this.generateVotes(num);

		let results = [];

		for (let i = 0; i <= this.pollArray[num].options.size; i++) {
			results.push(this.generateResults(false, i, num));
		}

		for (let i in this.room.users) {
			let thisUser = this.room.users[i];
			if (thisUser.userid in this.pollArray[num].voters) {
				thisUser.sendTo(this.room, '|uhtml|poll' + this.pollArray[num].pollNum + '|' + results[this.pollArray[num].voters[thisUser.userid]]);
			} else if (thisUser.latestIp in this.pollArray[num].voterIps) {
				thisUser.sendTo(this.room, '|uhtml|poll' + this.pollArray[num].pollNum + '|' + results[this.pollArray[num].voterIps[thisUser.latestIp]]);
			} else {
				thisUser.sendTo(this.room, '|uhtml|poll' + this.pollArray[num].pollNum + '|' + votes);
			}
		}
	}

	displaySpecificTo(user, connection, num) {
		if (!connection) connection = user;
		if (user.userid in this.pollArray[num].voters) {
			connection.sendTo(this.room, '|uhtml|poll' + this.pollArray[num].pollNum + '|' + this.generateResults(false, this.pollArray[num].voters[user.userid], num));
		} else if (user.latestIp in this.pollArray[num].voterIps) {
			connection.sendTo(this.room, '|uhtml|poll' + this.pollArray[num].pollNum + '|' + this.generateResults(false, this.pollArray[num].voterIps[user.latestIp], num));
		} else {
			connection.sendTo(this.room, '|uhtml|poll' + this.pollArray[num].pollNum + '|' + this.generateVotes(num));
		}
	}

	/**
	 * @param {User} user
	 * @param {Connection?} [connection]
	 */
	onConnect(user, connection = null) {
		this.displayTo(user, connection);
	}

	end(number) {
		let results = this.generateResults(true, null, number);
		this.room.send('|uhtmlchange|poll' + this.pollArray[number].pollNum + '|<div class="infobox">(The poll has ended &ndash; scroll down to see the results)</div>');
		this.room.add('|html|' + results);
	}
	obtain(number) {
		for (let u in this.pollArray) {
			if (this.pollArray[u].pollNum === number) return u;
		}
	}
}

exports.Poll = Poll;

/** @type {ChatCommands} */
const commands = {
	poll: {
		htmlcreate: 'new',
		create: 'new',
		new: function (target, room, user, connection, cmd, message) {
			if (!target) return this.parse('/help poll new');
			target = target.trim();
			if (target.length > 1024) return this.errorReply("Poll too long.");
			if (room.battle) return this.errorReply("Battles do not support polls.");

			/** @type {string} */
			let text = Chat.filter.call(this, target, user, room, connection);
			if (target !== text) return this.errorReply("You are not allowed to use filtered words in polls.");

			const supportHTML = cmd === 'htmlcreate';
			if (room.poll && room.poll.pollArray.length >= 5) return this.errorReply('There can only be up to 5 polls at a time.');
			let separator = '';
			if (text.includes('\n')) {
				separator = '\n';
			} else if (text.includes('|')) {
				separator = '|';
			} else if (text.includes(',')) {
				separator = ',';
			} else {
				return this.errorReply("Not enough arguments for /poll new.");
			}

			let params = text.split(separator).map(param => param.trim());

			if (!this.can('minigame', null, room)) return false;
			if (supportHTML && !this.can('declare', null, room)) return false;
			if (!this.canTalk()) return;
			if (room.poll && room.poll.pollArray[0] && room.poll.pollArray[1] && room.poll.pollArray[2] && room.poll.pollArray[3] && room.poll.pollArray[4]) return this.errorReply("Only 5 polls at a time!");
			if (params.length < 3) return this.errorReply("Not enough arguments for /poll new.");

			// @ts-ignore In the case that any of these are null, the function is terminated, and the result never used.
			if (supportHTML) params = params.map(parameter => this.canHTML(parameter));
			if (params.some(parameter => !parameter)) return;

			const options = params.splice(1);
			if (options.length > 8) {
				return this.errorReply("Too many options for poll (maximum is 8).");
			}
			if (room.poll && room.pollNumber) room.pollNumber++;
			if (room.poll) {
				room.poll.pollArray.push({
					room: room,
					pollNum: room.pollNumber,
					question: params[0],
					supportHTML: supportHTML,
					voters: {},
					voterIps: {},
					totalVotes: 0,
					timeout: null,
					timeoutMins: 0,
					startTime: Date.now(),
					startedUser: WL.nameColor(user.name, true, true),
					options: new Map(),
				});
				for (let i = 0; i < options.length; i++) {
					room.poll.pollArray[room.poll.pollArray.length - 1].options.set(i + 1, {name: options[i], votes: 0});
				}
				room.poll.displaySpecific(room.poll.pollArray.length - 1);
			} else {
				room.poll = new Poll(room, {source: params[0], supportHTML: supportHTML}, options, user.name);
				room.poll.display();
			}

			this.roomlog(`${user.name} used ${message}`);
			this.modlog('POLL');
			return this.privateModAction(`(A poll was started by ${user.name}.)`);
		},
		newhelp: [`/poll create [question], [option1], [option2], [...] - Creates a poll. Allows up to 5 polls at once. Requires: % @ * # & ~`],

		vote: function (target, room, user) {
			if (!room.poll) return this.errorReply("There is no poll running in this room.");
			let targets = target.split(',');
			if (!targets[1]) return this.parse('/help poll vote');
			for (let u = 0; u < targets.length; u++) targets[u] = targets[u].trim();
			let number = parseInt(targets[1]);
			let num = room.poll.obtain(number);
			if (!num) return this.errorReply("Not a poll number!");
			if (targets[0] === 'blank') {
				room.poll.blankvote(user, num);
				return;
			}

			let parsed = parseInt(targets[0]);
			if (isNaN(parsed)) return this.errorReply("To vote, specify the number of the option.");
			if (!room.poll.pollArray[num].options.has(parsed)) return this.sendReply("Option not in poll.");

			room.poll.vote(user, parsed, num);
		},
		votehelp: [`/poll vote [option number], [poll number] - Votes for option [number] on poll [poll number].`],

		timer: function (target, room, user) {
			if (!room.poll) return this.errorReply("There is no poll running in this room.");
			let targets = target.split(",");
			for (let u = 0; u < targets.length; u++) targets[u] = targets[u].trim();
			if (!targets[1]) return this.errorReply("/poll timer (clear/ time amount), (poll number)");
			let num = room.poll.obtain(parseInt(targets[1]));
			if (!room.poll.pollArray[num]) return this.errorReply('That poll number is not currently a poll!');
			if (targets[0]) {
				if (!this.can('minigame', null, room)) return false;
				if (targets[0] === 'clear') {
					if (room.poll.pollArray[num] && !room.poll.pollArray[num].timeout) return this.errorReply("There is no timer to clear.");
					clearTimeout(room.poll.pollArray[num].timeout);
					room.poll.pollArray[num].timeout = null;
					room.poll.pollArray[num].timeoutMins = 0;
					return this.add("The poll timer was turned off.");
				}
				let timeout = parseFloat(target);
				if (isNaN(timeout) || timeout <= 0 || timeout > 0x7FFFFFFF) return this.errorReply("Invalid time given.");
				if (room.poll.pollArray[num] && room.poll.pollArray[num].timeout) clearTimeout(room.poll.pollArray[num].timeout);
				room.poll.pollArray[num].timeoutMins = timeout;
				room.poll.pollArray[num].timeout = setTimeout(() => {
					room.poll.end(num);
					room.poll.pollArray.splice(num, 1);
				}, (timeout * 60000));
				room.add("The poll timer was turned on: the poll " + room.poll.pollArray[num].pollNum + " will end in " + timeout + " minute(s).");
				this.modlog('POLL TIMER', null, `#${room.poll.pollArray[num].pollNum} ${timeout} minutes`);
				return this.privateModAction("(The poll timer for poll " + room.poll.pollArray[num].pollNum + " was set to " + timeout + " minute(s) by " + user.name + ".)");
			} else {
				if (!this.runBroadcast()) return;
				if (room.poll.pollArray[num].timeout) {
					return this.sendReply("The poll timer for " + room.poll.pollArray[num].pollNum + " is on and will end in " + room.poll.pollArray[num].timeoutMins + " minute(s).");
				} else {
					return this.sendReply("The poll timer for " + room.poll.pollArray[num].pollNum + " is off.");
				}
			}
		},
		timerhelp: [
			`/poll timer [minutes], [poll id number] - Sets the poll to automatically end after [minutes] minutes. Requires: % @ * # & ~`,
			`/poll timer clear - Clears the poll's timer. Requires: % @ * # & ~`,
		],

		results: function (target, room, user) {
			if (!room.poll) return this.errorReply("There is no poll running in this room.");
			let num = room.poll.obtain(parseInt(target));
			if (!num) return this.errorReply("Not a poll number!");
			if (room.poll.pollArray[num].pollNum === parseInt(target)) return room.poll.blankvote(user, num);
		},
		resultshelp: [`/poll results [poll id number] - Shows the results of the poll without voting. NOTE: you can't go back and vote after using this.`],

		close: 'end',
		stop: 'end',
		end: function (target, room, user) {
			if (!this.can('minigame', null, room)) return false;
			if (!this.canTalk()) return;
			if (!room.poll) return this.errorReply("There is no poll running in this room.");
			let num = room.poll.obtain(parseInt(target));
			if (!num) return this.errorReply("Not a poll number!");

			if (room.poll.pollArray[num].pollNum === parseInt(target) && room.poll.pollArray[num].timeout) clearTimeout(room.poll.pollArray[num].timeout);
			if (room.poll.pollArray[num].pollNum === parseInt(target)) room.poll.end(num);
			if (room.poll.pollArray[num].pollNum === parseInt(target)) room.poll.pollArray.splice(num, 1);

			this.modlog('POLL END');
			return this.privateModAction(`(The poll was ended by ${user.name}.)`);
		},
		endhelp: [`/poll end [poll id number] - Ends a poll and displays the results. Requires: % @ * # & ~`],

		show: 'display',
		display: function (target, room, user, connection) {
			if (!room.poll) return this.errorReply("There is no poll running in this room.");
			if (!this.runBroadcast()) return;
			room.update();
			let num = room.poll.obtain(parseInt(target));
			if (num) {
				if (this.broadcasting) {
					room.poll.displayTo(user, connection);
				} else {
					room.poll.displaySpecificTo(user, connection, num);
				}
			} else {
				if (!num && this.broadcasting) {
					room.poll.display();
				} else {
					room.poll.displayTo(user, connection);
				}
			}
		},
		displayhelp: [`/poll display [poll id number] - Displays the poll. Id number is optional and only displays the poll with the id number.`],

		'': function (target, room, user) {
			this.parse('/help poll');
		},
	},

	pollhelp: [
		`/poll allows rooms to run their own polls. These polls are limited to five polls at a time per room.`,
		`Accepts the following commands:`,
		`/poll create [question], [option1], [option2], [...] - Allows up to 5 polls at once per room. Creates a poll. Requires: % @ * # & ~`,
		`/poll htmlcreate [question], [option1], [option2], [...] - Allows up to 5 polls at once per room. Creates a poll, with HTML allowed in the question and options. Requires: # & ~`,
		`/poll vote [number], [poll id number] - Votes for option [number] in the poll [poll id number].`,
		`/poll timer [minutes], [poll id number] - Sets the poll to automatically end after [minutes]. Requires: % @ * # & ~`,
		`/poll results, [poll id number] - Shows the results of the poll without voting. NOTE: you can't go back and vote after using this.`,
		`/poll display [poll id number] - Displays the poll. The poll id number is optional for this command and displays only the poll with the matching id number.`,
		`/poll end [poll id number] - Ends a poll and displays the results. The poll id number is optional for this command and ends only the poll with the matching id number. and Requires: % @ * # & ~`,
	],
};

exports.commands = commands;

process.nextTick(() => {
	Chat.multiLinePattern.register('/poll (new|create|htmlcreate) ');
});<|MERGE_RESOLUTION|>--- conflicted
+++ resolved
@@ -10,7 +10,6 @@
 /** @typedef {{name: string, votes: number}} Option */
 
 class Poll {
-<<<<<<< HEAD
 	constructor(room, questionData, options, name) {
 		if (room.pollNumber) {
 			room.pollNumber++;
@@ -34,31 +33,6 @@
 		}];
 		for (let i = 0; i < options.length; i++) {
 			this.pollArray[0].options.set(i + 1, {name: options[i], votes: 0});
-=======
-	/**
-	 * @param {ChatRoom | GameRoom} room
-	 * @param {QuestionData} questionData
-	 * @param {string[]} options
-	 */
-	constructor(room, questionData, options) {
-		this.pollNumber = ++room.gameNumber;
-		this.room = room;
-		this.question = questionData.source;
-		this.supportHTML = questionData.supportHTML;
-		/** @type {{[k: string]: number}} */
-		this.voters = {};
-		/** @type {{[k: string]: number}} */
-		this.voterIps = {};
-		this.totalVotes = 0;
-		/** @type {NodeJS.Timer?} */
-		this.timeout = null;
-		this.timeoutMins = 0;
-
-		/** @type {Map<number, Option>} */
-		this.options = new Map();
-		for (const [i, option] of options.entries()) {
-			this.options.set(i + 1, {name: option, votes: 0});
->>>>>>> 1d1aa345
 		}
 	}
 
