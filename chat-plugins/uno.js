--- conflicted
+++ resolved
@@ -693,14 +693,9 @@
 
 			let disqualified = room.game.eliminate(toId(target));
 			if (disqualified === false) return this.errorReply(`Unable to disqualify ${target}.`);
-<<<<<<< HEAD
-			this.privateModCommand(`(${user.name} has disqualified ${disqualified} from the UNO game.)`);
-			room.add(`|html|${WL.nameColor(target, true, true)} has been disqualified from the UNO game.`).update();
-=======
 			this.privateModAction(`(${user.name} has disqualified ${disqualified} from the UNO game.)`);
 			this.modlog('UNO DQ', toId(target));
-			room.add(`${target} has been disqualified from the UNO game.`).update();
->>>>>>> 5c0f618a
+			room.add(`|html|${WL.nameColor(target, true, true)} has been disqualified from the UNO game.`).update();
 		},
 
 		// player/user commands
