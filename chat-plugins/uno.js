/**
 * UNO
 * Pokemon Showdown - http://pokemonshowdown.com/
 *
 * This plugin allows rooms to run games of scripted UNO
 *
 * Credits: sparkychild
 *
 * Pokémon Plays UNO! Coded by Lord Haji and HoeenHero
 * UNO Card Images(Card Art) by Ashley The Pikachu
 * Most sprites for Card Art ripped by Kyleboy(https://www.spriters-resource.com/game_boy_gbc/pokemontradingcardgame2/),
 * PokéDoll Sprite by Nemu(https://www.spriters-resource.com/game_boy_gbc/pokemontradingcardgame/sheet/8885/)
 *
 * @license MIT license
 */

'use strict';

const maxTime = 120; // seconds

const textColors = {
	'Green': "rgb(0, 128, 0)",
	'Yellow': "rgb(175, 165, 40)",
	'Blue': "rgb(75, 75, 255)",
	'Red': "rgb(255, 0, 0)",
	'Black': 'inherit',
};

const cardImages = {
	'Red': {
		'0': ['https://i.imgur.com/EDkhoc3.png', 'https://i.imgur.com/KDAvqho.png'],
		'1': ['http://i.imgur.com/2CmkOfZ.png', 'http://i.imgur.com/LG5ZEBh.png'],
		'2': ['http://i.imgur.com/GnAbg2O.png', 'http://i.imgur.com/fz6dsPC.png'],
		'3': ['http://i.imgur.com/KG2DlU0.png', 'http://i.imgur.com/7WWO0O1.png'],
		'4': ['http://i.imgur.com/bL15w1H.png', 'http://i.imgur.com/SciPCET.png'],
		'5': ['http://i.imgur.com/65gLmtS.png', 'http://i.imgur.com/F9uYr0l.png'],
		'6': ['http://i.imgur.com/zO1QKIx.png', 'http://i.imgur.com/o6YgVNk.png'],
		'7': ['http://i.imgur.com/TRbnmlC.png', 'http://i.imgur.com/Zv2bImk.png'],
		'8': ['http://i.imgur.com/NgAlOvb.png', 'http://i.imgur.com/Zo7OM6q.png'],
		'9': ['http://i.imgur.com/ed4GgFY.png', 'http://i.imgur.com/nQdDcPC.png'],
		'Reverse': ['http://i.imgur.com/1II7MXH.png', 'http://i.imgur.com/PGSUrZr.png'],
		'Skip': ['http://i.imgur.com/ud1XP2T.png', 'http://i.imgur.com/gg5BUWh.png'],
		'+2': ['http://i.imgur.com/Ie83rhz.png', 'http://i.imgur.com/T4uwyQC.png'],
	},
	'Blue': {
		'0': ['https://i.imgur.com/USxkz00.png', 'https://i.imgur.com/uBpitT3.png'],
		'1': ['http://i.imgur.com/UPQtfFS.png', 'http://i.imgur.com/yhoJa5A.png'],
		'2': ['http://i.imgur.com/oda2Jgc.png', 'http://i.imgur.com/y8HkEWj.png'],
		'3': ['http://i.imgur.com/GV1KoS8.png', 'http://i.imgur.com/Y9dw9rH.png'],
		'4': ['http://i.imgur.com/YbrUZZl.png', 'hhttp://i.imgur.com/2ZOG5cE.png'],
		'5': ['http://i.imgur.com/0LNEV9u.png', 'http://i.imgur.com/ODF2g9a.png'],
		'6': ['http://i.imgur.com/sesxOUz.png', 'http://i.imgur.com/Zo6aRE3.png'],
		'7': ['http://i.imgur.com/DCXYkHE.png', 'http://i.imgur.com/vOKI7YE.png'],
		'8': ['http://i.imgur.com/sr3ycsf.png', 'http://i.imgur.com/DGDSpX2.png'],
		'9': ['http://i.imgur.com/ku26T44.png', 'http://i.imgur.com/NoGcuFG.png'],
		'Reverse': ['http://i.imgur.com/73IKBT0.png', 'http://i.imgur.com/1aqFEmr.png'],
		'Skip': ['http://i.imgur.com/ooI5g8V.png', 'http://i.imgur.com/ClaaNj3.png'],
		'+2': ['http://i.imgur.com/Kc2aYFm.png', 'http://i.imgur.com/09BhP1E.png'],
	},
	'Green': {
		'0': ['https://i.imgur.com/B4RtNx3.png', 'https://i.imgur.com/CaFXPI0.png'],
		'1': ['http://i.imgur.com/oRjVKXU.png', 'http://i.imgur.com/srixETl.png'],
		'2': ['http://i.imgur.com/GoTH1bl.png', 'http://i.imgur.com/pO8DtWo.png'],
		'3': ['http://i.imgur.com/O91W7VJ.png', 'http://i.imgur.com/LI2GTY6.png'],
		'4': ['http://i.imgur.com/nxnPhh9.png', 'http://i.imgur.com/uRBViWu.png'],
		'5': ['http://i.imgur.com/BtXeP5G.png', 'http://i.imgur.com/BgsnkQx.png'],
		'6': ['http://i.imgur.com/woHf1Ci.png', 'http://i.imgur.com/VHgXzWw.png'],
		'7': ['http://i.imgur.com/RJNDaN0.png', 'http://i.imgur.com/r8Qza9I.png'],
		'8': ['http://i.imgur.com/I5V3XaR.png', 'http://i.imgur.com/swfvqLY.png'],
		'9': ['http://i.imgur.com/1DuX0EZ.png', 'http://i.imgur.com/6WSVugH.png'],
		'Reverse': ['http://i.imgur.com/YECYXav.png', 'http://i.imgur.com/fB8PNLX.png'],
		'Skip': ['http://i.imgur.com/SxtBeO8.png', 'http://i.imgur.com/bQLW8NR.png'],
		'+2': ['http://i.imgur.com/c8dQDj1.png', 'http://i.imgur.com/Vrm9HQf.png'],
	},
	'Yellow': {
		'0': ['https://i.imgur.com/lrOTrA2.png', 'https://i.imgur.com/NTSlL01.png'],
		'1': ['http://i.imgur.com/iuBKJK3.png', 'http://i.imgur.com/gLKaoiX.png'],
		'2': ['http://i.imgur.com/CRsDiE0.png', 'http://i.imgur.com/kKiNrnG.png'],
		'3': ['http://i.imgur.com/t51aCvW.png', 'http://i.imgur.com/WMTnBrh.png'],
		'4': ['http://i.imgur.com/w7CfOhG.png', 'http://i.imgur.com/wenaxRC.png'],
		'5': ['http://i.imgur.com/il4ot0O.png', 'http://i.imgur.com/YqljaUj.png'],
		'6': ['http://i.imgur.com/TDGzvlE.png', 'http://i.imgur.com/96lpoMf.png'],
		'7': ['http://i.imgur.com/h65iQaC.png', 'http://i.imgur.com/sx1LhK9.png'],
		'8': ['http://i.imgur.com/QSTYJxq.png', 'http://i.imgur.com/zSiYPZ4.png'],
		'9': ['http://i.imgur.com/8lV4UPp.png', 'http://i.imgur.com/IKxT4a5.png'],
		'Reverse': ['http://i.imgur.com/lUPmvTW.png', 'http://i.imgur.com/65Rdy35.png'],
		'Skip': ['http://i.imgur.com/z99dERC.png', 'http://i.imgur.com/Ps7xyC1.png'],
		'+2': ['http://i.imgur.com/eMYpZI0.png', 'http://i.imgur.com/5ZVAGyW.png'],
	},
	'Black': {
		'Wild': ['https://i.imgur.com/xWy8VM5.png', 'https://i.imgur.com/wdLeyR1.png'],
		'+4': ['http://i.imgur.com/25T2j9b.png', 'http://i.imgur.com/sunITaw.png'],
	},
};

const colors = ['Red', 'Blue', 'Green', 'Yellow'];
const values = ['0', '1', '2', '3', '4', '5', '6', '7', '8', '9', 'Reverse', 'Skip', '+2'];

function cardImg(card, fullsize) {
	let img = cardImages[card.color][card.value];
	if (!img) return null;
	img = img[(fullsize ? 1 : 0)];
	if (!img) return null;
	return img;
}

function cardHTML(card, fullsize) {
	let img = cardImg(card, fullsize);
	return `<button class="button" style="height: 135px; width: ${fullsize ? '72' : '37'}px; border-radius: 10px 2px 2px 3px; background-image: url('${img}');" name=send value="/uno play ${card.name}" title="${card.color + card.value}"></button>`;
}

function createDeck() {
	let basic = [];

	for (let i = 0; i < 4; i++) {
		let color = colors[i];
		basic.push(...values.map(v => {
			return {value: v, color: color, name: color + " " + v};
		}));
	}

	return [...basic, ...basic, // two copies of the basic stuff (total 96)
		...[0, 1, 2, 3].map(v => ({color: colors[v], value: '0', name: colors[v] + ' 0'})), // the 4 0s
		...[0, 1, 2, 3].map(v => ({color: 'Black', value: 'Wild', name: 'Wild'})), // wild cards
		...[0, 1, 2, 3].map(v => ({color: 'Black', value: '+4', name: "Wild +4"})), // wild +4 cards
	]; // 108 cards
}

class UNOgame extends Rooms.RoomGame {
	constructor(room, cap, suppressMessages) {
		super(room);

		if (room.gameNumber) {
			room.gameNumber++;
		} else {
			room.gameNumber = 1;
		}

		cap = parseInt(cap) || 6;
		if (cap < 2) cap = 2;

		this.playerCap = cap;
		this.allowRenames = true;
		this.maxTime = maxTime;

		this.gameid = 'uno';
		this.title = 'UNO';

		this.state = 'signups';

		this.currentPlayer = null;
		this.deck = Dex.shuffle(createDeck());
		this.discards = [];
		this.topCard = null;

		this.direction = 1;

		this.suppressMessages = suppressMessages || false;
		this.spectators = {};

		this.sendToRoom(`|uhtml|uno-${this.room.gameNumber}|<div class="broadcast-green"><p style="font-size: 14pt; text-align: center">A new game of <strong>UNO</strong> is starting!</p><p style="font-size: 9pt; text-align: center"><button name="send" value="/uno join">Join</button><br />Or use <strong>/uno join</strong> to join the game.</p>${(this.suppressMessages ? `<p style="font-size: 6pt; text-align: center">Game messages will be shown to only players.  If you would like to spectate the game, use <strong>/uno spectate</strong></p>` : '')}</div>`, true);
	}

	onUpdateConnection() {}

	onConnect(user, connection) {
		if (this.state === 'signups') {
			connection.sendTo(this.room, `|uhtml|uno-${this.room.gameNumber}|<div class="broadcast-green"><p style="font-size: 14pt; text-align: center">A new game of <strong>UNO</strong> is starting!</p><p style="font-size: 9pt; text-align: center"><button name="send" value="/uno join">Join</button><br />Or use <strong>/uno join</strong> to join the game.</p>${(this.suppressMessages ? `<p style="font-size: 6pt; text-align: center">Game messages will be shown to only players.  If you would like to spectate the game, use <strong>/uno spectate</strong></p>` : '')}</div>`);
		} else if (this.onSendHand(user) === false) {
			connection.sendTo(this.room, `|uhtml|uno-${this.room.gameNumber}|<div class="infobox"><p>A UNO game is currently in progress.</p>${(this.suppressMessages ? `<p style="font-size: 6pt">Game messages will be shown to only players.  If you would like to spectate the game, use <strong>/uno spectate</strong></p>` : '')}</div>`);
		}
	}

	onStart() {
		if (this.playerCount < 2) return false;
		this.sendToRoom(`|uhtmlchange|uno-${this.room.gameNumber}|<div class="infobox"><p>The game of UNO has started.</p>${(this.suppressMessages ? `<p style="font-size: 6pt">Game messages will be shown to only players.  If you would like to spectate the game, use <strong>/uno spectate</strong></p>` : '')}</div>`, true);
		this.state = 'play';

		this.onNextPlayer(); // determines the first player

		// give cards to the players
		for (let i in this.players) {
			this.players[i].hand.push(...this.drawCard(7));
		}

		// top card of the deck.
		do {
			this.topCard = this.drawCard(1)[0];
			this.discards.unshift(this.topCard);
		} while (this.topCard.color === 'Black');

		this.sendToRoom(`|raw|The top card is <span style="color: ${textColors[this.topCard.color]}">${this.topCard.name}</span>.`);

		this.onRunEffect(this.topCard.value, true);
		this.nextTurn(true);
	}

	joinGame(user) {
		if (this.state === 'signups' && this.addPlayer(user)) {
			this.sendToRoom(`|html|${WL.nameColor(user.name, true, true)} has joined the game of UNO.`);
			return true;
		}
		return false;
	}

	leaveGame(user) {
		if (this.state === 'signups' && this.removePlayer(user)) {
			this.sendToRoom(`${user.name} has left the game of UNO.`);
			return true;
		}
		return false;
	}

	// overwrite the default makePlayer so it makes a UNOgamePlayer instead.
	makePlayer(user) {
		return new UNOgamePlayer(user, this);
	}

	onRename(user, oldUserid, isJoining, isForceRenamed) {
		if (!(oldUserid in this.players) || user.userid === oldUserid) return false;
		if (!user.named && !isForceRenamed) {
			user.games.delete(this.id);
			user.updateSearch();
			return; // dont set users to their guest accounts.
		}
		this.players[user.userid] = this.players[oldUserid];
		if (user.userid !== oldUserid) delete this.players[oldUserid]; // only run if it's a rename that involves a change of userid

		// update the user's name information
		this.players[user.userid].name = user.name;
		this.players[user.userid].userid = user.userid;
		if (this.awaitUno && this.awaitUno === oldUserid) this.awaitUno = user.userid;

		if (this.currentPlayer && this.currentPlayer === oldUserid) this.currentPlayer = user.userid;
	}

	eliminate(userid) {
		if (!(userid in this.players)) return false;

		let name = this.players[userid].name;

		if (this.playerCount === 2) {
			this.removePlayer({userid: userid});
			this.onWin(this.players[Object.keys(this.players)[0]]);
			return name;
		}

		// handle current player...
		if (userid === this.currentPlayer) {
			if (this.state === 'color') {
				this.topCard.changedColor = this.discards[1].changedColor || this.discards[1].color;
				this.sendToRoom(`|raw|${Chat.escapeHTML(name)} has not picked a color, the color will stay as <span style="color: ${textColors[this.topCard.changedColor]}">${this.topCard.changedColor}</span>.`);
			}

			clearTimeout(this.timer);
			this.nextTurn();
		}

		// put that player's cards into the discard pile to prevent cards from being permanently lost
		this.discards.push(...this.players[userid].hand);

		this.removePlayer({userid: userid});
		return name;
	}

	sendToRoom(msg, overrideSuppress) {
		if (!this.suppressMessages || overrideSuppress) {
			this.room.add(msg).update();
		} else {
			// send to the players first
			for (let i in this.players) {
				this.players[i].sendRoom(msg);
			}

			// send to spectators
			for (let i in this.spectators) {
				if (i in this.players) continue; // don't double send to users already in the game.
				let user = Users.getExact(i);
				if (user) user.sendTo(this.id, msg);
			}
		}
	}

	getPlayers(showCards) {
		let playerList = Object.keys(this.players);
		if (!showCards) {
			return playerList.sort().map(id => WL.nameColor(this.players[id].name, false, true));
		}
		if (this.direction === -1) playerList = playerList.reverse();
		return playerList.map(id => `${(this.currentPlayer && this.currentPlayer === id ? "<strong>" : "")}${WL.nameColor(this.players[id].name, false, true)} (${this.players[id].hand.length}) ${(this.currentPlayer && this.currentPlayer === id ? "</strong>" : "")}`);
	}

	onAwaitUno() {
		return new Promise((resolve, reject) => {
			if (!this.awaitUno) return resolve();

			this.state = "uno";
			// the throttle for sending messages is at 600ms for non-authed users,
			// wait 750ms before sending the next person's turn.
			// this allows games to be fairer, so the next player would not spam the pass command blindly
			// to force the player to draw 2 cards.
			// this also makes games with uno bots not always turn in the bot's favour.
			// without a delayed turn, 3 bots playing will always result in a endless game
			setTimeout(() => resolve(), 750);
		});
	}

	nextTurn(starting) {
		this.onAwaitUno()
			.then(() => {
				if (!starting) this.onNextPlayer();

				clearTimeout(this.timer);
				let player = this.players[this.currentPlayer];

				this.sendToRoom(`|c:|${(Math.floor(Date.now() / 1000))}|~|${player.name}'s turn.`);
				this.state = 'play';
				if (player.cardLock) delete player.cardLock;
				player.sendDisplay();

				this.timer = setTimeout(() => {
					this.sendToRoom(`${WL.nameColor(player.name, true, true)} has been automatically disqualified.`);
					this.eliminate(this.currentPlayer);
				}, this.maxTime * 1000);
			});
	}

	onNextPlayer() {
		// if none is set
		if (!this.currentPlayer) {
			let userList = Object.keys(this.players);
			this.currentPlayer = userList[Math.floor(this.playerCount * Math.random())];
		}

		this.currentPlayer = this.getNextPlayer();
	}

	getNextPlayer() {
		let userList = Object.keys(this.players);

		let player = userList[(userList.indexOf(this.currentPlayer) + this.direction)];

		if (!player) {
			player = this.direction === 1 ? userList[0] : userList[this.playerCount - 1];
		}
		return player;
	}

	onDraw(user) {
		if (this.currentPlayer !== user.userid || this.state !== 'play') return false;
		if (this.players[user.userid].cardLock) return true;

		this.onCheckUno();

		this.sendToRoom(`|html|${WL.nameColor(user.name, true, true)} has drawn a card.`);
		let player = this.players[user.userid];

		let card = this.onDrawCard(user, 1, true);
		player.sendDisplay();
		player.cardLock = card[0].name;
	}

	onPlay(user, cardName) {
		if (this.currentPlayer !== user.userid || this.state !== 'play') return false;
		let player = this.players[user.userid];

		let card = player.hasCard(cardName);
		if (!card) return "You do not have that card.";

		// check for legal play
		if (player.cardLock && player.cardLock !== cardName) return `You can only play ${player.cardLock} after drawing.`;
		if (card.color !== 'Black' && card.color !== (this.topCard.changedColor || this.topCard.color) && card.value !== this.topCard.value) return `You cannot play this card - you can only play: Wild cards, ${(this.topCard.changedColor ? 'and' : '')} ${(this.topCard.changedColor || this.topCard.color)} cards${this.topCard.changedColor ? "" : ` and ${this.topCard.value}'s`}.`;
		if (card.value === '+4' && !player.canPlayWildFour()) return "You cannot play Wild +4 when you still have a card with the same color as the top card.";

		clearTimeout(this.timer); // reset the autodq timer.

		this.onCheckUno();

		// update the game information.
		this.topCard = card;
		player.removeCard(cardName);
		this.discards.unshift(card);

		// update the unoId here, so when the display is sent to the player when the play is made
		if (player.hand.length === 1) {
			this.awaitUno = user.userid;
			this.unoId = Math.floor(Math.random() * 100).toString();
		}

		player.sendDisplay(); // update display without the card in it for purposes such as choosing colors

		this.sendToRoom(`|raw|${WL.nameColor(player.name, true, true)} has played a <span style="color: ${textColors[card.color]}">${card.name}</span>.`);

		// handle hand size
		if (!player.hand.length) {
			this.onWin(player);
			return;
		}

		// continue with effects and next player
		this.onRunEffect(card.value);
		if (this.state === 'play') this.nextTurn();
	}

	onRunEffect(value, initialize) {
		const colorDisplay = `|uhtml|uno-hand|<table style="width: 100%; border: 1px solid black"><tr><td style="width: 50%"><button style="width: 100%; background-color: red; border: 2px solid rgba(0 , 0 , 0 , 0.59); border-radius: 5px; padding: 5px" name=send value="/uno color Red">Red</button></td><td style="width: 50%"><button style="width: 100%; background-color: blue; border: 2px solid rgba(0 , 0 , 0 , 0.59); border-radius: 5px; color: white; padding: 5px" name=send value="/uno color Blue">Blue</button></td></tr><tr><td style="width: 50%"><button style="width: 100%; background-color: green; border: 2px solid rgba(0 , 0 , 0 , 0.59); border-radius: 5px; padding: 5px" name=send value="/uno color Green">Green</button></td><td style="width: 50%"><button style="width: 100%; background-color: yellow; border: 2px solid rgba(0 , 0 , 0 , 0.59); border-radius: 5px; padding: 5px" name=send value="/uno color Yellow">Yellow</button></td></tr></table>`;

		switch (value) {
		case 'Reverse':
			this.direction *= -1;
			this.sendToRoom("The direction of the game has changed.");
			if (!initialize && this.playerCount === 2) this.onNextPlayer(); // in 2 player games, reverse sends the turn back to the player.
			break;
		case 'Skip':
			this.onNextPlayer();
			this.sendToRoom(`|html|${WL.nameColor(this.players[this.currentPlayer].name, true, true)}'s turn has been skipped.`);
			break;
		case '+2':
			this.onNextPlayer();
			this.sendToRoom(`|html|${WL.nameColor(this.players[this.currentPlayer].name, true, true)} has been forced to draw 2 cards.`);
			this.onDrawCard({userid: this.currentPlayer}, 2);
			break;
		case '+4':
			this.players[this.currentPlayer].sendRoom(colorDisplay);
			this.state = 'color';
			// apply to the next in line, since the current player still has to choose the color
			let next = this.getNextPlayer();
			this.sendToRoom(`|html|${WL.nameColor(this.players[next].name, true, true)} has been forced to draw 4 cards`);
			this.onDrawCard({userid: next}, 4);
			this.isPlusFour = true;
			this.timer = setTimeout(() => {
				this.sendToRoom(`|html|${WL.nameColor(this.players[this.currentPlayer].name, true, true)} has been automatically disqualified.`);
				this.eliminate(this.currentPlayer);
			}, this.maxTime * 1000);
			break;
		case 'Wild':
			this.players[this.currentPlayer].sendRoom(colorDisplay);
			this.state = 'color';
			this.timer = setTimeout(() => {
				this.sendToRoom(`${WL.nameColor(this.players[this.currentPlayer].name, true, true)} has been automatically disqualified.`);
				this.eliminate(this.currentPlayer);
			}, this.maxTime * 1000);
			break;
		}
		if (initialize) this.onNextPlayer();
	}

	onSelectcolor(user, color) {
		if (!['Red', 'Blue', 'Green', 'Yellow'].includes(color) || user.userid !== this.currentPlayer || this.state !== 'color') return false;
		this.topCard.changedColor = color;
		this.sendToRoom(`The color has been changed to ${color}.`);
		clearTimeout(this.timer);

		if (this.isPlusFour) {
			this.isPlusFour = false;
			this.onNextPlayer(); // handle the skipping here.
		}

		// send the display of their cards again
		this.players[user.userid].sendDisplay();

		this.nextTurn();
	}

	onDrawCard(user, count) {
		if (!(user.userid in this.players)) return false;
		let drawnCards = this.drawCard(count);

		let player = this.players[user.userid];
		player.hand.push(...drawnCards);
		player.sendRoom(`|raw|You have drawn the following card${drawnCards.length > 1 ? 's' : ''}: ${drawnCards.map(card => `<span style="color: ${textColors[card.color]}">${card.name}</span>`).join(', ')}.`);
		return drawnCards;
	}

	drawCard(count) {
		count = parseInt(count);
		if (!count || count < 1) count = 1;
		let drawnCards = [];

		for (let i = 0; i < count; i++) {
			if (!this.deck.length) {
				this.deck = this.discards.length ? Dex.shuffle(this.discards) : Dex.shuffle(createDeck()); // shuffle the cards back into the deck, or if there are no discards, add another deck into the game.
				this.discards = []; // clear discard pile
			}
			drawnCards.push(this.deck.pop());
		}
		return drawnCards;
	}

	onUno(user, unoId) {
		// uno id makes spamming /uno uno impossible
		if (this.unoId !== unoId || user.userid !== this.awaitUno) return false;
		this.sendToRoom(Chat.html`|raw|<strong>UNO!</strong> ${user.name} is down to their last card!`);
		delete this.awaitUno;
		delete this.unoId;
	}

	onCheckUno() {
		if (this.awaitUno) {
			// if the previous player hasn't hit UNO before the next player plays something, they are forced to draw 2 cards;
			if (this.awaitUno !== this.currentPlayer) {
				this.sendToRoom(`${this.players[this.awaitUno].name} forgot to say UNO! and is forced to draw 2 cards.`);
				this.onDrawCard({userid: this.awaitUno}, 2);
			}
			delete this.awaitUno;
			delete this.unoId;
		}
	}

	onSendHand(user) {
		if (!(user.userid in this.players) || this.state === 'signups') return false;

		this.players[user.userid].sendDisplay();
	}

	onWin(player) {
		this.sendToRoom(Chat.html`|raw|<div class="broadcast-green">Congratulations to ${player.name} for winning the game of UNO!</div>`, true);
		let targetUserid = toId(player.name);
		let prize = 2;
		prize += Math.floor(this.playerCount / 5);
		if (Db.userBadges.has(targetUserid) && Db.userBadges.get(targetUserid).indexOf('Uno Champion') > -1) prize = Math.ceil(prize * 1.5);
		if (Users(targetUserid).unoBoost) prize *= 2;
		if (Users(targetUserid).gameBoost) prize *= 2;
		for (let i = 0; i < this.players.length; i++) {
			WL.addExp(Users(this.players[i]).userid, this.room, 20);
		}
		if (this.room.isOfficial) {
			Economy.writeMoney(targetUserid, prize, newAmount => {
				if (Users(targetUserid) && Users(targetUserid).connected) {
					Users.get(targetUserid).popup('You have received ' + prize + ' ' + (prize === 1 ? global.currencyName : global.currencyPlural) + ' from winning the game of UNO.');
				}
				Economy.logTransaction(player.name + ' has won ' + prize + ' ' + (prize === 1 ? global.currencyName : global.currencyPlural) + ' from a game of UNO.');
			});
			for (let i = 0; i < this.players.length; i++) {
				if (Users(this.players[i]).unoBoost) Users(this.players[i]).unoBoost = false;
				if (Users(this.players[i]).gameBoost) Users(this.players[i]).gameBoost = false;
			}
		}
		this.destroy();
	}

	destroy() {
		clearTimeout(this.timer);
		this.sendToRoom(`|uhtmlchange|uno-${this.room.gameNumber}|<div class="infobox">The game of UNO has ended.</div>`, true);

		// deallocate games for each player.
		for (let i in this.players) {
			this.players[i].destroy();
		}
		delete this.room.game;
	}
}

class UNOgamePlayer extends Rooms.RoomGamePlayer {
	constructor(user, game) {
		super(user, game);
		this.hand = [];
	}

	canPlayWildFour() {
		let color = (this.game.topCard.changedColor || this.game.topCard.color);

		if (this.hand.some(c => c.color === color)) return false;
		return true;
	}

	hasCard(cardName) {
		return this.hand.find(c => c.name === cardName);
	}

	removeCard(cardName) {
		for (let i = 0; i < this.hand.length; i++) {
			if (this.hand[i].name === cardName) {
				this.hand.splice(i, 1);
				break;
			}
		}
	}

	buildHand() {
		return this.hand.sort((a, b) => a.color.localeCompare(b.color) || a.value.localeCompare(b.value))
			.map((c, i) => cardHTML(c, i === this.hand.length - 1));
	}

	sendDisplay() {
<<<<<<< HEAD
		let hand = this.buildHand().join("");
		let players = `<p><strong>Players (${this.game.playerCount}):</strong></p>${this.game.getPlayers(true).join("<br />")}`;
		let draw = '<button class="button" style="width: 30%; background: rgba(0, 0, 255, 0.05)" name=send value="/uno draw">Draw a card!</button>';
		let pass = '<button class="button" style=" width: 30%; background: rgba(255, 0, 0, 0.05)" name=send value="/uno pass">Pass!</button>';
		let uno = `<button class="button" style=" width: 30%; background: rgba(0, 255, 0, 0.05)" name=send value="/uno uno ${this.game.unoId || '0'}">UNO!</button>`;
=======
		let hand = this.buildHand().join('');
		let players = `<p><strong>Players (${this.game.playerCount}):</strong></p>${this.game.getPlayers(true).join('<br />')}`;
		let draw = '<button class="button" style="width: 45%; background: rgba(0, 0, 255, 0.05)" name=send value="/uno draw">Draw a card!</button>';
		let pass = '<button class="button" style=" width: 45%; background: rgba(255, 0, 0, 0.05)" name=send value="/uno pass">Pass!</button>';
		let uno = `<button class="button" style=" width: 90%; background: rgba(0, 255, 0, 0.05); height: 30px; margin-top: 2px;" name=send value="/uno uno ${this.game.unoId || '0'}">UNO!</button>`;
>>>>>>> 965b7f61

		let top = `<strong>Top Card: <span style="color: ${textColors[this.game.topCard.changedColor || this.game.topCard.color]}">${this.game.topCard.name}</span></strong>`;

		// clear previous display and show new display
		this.sendRoom("|uhtmlchange|uno-hand|");
		this.sendRoom(
			`|uhtml|uno-hand|<div style="border: 1px solid skyblue; padding: 0 0 5px 0"><table style="width: 100%; table-layout: fixed; border-radius: 3px"><tr><td colspan=4 rowspan=2 style="padding: 5px"><div style="overflow-x: auto; white-space: nowrap; width: 100%">${hand}</div></td>${this.game.currentPlayer === this.userid ? `<td colspan=2 style="padding: 5px 5px 0 5px">${top}</td></tr>` : ""}` +
			`<tr><td colspan=2 style="vertical-align: top; padding: 0px 5px 5px 5px"><div style="overflow-y: scroll">${players}</div></td></tr></table>` +
			`${this.game.currentPlayer === this.userid ? `<div style="text-align: center">${draw}${pass}<br />${uno}</div>` : ""}</div>`
		);
	}
}

exports.commands = {
	uno: {
		// roomowner commands
		off: 'disable',
		disable: function (target, room, user) {
			if (!this.can('gamemanagement', null, room)) return;
			if (room.unoDisabled) {
				return this.errorReply("UNO is already disabled in this room.");
			}
			room.unoDisabled = true;
			if (room.chatRoomData) {
				room.chatRoomData.unoDisabled = true;
				Rooms.global.writeChatRoomData();
			}
			return this.sendReply("UNO has been disabled for this room.");
		},

		on: 'enable',
		enable: function (target, room, user) {
			if (!this.can('gamemanagement', null, room)) return;
			if (!room.unoDisabled) {
				return this.errorReply("UNO is already enabled in this room.");
			}
			delete room.unoDisabled;
			if (room.chatRoomData) {
				delete room.chatRoomData.unoDisabled;
				Rooms.global.writeChatRoomData();
			}
			return this.sendReply("UNO has been enabled for this room.");
		},

		// moderation commands
		new: 'create',
		make: 'create',
		createpublic: 'create',
		makepublic: 'create',
		createprivate: 'create',
		makeprivate: 'create',
		create: function (target, room, user, connection, cmd) {
			if (!this.can('minigame', null, room)) return;
			if (room.unoDisabled) return this.errorReply("UNO is currently disabled for this room.");
			if (room.game) return this.errorReply("There is already a game in progress in this room.");

			let suppressMessages = cmd.includes('private') || !(cmd.includes('public') || room.id === 'gamecorner');

			room.game = new UNOgame(room, target, suppressMessages);
			this.privateModCommand(`(A game of UNO was created by ${user.name}.)`);
		},

		start: function (target, room, user) {
			if (!this.can('minigame', null, room)) return;
			if (!room.game || room.game.gameid !== 'uno' || room.game.state !== 'signups') return this.errorReply("There is no UNO game in signups phase in this room.");
			if (room.game.onStart()) this.privateModCommand(`(The game of UNO was started by ${user.name}.)`);
		},

		stop: 'end',
		end: function (target, room, user) {
			if (!this.can('minigame', null, room)) return;
			if (!room.game || room.game.gameid !== 'uno') return this.errorReply("There is no UNO game going on in this room.");
			room.game.destroy();
			room.add("The game of UNO was forcibly ended.").update();
			this.privateModCommand(`(The game of UNO was ended by ${user.name}.)`);
		},

		timer: function (target, room, user) {
			if (!this.can('minigame', null, room)) return;
			if (!room.game || room.game.gameid !== 'uno') return this.errorReply("There is no UNO game going on in this room.");
			let amount = parseInt(target);
			if (!amount || amount < 5 || amount > 300) return this.errorReply("The amount must be a number between 5 and 300.");

			room.game.maxTime = amount;
			if (room.game.timer) {
				clearTimeout(room.game.timer);
				room.game.timer = setTimeout(() => {
					room.game.eliminate(room.game.currentPlayer);
				}, amount * 1000);
			}
			this.addModCommand(`${user.name} has set the UNO automatic disqualification timer to ${amount} seconds.`);
		},

		dq: 'disqualify',
		disqualify: function (target, room, user) {
			if (!this.can('minigame', null, room)) return;
			if (!room.game || room.game.gameid !== 'uno') return this.errorReply("There is no UNO game going on in this room right now.");

			let disqualified = room.game.eliminate(toId(target));
			if (disqualified === false) return this.errorReply(`Unable to disqualify ${target}.`);
			this.privateModCommand(`(${user.name} has disqualified ${disqualified} from the UNO game.)`);
			room.add(`|html|${WL.nameColor(target, true, true)} has been disqualified from the UNO game.`).update();
		},

		// player/user commands
		j: 'join',
		join: function (target, room, user) {
			if (!room.game || room.game.gameid !== 'uno') return this.errorReply("There is no UNO game going on in this room right now.");
			if (!this.canTalk()) return false;
			if (!room.game.joinGame(user)) return this.errorReply("Unable to join the game.");
			return this.sendReply("You have joined the game of UNO.");
		},

		l: 'leave',
		leave: function (target, room, user) {
			if (!room.game || room.game.gameid !== 'uno') return this.errorReply("There is no UNO game going on in this room right now.");
			if (!room.game.leaveGame(user)) return this.errorReply("Unable to leave the game.");
			return this.sendReply("You have left the game of UNO.");
		},

		play: function (target, room, user) {
			if (!room.game || room.game.gameid !== 'uno') return this.errorReply("There is no UNO game going on in this room right now.");
			let error = room.game.onPlay(user, target);
			if (error) this.errorReply(error);
		},

		draw: function (target, room, user) {
			if (!room.game || room.game.gameid !== 'uno') return this.errorReply("There is no UNO game going on in this room right now.");
			let error = room.game.onDraw(user);
			if (error) return this.errorReply("You have already drawn a card this turn.");
		},

		pass: function (target, room, user) {
			if (!room.game || room.game.gameid !== 'uno') return this.errorReply("There is no UNO game going on in this room right now.");
			if (room.game.currentPlayer !== user.userid) return this.errorReply("It is currently not your turn.");
			if (!room.game.players[user.userid].cardLock) return this.errorReply("You cannot pass until you draw a card.");
			if (room.game.state === 'color') return this.errorReply("You cannot pass until you choose a color.");

			room.game.sendToRoom(`|html|${WL.nameColor(user.name, true, true)} has passed.`);
			room.game.nextTurn();
		},

		color: function (target, room, user) {
			if (!room.game || room.game.gameid !== 'uno') return false;
			room.game.onSelectcolor(user, target);
		},

		uno: function (target, room, user) {
			if (!room.game || room.game.gameid !== 'uno') return false;
			room.game.onUno(user, target);
		},

		// information commands
		'': 'hand',
		hand: function (target, room, user) {
			if (!room.game || room.game.gameid !== 'uno') return this.parse("/help uno");
			room.game.onSendHand(user);
		},

		players: 'getusers',
		users: 'getusers',
		getplayers: 'getusers',
		getusers: function (target, room, user) {
			if (!room.game || room.game.gameid !== 'uno') return this.errorReply("There is no UNO game going on in this room right now.");
			if (!this.runBroadcast()) return false;

			this.sendReplyBox(`<strong>Players (${room.game.playerCount})</strong>:<br />${room.game.getPlayers().join(', ')}`);
		},

		help: function (target, room, user) {
			this.parse('/help uno');
		},

		// suppression commands
		suppress: function (target, room, user) {
			if (!room.game || room.game.gameid !== 'uno') return this.errorReply("There is no UNO game going on in this room right now.");
			if (!this.can('minigame', null, room)) return;

			target = toId(target);
			let state = target === 'on' ? true : target === 'off' ? false : undefined;

			if (state === undefined) return this.sendReply(`Suppression of UNO game messages is currently ${(room.game.suppressMessages ? 'on' : 'off')}.`);
			if (state === room.game.suppressMessages) return this.errorReply(`Suppression of UNO game messages is already ${(room.game.suppressMessages ? 'on' : 'off')}.`);

			room.game.suppressMessages = state;

			this.addModCommand(`${user.name} has turned ${(state ? 'on' : 'off')} suppression of UNO game messages.`);
		},

		spectate: function (target, room, user) {
			if (!room.game || room.game.gameid !== 'uno') return this.errorReply("There is no UNO game going on in this room right now.");

			if (!room.game.suppressMessages) return this.errorReply("The current UNO game is not suppressing messages.");
			if (user.userid in room.game.spectators) return this.errorReply("You are already spectating this game.");

			room.game.spectators[user.userid] = 1;
			this.sendReply("You are now spectating this private UNO game.");
		},

		unspectate: function (target, room, user) {
			if (!room.game || room.game.gameid !== 'uno') return this.errorReply("There is no UNO game going on in this room right now.");

			if (!room.game.suppressMessages) return this.errorReply("The current UNO game is not suppressing messages.");
			if (!(user.userid in room.game.spectators)) return this.errorReply("You are currently not spectating this game.");

			delete room.game.spectators[user.userid];
			this.sendReply("You are no longer spectating this private UNO game.");
		},
		showcase: function (target, room, user) {
			if (!this.runBroadcast()) return;
			let output = `<div class = "infobox infobox-limited">`;
			for (let i = 0; i < colors.length; i++) {
				output += `<div class="infobox" style="overflow-x: auto; white-space: nowrap; width: 100%">`;
				for (let j = 0; j < values.length; j++) {
					for (let k = 0; k < cardImages[colors[i]][values[j]].length; k++) {
						output += `<img src=${cardImages[colors[i]][values[j]][k]} />&nbsp;&nbsp;`;
					}
				}
				output += `</div><br />`;
			}
			output += `<div class="infobox" style="overflow-x: auto; white-space: nowrap; width: 100%"><img src=${cardImages['Black']['Wild'][0]} />&nbsp;&nbsp;<img src=${cardImages['Black']['Wild'][1]} />&nbsp;&nbsp;<img src=${cardImages['Black']['+4'][0]} />&nbsp;&nbsp;<img src=${cardImages['Black']['+4'][1]} />&nbsp;&nbsp;</div><br/>`;
			output += '</div>';
			this.sendReply('|raw|' + output);
		},
	},

	unohelp: [
		"/uno create [player cap] - creates a new UNO game with an optional player cap (default player cap at 6). Use the command `createpublic` to force a public game or `createprivate` to force a private game. Requires: % @ * # & ~",
		"/uno timer [amount] - sets an auto disqualification timer for `amount` seconds. Requires: % @ * # & ~",
		"/uno end - ends the current game of UNO. Requires: % @ * # & ~",
		"/uno start - starts the current game of UNO. Requires: % @ * # & ~",
		"/uno disqualify [player] - disqualifies the player from the game. Requires: % @ * # & ~",
		"/uno hand - displays your own hand.",
		"/uno getusers - displays the players still in the game.",
		"/uno [spectate | unspectate] - spectate / unspectate the current private UNO game.",
		"/uno suppress [on | off] - Toggles suppression of game messages.",
		"/uno showcase - Displays all of the Pokémon Plays UNO! Cards.",
	],
};<|MERGE_RESOLUTION|>--- conflicted
+++ resolved
@@ -583,19 +583,11 @@
 	}
 
 	sendDisplay() {
-<<<<<<< HEAD
-		let hand = this.buildHand().join("");
-		let players = `<p><strong>Players (${this.game.playerCount}):</strong></p>${this.game.getPlayers(true).join("<br />")}`;
-		let draw = '<button class="button" style="width: 30%; background: rgba(0, 0, 255, 0.05)" name=send value="/uno draw">Draw a card!</button>';
-		let pass = '<button class="button" style=" width: 30%; background: rgba(255, 0, 0, 0.05)" name=send value="/uno pass">Pass!</button>';
-		let uno = `<button class="button" style=" width: 30%; background: rgba(0, 255, 0, 0.05)" name=send value="/uno uno ${this.game.unoId || '0'}">UNO!</button>`;
-=======
 		let hand = this.buildHand().join('');
 		let players = `<p><strong>Players (${this.game.playerCount}):</strong></p>${this.game.getPlayers(true).join('<br />')}`;
 		let draw = '<button class="button" style="width: 45%; background: rgba(0, 0, 255, 0.05)" name=send value="/uno draw">Draw a card!</button>';
 		let pass = '<button class="button" style=" width: 45%; background: rgba(255, 0, 0, 0.05)" name=send value="/uno pass">Pass!</button>';
 		let uno = `<button class="button" style=" width: 90%; background: rgba(0, 255, 0, 0.05); height: 30px; margin-top: 2px;" name=send value="/uno uno ${this.game.unoId || '0'}">UNO!</button>`;
->>>>>>> 965b7f61
 
 		let top = `<strong>Top Card: <span style="color: ${textColors[this.game.topCard.changedColor || this.game.topCard.color]}">${this.game.topCard.name}</span></strong>`;
 
