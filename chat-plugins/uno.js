--- conflicted
+++ resolved
@@ -9,11 +9,7 @@
 
 'use strict';
 
-<<<<<<< HEAD
 const maxTime = 120; // seconds
-=======
-const maxTime = 60; // seconds
->>>>>>> 584e08c9
 
 const rgbGradients = {
 	'Green': "rgba(0, 122, 0, 1), rgba(0, 185, 0, 0.9)",
@@ -207,11 +203,7 @@
 			return playerList.sort().map(id => SG.nameColor(this.players[id].name, false, true));
 		}
 		if (this.direction === -1) playerList = playerList.reverse();
-<<<<<<< HEAD
 		return playerList.map(id => `${(this.currentPlayer && this.currentPlayer === id ? "<strong>" : "")}${SG.nameColor(this.players[id].name, false, true)} (${this.players[id].hand.length}) ${(this.currentPlayer && this.currentPlayer === id ? "</strong>" : "")}`);
-=======
-		return playerList.map(id => `${(this.currentPlayer && this.currentPlayer === id ? '<strong>' : '')}${Chat.escapeHTML(this.players[id].name)} (${this.players[id].hand.length}) ${(this.currentPlayer && this.currentPlayer === id ? '</strong>' : "")}`);
->>>>>>> 584e08c9
 	}
 
 	nextTurn(starting) {
@@ -224,11 +216,7 @@
 
 		clearTimeout(this.timer);
 		let player = this.players[this.currentPlayer];
-<<<<<<< HEAD
-		this.room.send(`|html|${SG.nameColor(player.name, true, true)}'s turn.`);
-=======
-		this.sendToRoom(`|c|~|${player.name}'s turn.`);
->>>>>>> 584e08c9
+		this.sendToRoom(`|html|${SG.nameColor(player.name, true, true)}'s turn.`);
 		this.state = 'play';
 		if (player.cardLock) delete player.cardLock;
 		player.sendDisplay();
@@ -298,11 +286,7 @@
 
 		player.sendDisplay(); // update display without the card in it for purposes such as choosing colors
 
-<<<<<<< HEAD
-		this.sendToRoom(`|raw|${SG.nameColor(player.name, true, true)} has played a <span style="color: ${card.color}">${card.name}</span>.`);
-=======
-		this.sendToRoom(`|raw|${Chat.escapeHTML(player.name)} has played a <span style="color: ${textColors[card.color]}">${card.name}</span>.`);
->>>>>>> 584e08c9
+		this.sendToRoom(`|raw|${SG.nameColor(player.name, true, true)} has played a <span style="color: ${textColors[card.color]}">${card.name}</span>.`);
 
 		// handle hand size
 		if (!player.hand.length) {
@@ -425,8 +409,7 @@
 	}
 
 	onWin(player) {
-<<<<<<< HEAD
-		this.sendToRoom(`|raw|<div class="broadcast-green">Congratulations to ${SG.nameColor(player.name, true, true)} for winning the game of UNO!</div>`);
+		this.sendToRoom(`|raw|<div class="broadcast-green">Congratulations to ${SG.nameColor(player.name, true, true)} for winning the game of UNO!</div>`, true);
 		let targetUserid = toId(player.name);
 		let prize = 2;
 		prize += Math.floor(this.playerCount / 5);
@@ -434,22 +417,17 @@
 		if (Users(targetUserid).unoBoost) prize *= 2;
 		if (Users(targetUserid).gameBoost) prize *= 2;
 		if (this.room.isOfficial) {
-			Economy.writeMoney(targetUserid, prize, () => {
-				Economy.readMoney(targetUserid, newAmount => {
-					if (Users(targetUserid) && Users(targetUserid).connected) {
-						Users.get(targetUserid).popup('You have received ' + prize + ' ' + (prize === 1 ? global.currencyName : global.currencyPlural) + ' from winning the game of UNO.');
-					}
-					Economy.logTransaction(player.name + ' has won ' + prize + ' ' + (prize === 1 ? global.currencyName : global.currencyPlural) + ' from a game of UNO.');
-				});
+			Economy.writeMoney(targetUserid, prize, newAmount => {
+				if (Users(targetUserid) && Users(targetUserid).connected) {
+					Users.get(targetUserid).popup('You have received ' + prize + ' ' + (prize === 1 ? global.currencyName : global.currencyPlural) + ' from winning the game of UNO.');
+				}
+				Economy.logTransaction(player.name + ' has won ' + prize + ' ' + (prize === 1 ? global.currencyName : global.currencyPlural) + ' from a game of UNO.');
 			});
 			for (let i = 0; i < this.players.length; i++) {
 				if (Users(this.players[i].unoBoost)) Users(this.players[i]).unoBoost = false;
 				if (Users(this.players[i].gameBoost)) Users(this.players[i]).gameBoost = false;
 			}
 		}
-=======
-		this.sendToRoom(`|raw|<div class="broadcast-green">Congratulations to ${player.name} for winning the game of UNO!</div>`, true);
->>>>>>> 584e08c9
 		this.destroy();
 	}
 
@@ -497,13 +475,8 @@
 	}
 
 	sendDisplay() {
-<<<<<<< HEAD
 		let hand = this.buildHand().join("");
-		let players = `<p><strong>Players (${this.game.playerCount}):</strong></p>${this.game.getPlayers(true, true).join("<br />")}`;
-=======
-		let hand = this.buildHand().join('');
-		let players = `<p><strong>Players (${this.game.playerCount}):</strong></p>${this.game.getPlayers(true).join('<br />')}`;
->>>>>>> 584e08c9
+		let players = `<p><strong>Players (${this.game.playerCount}):</strong></p>${this.game.getPlayers(true).join("<br />")}`;
 		let draw = '<button class="button" style="width: 30%; background: rgba(0, 0, 255, 0.05)" name=send value="/uno draw">Draw a card!</button>';
 		let pass = '<button class="button" style=" width: 30%; background: rgba(255, 0, 0, 0.05)" name=send value="/uno pass">Pass!</button>';
 
@@ -644,11 +617,7 @@
 			if (room.game.currentPlayer !== user.userid) return this.errorReply("It is currently not your turn.");
 			if (!room.game.players[user.userid].cardLock) return this.errorReply("You cannot pass until you draw a card.");
 
-<<<<<<< HEAD
-			room.add(`|html|${SG.nameColor(user.name, true, true)} has passed.`).update();
-=======
-			room.game.sendToRoom(`${user.name} has passed.`);
->>>>>>> 584e08c9
+			room.game.sendToRoom(`|html|${SG.nameColor(user.name, true, true)} has passed.`).update();
 			room.game.nextTurn();
 		},
 
@@ -675,11 +644,8 @@
 		getusers: function (target, room, user) {
 			if (!room.game || room.game.gameid !== 'uno') return this.errorReply("There is no UNO game going on in this room right now.");
 			if (!this.runBroadcast()) return false;
-<<<<<<< HEAD
-			this.sendReplyBox(`<strong>Players (${room.game.playerCount})</strong>:<br />${room.game.getPlayers(false, true).join(", ")}`);
-=======
+
 			this.sendReplyBox(`<strong>Players (${room.game.playerCount})</strong>:<br />${room.game.getPlayers().join(', ')}`);
->>>>>>> 584e08c9
 		},
 
 		help: function (target, room, user) {
