/**
 * UNO
 * Pokemon Showdown - http://pokemonshowdown.com/
 *
 * This plugin allows rooms to run games of scripted UNO
 *
 * Credits: sparkychild
 *
 * Pokémon Plays UNO! Coded by Lord Haji and HoeenHero
 * UNO Card Images(Card Art) by Ashley The Pikachu
 * Most sprites for Card Art ripped by Kyleboy(https://www.spriters-resource.com/game_boy_gbc/pokemontradingcardgame2/),
 * PokéDoll Sprite by Nemu(https://www.spriters-resource.com/game_boy_gbc/pokemontradingcardgame/sheet/8885/)
 *
 * @license MIT license
 */

'use strict';

const maxTime = 120; // seconds

const textColors = {
	'Green': "rgb(0, 128, 0)",
	'Yellow': "rgb(175, 165, 40)",
	'Blue': "rgb(75, 75, 255)",
	'Red': "rgb(255, 0, 0)",
	'Black': 'inherit',
};

const cardImages = {
	'Red': {
		'0': ['https://i.imgur.com/EDkhoc3.png', 'https://i.imgur.com/KDAvqho.png'],
		'1': ['http://i.imgur.com/2CmkOfZ.png', 'http://i.imgur.com/LG5ZEBh.png'],
		'2': ['http://i.imgur.com/GnAbg2O.png', 'http://i.imgur.com/fz6dsPC.png'],
		'3': ['http://i.imgur.com/KG2DlU0.png', 'http://i.imgur.com/7WWO0O1.png'],
		'4': ['http://i.imgur.com/bL15w1H.png', 'http://i.imgur.com/SciPCET.png'],
		'5': ['http://i.imgur.com/65gLmtS.png', 'http://i.imgur.com/F9uYr0l.png'],
		'6': ['http://i.imgur.com/zO1QKIx.png', 'http://i.imgur.com/o6YgVNk.png'],
		'7': ['http://i.imgur.com/TRbnmlC.png', 'http://i.imgur.com/Zv2bImk.png'],
		'8': ['http://i.imgur.com/NgAlOvb.png', 'http://i.imgur.com/Zo7OM6q.png'],
		'9': ['http://i.imgur.com/ed4GgFY.png', 'http://i.imgur.com/nQdDcPC.png'],
		'Reverse': ['http://i.imgur.com/1II7MXH.png', 'http://i.imgur.com/PGSUrZr.png'],
		'Skip': ['http://i.imgur.com/ud1XP2T.png', 'http://i.imgur.com/gg5BUWh.png'],
		'+2': ['http://i.imgur.com/Ie83rhz.png', 'http://i.imgur.com/T4uwyQC.png'],
	},
	'Blue': {
		'0': ['https://i.imgur.com/USxkz00.png', 'https://i.imgur.com/uBpitT3.png'],
		'1': ['http://i.imgur.com/UPQtfFS.png', 'http://i.imgur.com/yhoJa5A.png'],
		'2': ['http://i.imgur.com/oda2Jgc.png', 'http://i.imgur.com/y8HkEWj.png'],
		'3': ['http://i.imgur.com/GV1KoS8.png', 'http://i.imgur.com/Y9dw9rH.png'],
		'4': ['http://i.imgur.com/YbrUZZl.png', 'hhttp://i.imgur.com/2ZOG5cE.png'],
		'5': ['http://i.imgur.com/0LNEV9u.png', 'http://i.imgur.com/ODF2g9a.png'],
		'6': ['http://i.imgur.com/sesxOUz.png', 'http://i.imgur.com/Zo6aRE3.png'],
		'7': ['http://i.imgur.com/DCXYkHE.png', 'http://i.imgur.com/vOKI7YE.png'],
		'8': ['http://i.imgur.com/sr3ycsf.png', 'http://i.imgur.com/DGDSpX2.png'],
		'9': ['http://i.imgur.com/ku26T44.png', 'http://i.imgur.com/NoGcuFG.png'],
		'Reverse': ['http://i.imgur.com/73IKBT0.png', 'http://i.imgur.com/1aqFEmr.png'],
		'Skip': ['http://i.imgur.com/ooI5g8V.png', 'http://i.imgur.com/ClaaNj3.png'],
		'+2': ['http://i.imgur.com/Kc2aYFm.png', 'http://i.imgur.com/09BhP1E.png'],
	},
	'Green': {
		'0': ['https://i.imgur.com/B4RtNx3.png', 'https://i.imgur.com/CaFXPI0.png'],
		'1': ['http://i.imgur.com/oRjVKXU.png', 'http://i.imgur.com/srixETl.png'],
		'2': ['http://i.imgur.com/GoTH1bl.png', 'http://i.imgur.com/pO8DtWo.png'],
		'3': ['http://i.imgur.com/O91W7VJ.png', 'http://i.imgur.com/LI2GTY6.png'],
		'4': ['http://i.imgur.com/nxnPhh9.png', 'http://i.imgur.com/uRBViWu.png'],
		'5': ['http://i.imgur.com/BtXeP5G.png', 'http://i.imgur.com/BgsnkQx.png'],
		'6': ['http://i.imgur.com/woHf1Ci.png', 'http://i.imgur.com/VHgXzWw.png'],
		'7': ['http://i.imgur.com/RJNDaN0.png', 'http://i.imgur.com/r8Qza9I.png'],
		'8': ['http://i.imgur.com/I5V3XaR.png', 'http://i.imgur.com/swfvqLY.png'],
		'9': ['http://i.imgur.com/1DuX0EZ.png', 'http://i.imgur.com/6WSVugH.png'],
		'Reverse': ['http://i.imgur.com/YECYXav.png', 'http://i.imgur.com/fB8PNLX.png'],
		'Skip': ['http://i.imgur.com/SxtBeO8.png', 'http://i.imgur.com/bQLW8NR.png'],
		'+2': ['http://i.imgur.com/c8dQDj1.png', 'http://i.imgur.com/Vrm9HQf.png'],
	},
	'Yellow': {
		'0': ['https://i.imgur.com/lrOTrA2.png', 'https://i.imgur.com/NTSlL01.png'],
		'1': ['http://i.imgur.com/iuBKJK3.png', 'http://i.imgur.com/gLKaoiX.png'],
		'2': ['http://i.imgur.com/CRsDiE0.png', 'http://i.imgur.com/kKiNrnG.png'],
		'3': ['http://i.imgur.com/t51aCvW.png', 'http://i.imgur.com/WMTnBrh.png'],
		'4': ['http://i.imgur.com/w7CfOhG.png', 'http://i.imgur.com/wenaxRC.png'],
		'5': ['http://i.imgur.com/il4ot0O.png', 'http://i.imgur.com/YqljaUj.png'],
		'6': ['http://i.imgur.com/TDGzvlE.png', 'http://i.imgur.com/96lpoMf.png'],
		'7': ['http://i.imgur.com/h65iQaC.png', 'http://i.imgur.com/sx1LhK9.png'],
		'8': ['http://i.imgur.com/QSTYJxq.png', 'http://i.imgur.com/zSiYPZ4.png'],
		'9': ['http://i.imgur.com/8lV4UPp.png', 'http://i.imgur.com/IKxT4a5.png'],
		'Reverse': ['http://i.imgur.com/lUPmvTW.png', 'http://i.imgur.com/65Rdy35.png'],
		'Skip': ['http://i.imgur.com/z99dERC.png', 'http://i.imgur.com/Ps7xyC1.png'],
		'+2': ['http://i.imgur.com/eMYpZI0.png', 'http://i.imgur.com/5ZVAGyW.png'],
	},
	'Black': {
		'Wild': ['https://i.imgur.com/xWy8VM5.png', 'https://i.imgur.com/wdLeyR1.png'],
		'+4': ['http://i.imgur.com/25T2j9b.png', 'http://i.imgur.com/sunITaw.png'],
	},
};

const colors = ['Red', 'Blue', 'Green', 'Yellow'];
const values = ['0', '1', '2', '3', '4', '5', '6', '7', '8', '9', 'Reverse', 'Skip', '+2'];

function cardImg(card, fullsize) {
	let img = cardImages[card.color][card.value];
	if (!img) return null;
	img = img[(fullsize ? 1 : 0)];
	if (!img) return null;
	return img;
}

function cardHTML(card, fullsize) {
	let img = cardImg(card, fullsize);
	return `<button class="button" style="height: 135px; width: ${fullsize ? '72' : '37'}px; border-radius: 10px 2px 2px 3px; background-image: url('${img}');" name=send value="/uno play ${card.name}" title="${card.color + card.value}"></button>`;
}

function createDeck() {
	let basic = [];

	for (const color of colors) {
		basic.push(...values.map(v => {
			return {value: v, color: color, name: color + " " + v};
		}));
	}

	return [...basic, ...basic, // two copies of the basic stuff (total 96)
		...[0, 1, 2, 3].map(v => ({color: colors[v], value: '0', name: colors[v] + ' 0'})), // the 4 0s
		...[0, 1, 2, 3].map(v => ({color: 'Black', value: 'Wild', name: 'Wild'})), // wild cards
		...[0, 1, 2, 3].map(v => ({color: 'Black', value: '+4', name: "Wild +4"})), // wild +4 cards
	]; // 108 cards
}

class UNOgame extends Rooms.RoomGame {
	constructor(room, cap, suppressMessages) {
		super(room);

		if (room.gameNumber) {
			room.gameNumber++;
		} else {
			room.gameNumber = 1;
		}

		cap = parseInt(cap) || 6;
		if (cap < 2) cap = 2;

		this.playerCap = cap;
		this.allowRenames = true;
		this.maxTime = maxTime;

		this.gameid = 'uno';
		this.title = 'UNO';

		this.state = 'signups';

		this.currentPlayer = null;
		this.deck = Dex.shuffle(createDeck());
		this.discards = [];
		this.topCard = null;

		this.direction = 1;

		this.suppressMessages = suppressMessages || false;
		this.spectators = {};

		this.sendToRoom(`|uhtml|uno-${this.room.gameNumber}|<div class="broadcast-green"><p style="font-size: 14pt; text-align: center">A new game of <strong>UNO</strong> is starting!</p><p style="font-size: 9pt; text-align: center"><button name="send" value="/uno join">Join</button><br />Or use <strong>/uno join</strong> to join the game.</p>${(this.suppressMessages ? `<p style="font-size: 6pt; text-align: center">Game messages will be shown to only players.  If you would like to spectate the game, use <strong>/uno spectate</strong></p>` : '')}</div>`, true);
	}

	onUpdateConnection() {}

	onConnect(user, connection) {
		if (this.state === 'signups') {
			connection.sendTo(this.room, `|uhtml|uno-${this.room.gameNumber}|<div class="broadcast-green"><p style="font-size: 14pt; text-align: center">A new game of <strong>UNO</strong> is starting!</p><p style="font-size: 9pt; text-align: center"><button name="send" value="/uno join">Join</button><br />Or use <strong>/uno join</strong> to join the game.</p>${(this.suppressMessages ? `<p style="font-size: 6pt; text-align: center">Game messages will be shown to only players.  If you would like to spectate the game, use <strong>/uno spectate</strong></p>` : '')}</div>`);
		} else if (this.onSendHand(user) === false) {
			connection.sendTo(this.room, `|uhtml|uno-${this.room.gameNumber}|<div class="infobox"><p>A UNO game is currently in progress.</p>${(this.suppressMessages ? `<p style="font-size: 6pt">Game messages will be shown to only players.  If you would like to spectate the game, use <strong>/uno spectate</strong></p>` : '')}</div>`);
		}
	}

	onStart() {
		if (this.playerCount < 2) return false;
		this.sendToRoom(`|uhtmlchange|uno-${this.room.gameNumber}|<div class="infobox"><p>The game of UNO has started.</p>${(this.suppressMessages ? `<p style="font-size: 6pt">Game messages will be shown to only players.  If you would like to spectate the game, use <strong>/uno spectate</strong></p>` : '')}</div>`, true);
		this.state = 'play';

		this.onNextPlayer(); // determines the first player

		// give cards to the players
		for (let i in this.players) {
			this.players[i].hand.push(...this.drawCard(7));
		}

		// top card of the deck.
		do {
			this.topCard = this.drawCard(1)[0];
			this.discards.unshift(this.topCard);
		} while (this.topCard.color === 'Black');

		this.sendToRoom(`|raw|The top card is <span style="color: ${textColors[this.topCard.color]}">${this.topCard.name}</span>.`);

		this.onRunEffect(this.topCard.value, true);
		this.nextTurn(true);
	}

	joinGame(user) {
		if (this.state === 'signups' && this.addPlayer(user)) {
			this.sendToRoom(`|html|${WL.nameColor(user.name, true, true)} has joined the game of UNO.`);
			return true;
		}
		return false;
	}

	leaveGame(user) {
		if (this.state === 'signups' && this.removePlayer(user)) {
			this.sendToRoom(`${user.name} has left the game of UNO.`);
			return true;
		}
		return false;
	}

	// overwrite the default makePlayer so it makes a UNOgamePlayer instead.
	makePlayer(user) {
		return new UNOgamePlayer(user, this);
	}

	onRename(user, oldUserid, isJoining, isForceRenamed) {
		if (!(oldUserid in this.players) || user.userid === oldUserid) return false;
		if (!user.named && !isForceRenamed) {
			user.games.delete(this.id);
			user.updateSearch();
			return; // dont set users to their guest accounts.
		}
		this.players[user.userid] = this.players[oldUserid];
		if (user.userid !== oldUserid) delete this.players[oldUserid]; // only run if it's a rename that involves a change of userid

		// update the user's name information
		this.players[user.userid].name = user.name;
		this.players[user.userid].userid = user.userid;
		if (this.awaitUno && this.awaitUno === oldUserid) this.awaitUno = user.userid;

		if (this.currentPlayer && this.currentPlayer === oldUserid) this.currentPlayer = user.userid;
	}

	eliminate(userid) {
		if (!(userid in this.players)) return false;

		let name = this.players[userid].name;

		if (this.playerCount === 2) {
			this.removePlayer({userid: userid});
			this.onWin(this.players[Object.keys(this.players)[0]]);
			return name;
		}

		// handle current player...
		if (userid === this.currentPlayer) {
			if (this.state === 'color') {
				this.topCard.changedColor = this.discards[1].changedColor || this.discards[1].color;
				this.sendToRoom(`|raw|${Chat.escapeHTML(name)} has not picked a color, the color will stay as <span style="color: ${textColors[this.topCard.changedColor]}">${this.topCard.changedColor}</span>.`);
			}

			clearTimeout(this.timer);
			this.nextTurn();
		}

		// put that player's cards into the discard pile to prevent cards from being permanently lost
		this.discards.push(...this.players[userid].hand);

		this.removePlayer({userid: userid});
		return name;
	}

	sendToRoom(msg, overrideSuppress) {
		if (!this.suppressMessages || overrideSuppress) {
			this.room.add(msg).update();
		} else {
			// send to the players first
			for (let i in this.players) {
				this.players[i].sendRoom(msg);
			}

			// send to spectators
			for (let i in this.spectators) {
				if (i in this.players) continue; // don't double send to users already in the game.
				let user = Users.getExact(i);
				if (user) user.sendTo(this.id, msg);
			}
		}
	}

	getPlayers(showCards) {
		let playerList = Object.keys(this.players);
		if (!showCards) {
			return playerList.sort().map(id => WL.nameColor(this.players[id].name, false, true));
		}
		if (this.direction === -1) playerList = playerList.reverse();
		return playerList.map(id => `${(this.currentPlayer && this.currentPlayer === id ? "<strong>" : "")}${WL.nameColor(this.players[id].name, false, true)} (${this.players[id].hand.length}) ${(this.currentPlayer && this.currentPlayer === id ? "</strong>" : "")}`);
	}

	onAwaitUno() {
		return new Promise((resolve, reject) => {
			if (!this.awaitUno) return resolve();

			this.state = "uno";
			// the throttle for sending messages is at 600ms for non-authed users,
			// wait 750ms before sending the next person's turn.
			// this allows games to be fairer, so the next player would not spam the pass command blindly
			// to force the player to draw 2 cards.
			// this also makes games with uno bots not always turn in the bot's favour.
			// without a delayed turn, 3 bots playing will always result in a endless game
			setTimeout(() => resolve(), 750);
		});
	}

	nextTurn(starting) {
		this.onAwaitUno()
			.then(() => {
				if (!starting) this.onNextPlayer();

				clearTimeout(this.timer);
				let player = this.players[this.currentPlayer];

				this.sendToRoom(`|c:|${(Math.floor(Date.now() / 1000))}|~|${player.name}'s turn.`);
				this.state = 'play';
				if (player.cardLock) delete player.cardLock;
				player.sendDisplay();

				this.timer = setTimeout(() => {
					this.sendToRoom(`${WL.nameColor(player.name, true, true)} has been automatically disqualified.`);
					this.eliminate(this.currentPlayer);
				}, this.maxTime * 1000);
			});
	}

	onNextPlayer() {
		// if none is set
		if (!this.currentPlayer) {
			let userList = Object.keys(this.players);
			this.currentPlayer = userList[Math.floor(this.playerCount * Math.random())];
		}

		this.currentPlayer = this.getNextPlayer();
	}

	getNextPlayer() {
		let userList = Object.keys(this.players);

		let player = userList[(userList.indexOf(this.currentPlayer) + this.direction)];

		if (!player) {
			player = this.direction === 1 ? userList[0] : userList[this.playerCount - 1];
		}
		return player;
	}

	onDraw(user) {
		if (this.currentPlayer !== user.userid || this.state !== 'play') return false;
		if (this.players[user.userid].cardLock) return true;

		this.onCheckUno();

		this.sendToRoom(`|html|${WL.nameColor(user.name, true, true)} has drawn a card.`);
		let player = this.players[user.userid];

		let card = this.onDrawCard(user, 1, true);
		player.sendDisplay();
		player.cardLock = card[0].name;
	}

	onPlay(user, cardName) {
		if (this.currentPlayer !== user.userid || this.state !== 'play') return false;
		let player = this.players[user.userid];

		let card = player.hasCard(cardName);
		if (!card) return "You do not have that card.";

		// check for legal play
		if (player.cardLock && player.cardLock !== cardName) return `You can only play ${player.cardLock} after drawing.`;
		if (card.color !== 'Black' && card.color !== (this.topCard.changedColor || this.topCard.color) && card.value !== this.topCard.value) return `You cannot play this card - you can only play: Wild cards, ${(this.topCard.changedColor ? 'and' : '')} ${(this.topCard.changedColor || this.topCard.color)} cards${this.topCard.changedColor ? "" : ` and ${this.topCard.value}'s`}.`;
		if (card.value === '+4' && !player.canPlayWildFour()) return "You cannot play Wild +4 when you still have a card with the same color as the top card.";

		clearTimeout(this.timer); // reset the autodq timer.

		this.onCheckUno();

		// update the game information.
		this.topCard = card;
		player.removeCard(cardName);
		this.discards.unshift(card);

		// update the unoId here, so when the display is sent to the player when the play is made
		if (player.hand.length === 1) {
			this.awaitUno = user.userid;
			this.unoId = Math.floor(Math.random() * 100).toString();
		}

		player.sendDisplay(); // update display without the card in it for purposes such as choosing colors

		this.sendToRoom(`|raw|${WL.nameColor(player.name, true, true)} has played a <span style="color: ${textColors[card.color]}">${card.name}</span>.`);

		// handle hand size
		if (!player.hand.length) {
			this.onWin(player);
			return;
		}

		// continue with effects and next player
		this.onRunEffect(card.value);
		if (this.state === 'play') this.nextTurn();
	}

	onRunEffect(value, initialize) {
		const colorDisplay = `|uhtml|uno-hand|<table style="width: 100%; border: 1px solid black"><tr><td style="width: 50%"><button style="width: 100%; background-color: red; border: 2px solid rgba(0 , 0 , 0 , 0.59); border-radius: 5px; padding: 5px" name=send value="/uno color Red">Red</button></td><td style="width: 50%"><button style="width: 100%; background-color: blue; border: 2px solid rgba(0 , 0 , 0 , 0.59); border-radius: 5px; color: white; padding: 5px" name=send value="/uno color Blue">Blue</button></td></tr><tr><td style="width: 50%"><button style="width: 100%; background-color: green; border: 2px solid rgba(0 , 0 , 0 , 0.59); border-radius: 5px; padding: 5px" name=send value="/uno color Green">Green</button></td><td style="width: 50%"><button style="width: 100%; background-color: yellow; border: 2px solid rgba(0 , 0 , 0 , 0.59); border-radius: 5px; padding: 5px" name=send value="/uno color Yellow">Yellow</button></td></tr></table>`;

		switch (value) {
		case 'Reverse':
			this.direction *= -1;
			this.sendToRoom("The direction of the game has changed.");
			if (!initialize && this.playerCount === 2) this.onNextPlayer(); // in 2 player games, reverse sends the turn back to the player.
			break;
		case 'Skip':
			this.onNextPlayer();
			this.sendToRoom(`|html|${WL.nameColor(this.players[this.currentPlayer].name, true, true)}'s turn has been skipped.`);
			break;
		case '+2':
			this.onNextPlayer();
			this.sendToRoom(`|html|${WL.nameColor(this.players[this.currentPlayer].name, true, true)} has been forced to draw 2 cards.`);
			this.onDrawCard({userid: this.currentPlayer}, 2);
			break;
		case '+4':
			this.players[this.currentPlayer].sendRoom(colorDisplay);
			this.state = 'color';
			// apply to the next in line, since the current player still has to choose the color
			let next = this.getNextPlayer();
			this.sendToRoom(`|html|${WL.nameColor(this.players[next].name, true, true)} has been forced to draw 4 cards`);
			this.onDrawCard({userid: next}, 4);
			this.isPlusFour = true;
			this.timer = setTimeout(() => {
				this.sendToRoom(`|html|${WL.nameColor(this.players[this.currentPlayer].name, true, true)} has been automatically disqualified.`);
				this.eliminate(this.currentPlayer);
			}, this.maxTime * 1000);
			break;
		case 'Wild':
			this.players[this.currentPlayer].sendRoom(colorDisplay);
			this.state = 'color';
			this.timer = setTimeout(() => {
				this.sendToRoom(`${WL.nameColor(this.players[this.currentPlayer].name, true, true)} has been automatically disqualified.`);
				this.eliminate(this.currentPlayer);
			}, this.maxTime * 1000);
			break;
		}
		if (initialize) this.onNextPlayer();
	}

	onSelectcolor(user, color) {
		if (!['Red', 'Blue', 'Green', 'Yellow'].includes(color) || user.userid !== this.currentPlayer || this.state !== 'color') return false;
		this.topCard.changedColor = color;
		this.sendToRoom(`The color has been changed to ${color}.`);
		clearTimeout(this.timer);

		if (this.isPlusFour) {
			this.isPlusFour = false;
			this.onNextPlayer(); // handle the skipping here.
		}

		// send the display of their cards again
		this.players[user.userid].sendDisplay();

		this.nextTurn();
	}

	onDrawCard(user, count) {
		if (!(user.userid in this.players)) return false;
		let drawnCards = this.drawCard(count);

		let player = this.players[user.userid];
		player.hand.push(...drawnCards);
		player.sendRoom(`|raw|You have drawn the following card${drawnCards.length > 1 ? 's' : ''}: ${drawnCards.map(card => `<span style="color: ${textColors[card.color]}">${card.name}</span>`).join(', ')}.`);
		return drawnCards;
	}

	drawCard(count) {
		count = parseInt(count);
		if (!count || count < 1) count = 1;
		let drawnCards = [];

		for (let i = 0; i < count; i++) {
			if (!this.deck.length) {
				this.deck = this.discards.length ? Dex.shuffle(this.discards) : Dex.shuffle(createDeck()); // shuffle the cards back into the deck, or if there are no discards, add another deck into the game.
				this.discards = []; // clear discard pile
			}
			drawnCards.push(this.deck.pop());
		}
		return drawnCards;
	}

	onUno(user, unoId) {
		// uno id makes spamming /uno uno impossible
		if (this.unoId !== unoId || user.userid !== this.awaitUno) return false;
		this.sendToRoom(Chat.html`|raw|<strong>UNO!</strong> ${user.name} is down to their last card!`);
		delete this.awaitUno;
		delete this.unoId;
	}

	onCheckUno() {
		if (this.awaitUno) {
			// if the previous player hasn't hit UNO before the next player plays something, they are forced to draw 2 cards;
			if (this.awaitUno !== this.currentPlayer) {
				this.sendToRoom(`${this.players[this.awaitUno].name} forgot to say UNO! and is forced to draw 2 cards.`);
				this.onDrawCard({userid: this.awaitUno}, 2);
			}
			delete this.awaitUno;
			delete this.unoId;
		}
	}

	onSendHand(user) {
		if (!(user.userid in this.players) || this.state === 'signups') return false;

		this.players[user.userid].sendDisplay();
	}

	onWin(player) {
		this.sendToRoom(Chat.html`|raw|<div class="broadcast-green">Congratulations to ${player.name} for winning the game of UNO!</div>`, true);
		let targetUserid = toId(player.name);
		let prize = 2;
		prize += Math.floor(this.playerCount / 5);
		if (Db.userBadges.has(targetUserid) && Db.userBadges.get(targetUserid).indexOf('Uno Champion') > -1) prize = Math.ceil(prize * 1.5);
		if (Users(targetUserid).unoBoost) prize *= 2;
		if (Users(targetUserid).gameBoost) prize *= 2;
		for (let i = 0; i < this.players.length; i++) {
			WL.addExp(Users(this.players[i]).userid, this.room, 20);
		}
		if (this.room.isOfficial) {
			Economy.writeMoney(targetUserid, prize, newAmount => {
				if (Users(targetUserid) && Users(targetUserid).connected) {
					Users.get(targetUserid).popup('You have received ' + prize + ' ' + (prize === 1 ? global.currencyName : global.currencyPlural) + ' from winning the game of UNO.');
				}
				Economy.logTransaction(player.name + ' has won ' + prize + ' ' + (prize === 1 ? global.currencyName : global.currencyPlural) + ' from a game of UNO.');
			});
			for (let i = 0; i < this.players.length; i++) {
				if (Users(this.players[i]).unoBoost) Users(this.players[i]).unoBoost = false;
				if (Users(this.players[i]).gameBoost) Users(this.players[i]).gameBoost = false;
			}
		}
		this.destroy();
	}

	destroy() {
		clearTimeout(this.timer);
		this.sendToRoom(`|uhtmlchange|uno-${this.room.gameNumber}|<div class="infobox">The game of UNO has ended.</div>`, true);

		// deallocate games for each player.
		for (let i in this.players) {
			this.players[i].destroy();
		}
		delete this.room.game;
	}
}

class UNOgamePlayer extends Rooms.RoomGamePlayer {
	constructor(user, game) {
		super(user, game);
		this.hand = [];
	}

	canPlayWildFour() {
		let color = (this.game.topCard.changedColor || this.game.topCard.color);

		if (this.hand.some(c => c.color === color)) return false;
		return true;
	}

	hasCard(cardName) {
		return this.hand.find(c => c.name === cardName);
	}

	removeCard(cardName) {
		for (const [i, card] of this.hand.entries()) {
			if (card.name === cardName) {
				this.hand.splice(i, 1);
				break;
			}
		}
	}

	buildHand() {
		return this.hand.sort((a, b) => a.color.localeCompare(b.color) || a.value.localeCompare(b.value))
			.map((c, i) => cardHTML(c, i === this.hand.length - 1));
	}

	sendDisplay() {
		let hand = this.buildHand().join('');
		let players = `<p><strong>Players (${this.game.playerCount}):</strong></p>${this.game.getPlayers(true).join('<br />')}`;
		let draw = '<button class="button" style="width: 45%; background: rgba(0, 0, 255, 0.05)" name=send value="/uno draw">Draw a card!</button>';
		let pass = '<button class="button" style=" width: 45%; background: rgba(255, 0, 0, 0.05)" name=send value="/uno pass">Pass!</button>';
		let uno = `<button class="button" style=" width: 90%; background: rgba(0, 255, 0, 0.05); height: 30px; margin-top: 2px;" name=send value="/uno uno ${this.game.unoId || '0'}">UNO!</button>`;

		let top = `<strong>Top Card: <span style="color: ${textColors[this.game.topCard.changedColor || this.game.topCard.color]}">${this.game.topCard.name}</span></strong>`;

		// clear previous display and show new display
		this.sendRoom("|uhtmlchange|uno-hand|");
		this.sendRoom(
			`|uhtml|uno-hand|<div style="border: 1px solid skyblue; padding: 0 0 5px 0"><table style="width: 100%; table-layout: fixed; border-radius: 3px"><tr><td colspan=4 rowspan=2 style="padding: 5px"><div style="overflow-x: auto; white-space: nowrap; width: 100%">${hand}</div></td>${this.game.currentPlayer === this.userid ? `<td colspan=2 style="padding: 5px 5px 0 5px">${top}</td></tr>` : ""}` +
			`<tr><td colspan=2 style="vertical-align: top; padding: 0px 5px 5px 5px"><div style="overflow-y: scroll">${players}</div></td></tr></table>` +
			`${this.game.currentPlayer === this.userid ? `<div style="text-align: center">${draw}${pass}<br />${uno}</div>` : ""}</div>`
		);
	}
}

exports.commands = {
	uno: {
		// roomowner commands
		off: 'disable',
		disable: function (target, room, user) {
			if (!this.can('gamemanagement', null, room)) return;
			if (room.unoDisabled) {
				return this.errorReply("UNO is already disabled in this room.");
			}
			room.unoDisabled = true;
			if (room.chatRoomData) {
				room.chatRoomData.unoDisabled = true;
				Rooms.global.writeChatRoomData();
			}
			return this.sendReply("UNO has been disabled for this room.");
		},

		on: 'enable',
		enable: function (target, room, user) {
			if (!this.can('gamemanagement', null, room)) return;
			if (!room.unoDisabled) {
				return this.errorReply("UNO is already enabled in this room.");
			}
			delete room.unoDisabled;
			if (room.chatRoomData) {
				delete room.chatRoomData.unoDisabled;
				Rooms.global.writeChatRoomData();
			}
			return this.sendReply("UNO has been enabled for this room.");
		},

		// moderation commands
		new: 'create',
		make: 'create',
		createpublic: 'create',
		makepublic: 'create',
		createprivate: 'create',
		makeprivate: 'create',
		create: function (target, room, user, connection, cmd) {
			if (!this.can('minigame', null, room)) return;
			if (room.unoDisabled) return this.errorReply("UNO is currently disabled for this room.");
			if (room.game) return this.errorReply("There is already a game in progress in this room.");

			let suppressMessages = cmd.includes('private') || !(cmd.includes('public') || room.id === 'gamecorner');

			room.game = new UNOgame(room, target, suppressMessages);
			this.privateModCommand(`(A game of UNO was created by ${user.name}.)`);
		},

		start: function (target, room, user) {
			if (!this.can('minigame', null, room)) return;
			if (!room.game || room.game.gameid !== 'uno' || room.game.state !== 'signups') return this.errorReply("There is no UNO game in signups phase in this room.");
			if (room.game.onStart()) this.privateModCommand(`(The game of UNO was started by ${user.name}.)`);
		},

		stop: 'end',
		end: function (target, room, user) {
			if (!this.can('minigame', null, room)) return;
			if (!room.game || room.game.gameid !== 'uno') return this.errorReply("There is no UNO game going on in this room.");
			room.game.destroy();
			room.add("The game of UNO was forcibly ended.").update();
			this.privateModCommand(`(The game of UNO was ended by ${user.name}.)`);
		},

		timer: function (target, room, user) {
			if (!this.can('minigame', null, room)) return;
			if (!room.game || room.game.gameid !== 'uno') return this.errorReply("There is no UNO game going on in this room.");
			let amount = parseInt(target);
			if (!amount || amount < 5 || amount > 300) return this.errorReply("The amount must be a number between 5 and 300.");

			room.game.maxTime = amount;
			if (room.game.timer) {
				clearTimeout(room.game.timer);
				room.game.timer = setTimeout(() => {
					room.game.eliminate(room.game.currentPlayer);
				}, amount * 1000);
			}
			this.addModCommand(`${user.name} has set the UNO automatic disqualification timer to ${amount} seconds.`);
		},

		dq: 'disqualify',
		disqualify: function (target, room, user) {
			if (!this.can('minigame', null, room)) return;
			if (!room.game || room.game.gameid !== 'uno') return this.errorReply("There is no UNO game going on in this room right now.");

			let disqualified = room.game.eliminate(toId(target));
			if (disqualified === false) return this.errorReply(`Unable to disqualify ${target}.`);
			this.privateModCommand(`(${user.name} has disqualified ${disqualified} from the UNO game.)`);
			room.add(`|html|${WL.nameColor(target, true, true)} has been disqualified from the UNO game.`).update();
		},

		// player/user commands
		j: 'join',
		join: function (target, room, user) {
			if (!room.game || room.game.gameid !== 'uno') return this.errorReply("There is no UNO game going on in this room right now.");
			if (!this.canTalk()) return false;
			if (!room.game.joinGame(user)) return this.errorReply("Unable to join the game.");
			return this.sendReply("You have joined the game of UNO.");
		},

		l: 'leave',
		leave: function (target, room, user) {
			if (!room.game || room.game.gameid !== 'uno') return this.errorReply("There is no UNO game going on in this room right now.");
			if (!room.game.leaveGame(user)) return this.errorReply("Unable to leave the game.");
			return this.sendReply("You have left the game of UNO.");
		},

		play: function (target, room, user) {
			if (!room.game || room.game.gameid !== 'uno') return this.errorReply("There is no UNO game going on in this room right now.");
			let error = room.game.onPlay(user, target);
			if (error) this.errorReply(error);
		},

		draw: function (target, room, user) {
			if (!room.game || room.game.gameid !== 'uno') return this.errorReply("There is no UNO game going on in this room right now.");
			let error = room.game.onDraw(user);
			if (error) return this.errorReply("You have already drawn a card this turn.");
		},

		pass: function (target, room, user) {
			if (!room.game || room.game.gameid !== 'uno') return this.errorReply("There is no UNO game going on in this room right now.");
			if (room.game.currentPlayer !== user.userid) return this.errorReply("It is currently not your turn.");
			if (!room.game.players[user.userid].cardLock) return this.errorReply("You cannot pass until you draw a card.");
			if (room.game.state === 'color') return this.errorReply("You cannot pass until you choose a color.");

			room.game.sendToRoom(`|html|${WL.nameColor(user.name, true, true)} has passed.`);
			room.game.nextTurn();
		},

		color: function (target, room, user) {
			if (!room.game || room.game.gameid !== 'uno') return false;
			room.game.onSelectcolor(user, target);
		},

		uno: function (target, room, user) {
			if (!room.game || room.game.gameid !== 'uno') return false;
			room.game.onUno(user, target);
		},

		// information commands
		'': 'hand',
		hand: function (target, room, user) {
			if (!room.game || room.game.gameid !== 'uno') return this.parse("/help uno");
			room.game.onSendHand(user);
		},

		players: 'getusers',
		users: 'getusers',
		getplayers: 'getusers',
		getusers: function (target, room, user) {
			if (!room.game || room.game.gameid !== 'uno') return this.errorReply("There is no UNO game going on in this room right now.");
			if (!this.runBroadcast()) return false;

			this.sendReplyBox(`<strong>Players (${room.game.playerCount})</strong>:<br />${room.game.getPlayers().join(', ')}`);
		},

		help: function (target, room, user) {
			this.parse('/help uno');
		},

		// suppression commands
		suppress: function (target, room, user) {
			if (!room.game || room.game.gameid !== 'uno') return this.errorReply("There is no UNO game going on in this room right now.");
			if (!this.can('minigame', null, room)) return;

			target = toId(target);
			let state = target === 'on' ? true : target === 'off' ? false : undefined;

			if (state === undefined) return this.sendReply(`Suppression of UNO game messages is currently ${(room.game.suppressMessages ? 'on' : 'off')}.`);
			if (state === room.game.suppressMessages) return this.errorReply(`Suppression of UNO game messages is already ${(room.game.suppressMessages ? 'on' : 'off')}.`);

			room.game.suppressMessages = state;

			this.addModCommand(`${user.name} has turned ${(state ? 'on' : 'off')} suppression of UNO game messages.`);
		},

		spectate: function (target, room, user) {
			if (!room.game || room.game.gameid !== 'uno') return this.errorReply("There is no UNO game going on in this room right now.");

			if (!room.game.suppressMessages) return this.errorReply("The current UNO game is not suppressing messages.");
			if (user.userid in room.game.spectators) return this.errorReply("You are already spectating this game.");

			room.game.spectators[user.userid] = 1;
			this.sendReply("You are now spectating this private UNO game.");
		},

		unspectate: function (target, room, user) {
			if (!room.game || room.game.gameid !== 'uno') return this.errorReply("There is no UNO game going on in this room right now.");

			if (!room.game.suppressMessages) return this.errorReply("The current UNO game is not suppressing messages.");
			if (!(user.userid in room.game.spectators)) return this.errorReply("You are currently not spectating this game.");

			delete room.game.spectators[user.userid];
			this.sendReply("You are no longer spectating this private UNO game.");
		},
		showcase: function (target, room, user) {
			if (!this.runBroadcast()) return;
			let output = `<div class = "infobox infobox-limited">`;
			for (let i = 0; i < colors.length; i++) {
				output += `<div class="infobox" style="overflow-x: auto; white-space: nowrap; width: 100%">`;
				for (let j = 0; j < values.length; j++) {
					for (let k = 0; k < cardImages[colors[i]][values[j]].length; k++) {
						output += `<img src=${cardImages[colors[i]][values[j]][k]} />&nbsp;&nbsp;`;
					}
				}
				output += `</div><br />`;
			}
			output += `<div class="infobox" style="overflow-x: auto; white-space: nowrap; width: 100%"><img src=${cardImages['Black']['Wild'][0]} />&nbsp;&nbsp;<img src=${cardImages['Black']['Wild'][1]} />&nbsp;&nbsp;<img src=${cardImages['Black']['+4'][0]} />&nbsp;&nbsp;<img src=${cardImages['Black']['+4'][1]} />&nbsp;&nbsp;</div><br/>`;
			output += '</div>';
			this.sendReply('|raw|' + output);
		},
	},

	unohelp: [
<<<<<<< HEAD
		"/uno create [player cap] - creates a new UNO game with an optional player cap (default player cap at 6). Use the command `createpublic` to force a public game or `createprivate` to force a private game. Requires: % @ * # & ~",
		"/uno timer [amount] - sets an auto disqualification timer for `amount` seconds. Requires: % @ * # & ~",
		"/uno end - ends the current game of UNO. Requires: % @ * # & ~",
		"/uno start - starts the current game of UNO. Requires: % @ * # & ~",
		"/uno disqualify [player] - disqualifies the player from the game. Requires: % @ * # & ~",
		"/uno hand - displays your own hand.",
		"/uno getusers - displays the players still in the game.",
		"/uno [spectate | unspectate] - spectate / unspectate the current private UNO game.",
		"/uno suppress [on | off] - Toggles suppression of game messages.",
		"/uno showcase - Displays all of the Pokémon Plays UNO! Cards.",
=======
		`/uno create [player cap] - creates a new UNO game with an optional player cap (default player cap at 6). Use the command [createpublic] to force a public game or [createprivate] to force a private game. Requires: % @ * # & ~`,
		`/uno timer [amount] - sets an auto disqualification timer for [amount] seconds. Requires: % @ * # & ~`,
		`/uno end - ends the current game of UNO. Requires: % @ * # & ~`,
		`/uno start - starts the current game of UNO. Requires: % @ * # & ~`,
		`/uno disqualify [player] - disqualifies the player from the game. Requires: % @ * # & ~`,
		`/uno hand - displays your own hand.`,
		`/uno getusers - displays the players still in the game.`,
		`/uno [spectate|unspectate] - spectate / unspectate the current private UNO game.`,
		`/uno suppress [on|off] - Toggles suppression of game messages.`,
>>>>>>> 99d682ca
	],
};<|MERGE_RESOLUTION|>--- conflicted
+++ resolved
@@ -814,18 +814,6 @@
 	},
 
 	unohelp: [
-<<<<<<< HEAD
-		"/uno create [player cap] - creates a new UNO game with an optional player cap (default player cap at 6). Use the command `createpublic` to force a public game or `createprivate` to force a private game. Requires: % @ * # & ~",
-		"/uno timer [amount] - sets an auto disqualification timer for `amount` seconds. Requires: % @ * # & ~",
-		"/uno end - ends the current game of UNO. Requires: % @ * # & ~",
-		"/uno start - starts the current game of UNO. Requires: % @ * # & ~",
-		"/uno disqualify [player] - disqualifies the player from the game. Requires: % @ * # & ~",
-		"/uno hand - displays your own hand.",
-		"/uno getusers - displays the players still in the game.",
-		"/uno [spectate | unspectate] - spectate / unspectate the current private UNO game.",
-		"/uno suppress [on | off] - Toggles suppression of game messages.",
-		"/uno showcase - Displays all of the Pokémon Plays UNO! Cards.",
-=======
 		`/uno create [player cap] - creates a new UNO game with an optional player cap (default player cap at 6). Use the command [createpublic] to force a public game or [createprivate] to force a private game. Requires: % @ * # & ~`,
 		`/uno timer [amount] - sets an auto disqualification timer for [amount] seconds. Requires: % @ * # & ~`,
 		`/uno end - ends the current game of UNO. Requires: % @ * # & ~`,
@@ -835,6 +823,6 @@
 		`/uno getusers - displays the players still in the game.`,
 		`/uno [spectate|unspectate] - spectate / unspectate the current private UNO game.`,
 		`/uno suppress [on|off] - Toggles suppression of game messages.`,
->>>>>>> 99d682ca
+		`/uno showcase - Displays all of the Pokémon Plays UNO! Cards.`,
 	],
 };