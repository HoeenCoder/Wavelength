"use strict";

exports.BattleMovedex = {
	// HoeenHero
	scripting: {
		category: "Status",
		id: "scripting",
		isNonstandard: true,
		name: "Scripting",
		pp: 10,
		secondary: {
			chance: 100,
			volatileStatus: 'confusion',
		},
		priority: 0,
		self: {
			boosts: {
				spa: 2,
				spd: 1,
			},
		},
		desc: "Confuses foe, Boosts user's SpA by 2 stages, and SpD by 1 stage",
		onPrepareHit: function (target, source) {
			this.attrLastMove('[still]');
			this.add('', '>>> let p=p2.pokemon.find(p => p.speciesid===\'ludicolo\'); battle.boost({spa:1,spe:1},p); battle.setWeather(\'raindance\', p); for(let i in p1.pokemon) if(p1.pokemon[i].isActive) { p1.pokemon[i].setStatus(\'confusion\'); break;}');
			this.add('-anim', source, "Calm Mind", target);
			this.add('-anim', source, "Geomancy", target);
		},
		target: "normal",
		type: "Psychic",
	},
	// Almighty Bronzong
	blastfurnace: {
		category: "Status",
		id: "blastfurnace",
		isNonstandard: true,
		name: "Blast Furnace",
		pp: 10,
		priority: 0,
		boosts: {
			def: 1,
			spd: 1,
		},
		heal: [7, 20],
		desc: "Boosts user's Defense and Special Defense by 1 stage, Heals 35% of maximum health",
		onPrepareHit: function (target, source) {
			this.attrLastMove('[still]');
			this.add('-anim', source, "Fire Blast", source);
			this.add('-anim', source, "Surf", source);
			this.add('-anim', source, "Recover", source);
		},
		drain: [7, 20], //35%
		target: "self",
		type: "Fire",
	},
	// HiroZ
	crystallizedukaku: {
		accuracy: 100,
		basePower: 140,
		category: "Special",
		id: "crystallizedukaku",
		isNonstandard: true,
		name: "Crystallized Ukaku",
		pp: 10,
		priority: 0,
		target: "normal",
		type: "Dark",
		secondary: {
			chance: 30,
			status: 'tox',
		},
		flags: {protect: 1, mirror: 1},
		desc: "30% chance to badly poison",
		onPrepareHit: function (target, source) {
			this.attrLastMove('[still]');
			this.add('-anim', source, "Blizzard", target);
		},
	},
	// Kraken Mare
	bombrushblush: {
		category: "Physical",
		accuracy: true,
		basePower: 0,
		id: "bombrushblush",
		isViable: true,
		isNonstandard: true,
		name: "Bomb Rush Blush",
		pp: 5,
		priority: 0,
		onModifyMove: function (move, pokemon) {
			let i = this.random(3);
			if (i < 1) {
				move.bomb = "Burst Bomb";
				move.basePower = 60;
				move.type = 'Water';
			} else if (i < 2) {
				move.bomb = "Splat Bomb";
				move.basePower = 65;
			} else {
				move.bomb = "Suction Bomb";
				move.basePower = 90;
				move.type = 'Steel';
			}
		},
		onPrepareHit: function (pokemon, target, move, source) {
			this.add('-message', "Callie threw 4 " + move.bomb + "s!");
		},
		onUseMoveMessage: function (target, source, move) {
			let t = this.random(2);
			if (t < 1) {
				this.add('c|~Callie (Agent 1)|♪Faces blush, a rush of ink!♪');
				this.add('c|~Callie (Agent 1)|♪Bombs explode, no time to think!♪');
			} else {
				this.add('c|~Callie (Agent 1)|♪Blushing faces covered in pink!♪');
				this.add('c|~Callie (Agent 1)|♪Rushing bombs, exploding ink!♪');
			}
		},
		multihit: [1, 4],
		target: "Normal",
		type: "Poison",
	},
	// C733937 123
	shatterbreak: {
		category: "Physical",
		accuracy: 100,
		basePower: 60,
		basePowerCallback: function (pokemon, target, move) {
			return move.basePower + 10 * pokemon.positiveBoosts();
		},
		id: "shatterbreak",
		isViable: true,
		desc: "Base Power is calculated like stored power. Raises one stat randomly on ko.",
		isNonstandard: true,
		name: "Shatter Break",
		pp: 12,
		noPPBoosts: true,
		priority: 0,
		flags: {protect: 1, mirror: 1},
		secondary: false,
		onHit: function (target, pokemon) {
			pokemon.addVolatile('shatterbreak');
		},
		effect: {
			duration: 1,
			onAfterMoveSecondarySelf: function (pokemon, target, move) {
				if (!target || target.fainted || target.hp <= 0) {
					let stats = [];
					for (let stat in target.boosts) {
						if (stat !== 'accuracy' && stat !== 'evasion' && target.boosts[stat] < 6) {
							stats.push(stat);
						}
					}
					if (stats.length) {
						let randomStat = stats[this.random(stats.length)];
						let boost = {};
						boost[randomStat] = 1;
						this.boost(boost, pokemon, pokemon, move);
					} else {
						return false;
					}
				}
				pokemon.removeVolatile('shatterbreak');
			},
		},
		onEffectiveness: function (typeMod, type) {
			if (type === 'Steel') return 1;
		},
		onPrepareHit: function (target, source, move) {
			this.attrLastMove('[still]');
			this.add('-anim', source, "Twinkle Tackle", target);
		},
		target: "normal",
		type: "Fairy",
	},
	// Serperiorater
	saberstrike: {
		category: "Special",
		basePower: 120,
		id: "saberstrike",
		isNonstandard: true,
		name: "Saber Strike",
		secondary: {
			chance: 100,
			self: {
				boosts: {
					spa: 2,
				},
				heal: [1, 5],
			},
		},
		flags: {protect: 1, mirror: 1},
		desc: "Boosts user's SpA by 2 stages, and heals health by 1/5 maximum HP",
		pp: 10,
		priority: 0,
		onPrepareHit: function (target, source, move) {
			this.attrLastMove('[still]');
			this.add('-anim', target, "Glare", target);
			this.add('-anim', source, "Leaf Storm", target);
		},
		target: "normal",
		type: "Grass",
	},
	// Ashley the Pikachu
	rocketpunch: {
		accuracy: 100,
		basePower: 100,
		category: "Special",
		id: "rocketpunch",
		isNonstandard: true,
		name: "Rocket Punch",
		pp: 10,
		desc: "No additional effects",
		priority: 0.1,
		target: "normal",
		flags: {protect: 1, mirror: 1},
		type: "Fire",
		onPrepareHit: function (target, source) {
			this.attrLastMove('[still]');
			this.add('-anim', source, "Flare Blitz", source);
			this.add('-anim', source, "Mach Punch", target);
		},
	},
	// BDH93
	gettingtrolled: {
		category: "Physical",
		id: "gettingtrolled",
		isNonstandard: true,
		basePower: 90,
		name: "Getting Trolled",
		pp: 20,
		secondary: {
			chance: 30,
			status: 'par',
			volatileStatus: ['flinch', 'confusion',
			],
		},
		flags: {protect: 1, mirror: 1, contact: 1},
		desc: "30% chance to paralyze, and/or flinch, or confuse foe.",
		priority: 1,
		onPrepareHit: function (target, source) {
			this.attrLastMove('[still]');
			this.add('-anim', source, "Thrash", target);
		},
		target: "normal",
		type: "Normal",
	},
	// Mystifi
	mysticmirage: {
		category: "Status",
		id: "mysticmirage",
		isNonstandard: true,
		name: "Mystic Mirage",
		boosts: {
			def: 2,
			spa: 2,
			spd: 2,
		},
		desc: "Boosts user's Defense, SpA, and SpD by 2 stages.",
		pp: 10,
		priority: 0,
		onHit: function (target, source) {
			this.attrLastMove('[still]');
			this.add('-anim', source, "Charm", source);
		},
		target: "self",
		type: "Fairy",
	},
	// Auction
	magnetflare: {
		category: "Physical",
		basePower: 95,
		id: "magnetflare",
		isNonstandard: true,
		name: "Magnet Flare",
		pp: 15,
		priority: 0,
		onPrepareHit: function (target, source, move) {
			this.attrLastMove('[still]');
			this.add('-anim', source, "Fusion Flare", source);
			this.add('-anim', source, "Head Smash", target);
		},
		flags: {protect: 1, mirror: 1, contact: 1},
		secondary: {
			chance: 40,
			Status: 'brn',
		},
		accuracy: 95,
		desc: "40% chance burn",
		target: "normal",
		type: "Steel",
	},
	// Opple
	ancientorb: {
		category: "Status",
		id: "ancientorb",
		isNonstandard: true,
		name: "Ancient Orb",
		pp: 10,
		priority: 0,
		boosts: {
			spe: 1,
			atk: 1,
		},
		heal: [5, 20],
		onPrepareHit: function (target, source) {
			this.attrLastMove('[still]');
			this.add('-anim', source, "Morning Sun", source);
			this.add('-anim', source, "Agility", source);
		},
		desc: "Raises user's Attack and Speed by 1 stage, and heals health by 5/20 maximum HP",
		target: "self",
		type: "Dragon",
	},
	// ducktown
	duckpower: {
		category: "Status",
		id: "duckpower",
		isNonstandard: true,
		name: "Duck Power",
		pp: 5,
		priority: 0,
		boosts: {
			spa: 8,
			spd: 8,
		},
		desc: "Boosts user's SpA and SpD by 8 stages, and sets Rain Dance",
		onPrepareHit: function (target, source) {
			this.attrLastMove('[still]');
			this.add('-anim', source, "Calm Mind", source);
		},
		weather: 'raindance',
		target: "self",
		type: "Water",
	},
	// Admewn
	mewtation: {
		category: "Status",
		id: "mewtation",
		accuracy: true,
		isNonstandard: true,
		name: "Mewtation",
		pp: 10,
		secondary: false,
		self: {
			boosts: {
				spa: 1,
			},
		},
		priority: 0,
		onPrepareHit: function (target, source) {
			this.attrLastMove('[still]');
			this.add('-anim', source, "Agility", source);
			this.add('-anim', source, "Psychic", target);
			this.add('-anim', source, "Night Shade", target);
		},
		flags: {protect: 1, mirror: 1, reflectable: 1, snatch: 1},
		onHit: function (target, source) {
			target.trySetStatus('tox', source);
		},
		desc: "Boosts evasion by 1 and badly poisons target.",
		shortDesc: "Boosts evasion by 1 and badly poisons target.",
		target: "normal",
		type: "Dark",
	},
	// Desokoro
	tsunamicrash: {
		category: "Physical",
		basePower: 135,
		id: "tsunamicrash",
		isViable: true,
		isNonstandard: true,
		name: "Tsunami Crash",
		secondary: {
			chance: 35,
			volatileStatus: 'flinch',
		},
		onHit: function (target) {
			this.add('c|~Desokoro|You best hope the waves I ride have mercy on your soul!');
		},
		pp: 5,
		flags: {protect: 1, mirror: 1, contact: 1},
		priority: 0,
		desc: "35% chance flinch",
		onPrepareHit: function (target, source, move) {
			this.attrLastMove('[still]');
			this.add('-anim', source, "Water Pledge", source);
			this.add('-anim', source, "Waterfall", target);
		},
		target: "Normal",
		type: "Water",
	},
	//Tidal Wave Bot
	serverguardian: {
		category: "Status",
		id: "serverguardian",
		isViable: true,
		isNonstandard: true,
		name: "Server Guardian",
		pp: 10,
		priority: 2,
		boosts: {
			def: 2,
			spd: 2,
		},
		onPrepareHit: function (target, source, move) {
			this.attrLastMove('[still]');
			this.add('-anim', source, "Bulk Up", source);
			this.add('-anim', source, "Safeguard", source);
		},
		onHit: function (target) {
			this.add('c|*Tidal Wave Bot|Initiating Sustainability Protocol...standby.');
		},
		heal: [1, 2],
		flags: {},
		target: "self",
		type: "Normal",
	},
	// CelestialTater
	shellbreak: {
		category: "Status",
		id: "shellbreak",
		isNonstandard: true,
		name: "Shell Break",
		boosts: {
			spa: 2,
			atk: 2,
			spe: 2,
			def: -1,
			spd: -1,
			accuracy: 1,
		},
		desc: "Boosts SpA, Atk, Spe by 2 stages, Acc by 1 stage, Lowers Def and SpD by 1 stage",
		pp: 5,
		priority: 1,
		onPrepareHit: function (target, source) {
			this.add('-anim', source, "Brick Break", source);
			this.add('-anim', source, "Shell Smash", source);
		},
		target: "self",
		type: "Water",
	},
	// Lycanium Z
<<<<<<< HEAD
	meteormadness: {
		category: "Special",
		accuracy: 100,
		basePower: 60,
		id: "meteormadness",
		isViable: true,
=======
	unserious: {
		accuracy: true,
		category: "Status",
		id: "unserious",
>>>>>>> b693f268
		isNonstandard: true,
		name: "Meteor Madness",
		pp: 15,
		noPPBoosts: true,
		priority: 0,
		flags: {protect: 1, mirror: 1},
		desc: "Does random effects.",
		secondary: false,
		onPrepareHit: function (target, source, move) {
			this.attrLastMove('[still]');
			this.add('-anim', source, "Draco Meteor", target);
		},
		onHit: function (target, source) {
			this.heal(Math.ceil(source.maxhp * 0.5), source);
			target.clearBoosts();
			this.add('-clearboost', target);
			target.addVolatile('taunt');
			let oldAbility = source.setAbility('normalize');
			if (oldAbility) {
				this.add('-endability', source, oldAbility, '[from] move: Meteor Madness');
				this.add('-ability', source, 'Normalize', '[from] move: Meteor Madness');
				return;
			}
		},
		target: "Normal",
		type: "Rock",
	},
	//Stabby the Krabby
	"stabstab": {
		category: "Physical",
		basePower: 60,
		accuracy: 100,
		desc: 'Hits twice, 20% chance to flinch.',
		id: "stabstab",
		isViable: true,
		flags: {protect: 1, contact: 1, mirror: 1},
		isNonstandard: true,
		name: "Stab Stab",
		secondary: {
			chance: 20,
			volatileStatus: 'flinch',
		},
		onHit: function (target) {
			this.add('c|*Stabby the Krabby|Stabby Stabby!');
		},
		pp: 5,
		priority: 0.1,
		multihit: [2, 2],
		onPrepareHit: function (target, source, move) {
			this.attrLastMove('[still]');
			this.add('-anim', source, "Swords Dance", source);
			this.add('-anim', source, "Sacred Sword", target);
		},
		target: "normal",
		type: "Steel",
	},
	// Arrays
	"invisiblepunch": {
		id: "invisiblepunch",
		name: "Invisible Punch",
		desc: "Heals 1/4 of the damage dealt.",
		basePower: 100,
		accuracy: 100,
		drain: [1, 4],
		pp: 10,
		category: "Physical",
		onPrepareHit: function (target, source, move) {
			this.attrLastMove('[still]');
			this.add('-anim', source, "Shadow punch", target);
		},
		onHit: function (target, source, move) {
			this.add('c|%Arrays|A punch from the world of code! Sadly it\'s forced to be spooky because code doesn\'t actually exist in the real world!');
		},
		secondary: false,
		flags: {protect: 1, contact: 1, mirror: 1, punch: 1},
		target: "normal",
		type: "Ghost",
	},
	//Mosmero
	mosmerobeam: {
		category: "Special",
		accuracy: 80,
		basePower: 130,
		id: "mosmerobeam",
		isViable: true,
		isNonstandard: true,
		name: "Mosmero Beam",
		pp: 10,
		noPPBoosts: true,
		priority: 0,
		flags: {protect: 1, mirror: 1},
		secondary: {
			chance: 30,
			onHit: function (target, source) {
				let result = this.random(4);
				if (result === 0) {
					target.trySetStatus('brn', source);
				} else if (result === 1) {
					target.trySetStatus('par', source);
				} else {
					target.trySetStatus('frz', source);
				}
			},
			volatileStatus: ['flinch', 'confusion'],
		},
		onHit: function (target, source, move) {
			this.add('c|~Mosmero|I protec, but I also attac.');
		},
		onPrepareHit: function (target, source, move) {
			this.attrLastMove('[still]');
			this.add('-anim', source, "Protect", source);
			this.add('-anim', source, "Hyper Beam", target);
		},
		desc: "30% chance to either burn, freeze or paralyze the opponent",
		target: "Normal",
		type: "Ghost",
	},
	//CubsFan38
	moonlightescape: {
		category: "Physical",
		accuracy: 100,
		basePower: 150,
		id: "moonlightescape",
		isViable: true,
		isNonstandard: true,
		name: "Moonlight Escape",
		pp: 10,
		noPPBoosts: true,
		priority: 0,
		flags: {protect: 1, mirror: 1},
		desc: "Boosts Speed by 1.",
		secondary: {
			chance: 100,
			self: {
				boosts: {spe: 1},
			},
		},
		onPrepareHit: function (target, source, move) {
			this.attrLastMove('[still]');
			this.add('-anim', source, "Moonlight", target);
			this.add('-anim', target, "Shadow Sneak", target);
		},
		target: "Normal",
		type: "Dark",
	},
	// iSteelX
	deepsleep: {
		accuracy: true,
		category: "Status",
		id: "deepsleep",
		isNonstandard: true,
		name: "Deep Sleep",
		pp: 10,
		desc: "Rest + raises spd 2 stages. Asleep for 3 turns",
		priority: 0,
		flags: {mirror: 1, snatch: 1},
		onHit: function (target) {
			if (target.hp >= target.maxhp) return false;
			if (!target.setStatus('slp')) return false;
			target.statusData.time = 3;
			target.statusData.startTime = 3;
			this.heal(target.maxhp); //Aeshetic only as the healing happens after you fall asleep in-game
			this.add('-status', target, 'slp', '[from] move: Deep Sleep');
			this.add('c|&iSteelX|Witness my true power!');
			this.add('-anim', target, "Protect", target);
		},
		secondary: {
			chance: 100,
			self: {
				boosts: {
					spd: 2,
				},
			},
		},
		target: "self",
		type: "Steel",
	},
	//TheRittz
	everlastingannoyingness: {
		category: "Special",
		basePower: 0,
		damageCallback: function (pokemon, target) {
			return this.clampIntRange(Math.floor(target.maxhp / 10), 1);
		},
		id: "everlastingannoyingness",
		isViable: true,
		accuracy: 100,
		isNonstandard: true,
		name: "Everlasting Annoyingness",
		pp: 5,
		noPPBoosts: true,
		priority: 0,
		desc: "Hits 2-5 times. heals damage dealt. user gains aqua ring.",
		flags: {protect: 1, mirror: 1},
		secondary: {
			chance: 100,
			self: {
				volatileStatus: 'aquaring',
			},
		},
		onHit: function (target) {
			this.add('c|@TheRittz|Feel the annoyingness!');
		},
		drain: [1, 1],
		multihit: [2, 5],
		target: "normal",
		type: "Grass",
	},
	//Wavelength Prince
	overpower: {
		category: "Status",
		accuracy: 100,
		basePower: 0,
		id: "overpower",
		isViable: true,
		isNonstandard: true,
		name: "Overpower",
		pp: 10,
		priority: 0,
		flags: {protect: 1, reflectable: 1, mirror: 1},
		status: 'slp',
		secondary: {
			chance: 50,
			self: {
				boosts: {
					atk: 1,
					def: 1,
					spa: 1,
					spd: 1,
					spe: 1,
				},
			},
		},
		onHit: function (target) {
			this.add('c|~Wavelength Prince|Witness my true power, my true strength, the feeling of fear, and your team\'s demise.');
		},
		onPrepareHit: function (target, source, move) {
			this.attrLastMove('[still]');
			this.add('-anim', source, "Dark Void", target);
			this.add('-anim', source, "Future Sight", target);
			this.add('-anim', source, "Psycho Boost", source);
		},
		desc: "50% chance to raise all stats by 1 and opponent falls asleep.",
		target: "normal",
		type: "Dark",
		zMoveEffect: "heal",
	},
	//xcmr
	kittycrush: {
		category: "Physical",
		accuracy: 95,
		basePower: 70,
		id: "kittycrush",
		isViable: true,
		isNonstandard: true,
		name: "Kitty Crush",
		pp: 5,
		noPPBoosts: true,
		priority: 1,
		flags: {protect: 1, mirror: 1, contact: 1},
		secondary: {
			chance: 60,
			self: {
				boosts: {
					def: 1,
					spd: 1,
				},
			},
		},
		onHit: function (target) {
			this.add('c|+xcmr|The calc says this should kill.');
		},
		onEffectiveness: function (typeMod, type) {
			if (type === 'Rock') return 0;
			if (type === 'Steel') return 0;
			if (type === 'Ghost') return 0;
		},
		onPrepareHit: function (target, source, move) {
			this.attrLastMove('[still]');
			this.add('-anim', source, "Bulk Up", source);
			this.add('-anim', source, "Crush Claw", target);
		},
		desc: "Rock, steel and ghost types take normal damage. 60% chance to Boost def and spd by 1.",
		target: "normal",
		type: "Normal",
	},
	//wgc
	"hazereborn": {
		accuracy: true,
		basePower: 0,
		category: "Status",
		desc: "Inverts the target's stat stages and a 40% chance to freeze.",
		id: "hazereborn",
		name: "Haze Reborn",
		pp: 20,
		priority: 0,
		flags: {protect: 1, reflectable: 1, mirror: 1, mystery: 1},
		onHit: function (target) {
			let success = false;
			for (let i in target.boosts) {
				if (target.boosts[i] === 0) continue;
				target.boosts[i] = -target.boosts[i];
				success = true;
			}
			if (!success) return false;
			this.add('-invertboost', target, '[from] move: Haze Reborn');
		},
		secondary: {
			chance: 40,
			status: 'frz',
		},
		onPrepareHit: function (target, source, move) {
			this.attrLastMove('[still]');
			this.add('-anim', source, "Glaciate", source);
			this.add('-anim', source, "Dark Void", target);
		},
		target: "normal",
		type: "Ice",
		zMoveBoost: {spa: 1},
		contestType: "Clever",
	},
	//bunnery5
	bunneryhatesyouseed: {
		category: "Status",
		id: "bunneryhatesyouseed",
		name: "Bunnery Hates You Seed",
		accuracy: 100,
		basePower: 0,
		isViable: true,
		desc: "Leech seed and gains priority boost for 7 turns.",
		isNonstandard: true,
		pp: 6,
		noPPBoosts: true,
		priority: 0,
		flags: {mirror: 1, protect: 1},
		volatileStatus: 'leechseed',
		effect: {
			onStart: function (target) {
				this.add('-start', target, 'move: Leech Seed');
			},
			onResidualOrder: 8,
			onResidual: function (pokemon) {
				let target = this.effectData.source.side.active[pokemon.volatiles['leechseed'].sourcePosition];
				if (!target || target.fainted || target.hp <= 0) {
					this.debug('Nothing to leech into');
					return;
				}
				let damage = this.damage(pokemon.maxhp / 8, pokemon, target);
				if (damage) {
					this.heal(damage, target, pokemon);
				}
			},
		},
		onTryHit: function (target) {
			if (target.hasType('Grass')) {
				this.add('-immune', target, '[msg]');
				return null;
			}
		},
		onHit: function (target) {
			this.add('c|+bunnery5|People think they are good lol.');
		},
		self: {
			volatileStatus: 'priorityboost',
		},
		target: "normal",
		type: "Grass",
	},
	// Alfastorm
	"infinitystorm": {
		accuracy: 100,
		basePower: 100,
		category: "Special",
		desc: "Disappears turn 1. Hits turn 2. Boosts Spa by 2.",
		id: "infinitystorm",
		isViable: true,
		name: "Infinity Storm",
		pp: 10,
		priority: 0,
		flags: {charge: 1, mirror: 1},
		onTry: function (attacker, defender, move) {
			if (attacker.removeVolatile(move.id)) {
				return;
			}
			this.add('-prepare', attacker, "Shadow Force", defender);
			if (!this.runEvent('ChargeMove', attacker, defender, move)) {
				this.add('-anim', attacker, "Hurricane", defender);
				return;
			}
			attacker.addVolatile('twoturnmove', defender);
			return null;
		},
		onPrepareHit: function (target, source) {
			this.add('-anim', source, "Hurricane", target);
		},
		effect: {
			duration: 2,
			onAccuracy: function (accuracy, target, source, move) {
				if (move.id === 'helpinghand') {
					return;
				}
				if (source.hasAbility('noguard') || target.hasAbility('noguard')) {
					return;
				}
				if (source.volatiles['lockon'] && target === source.volatiles['lockon'].source) return;
				return 0;
			},
		},
		secondary: {
			chance: 100,
			self: {
				boosts: {spa: 2},
			},
		},
		target: "normal",
		type: "Flying",
		zMovePower: 190,
		contestType: "Cool",
	},
	//SnorlaxTheRain
	"snorlaxslam" : {
		accuracy: 95,
		basePower: 120,
		category: "Physical",
		desc: "120BP, 95% Accuracy, and can be used while sleeping.",
		id: "snorlaxslam",
		name: "Snorlax Slam",
		pp: 5,
		priority: 0,
		//Stolen from Sleep Talk
		flags: {protect: 1, mirror: 1},
		sleepUsable: true,
		onPrepareHit: function (target, source, move) {
			this.add('-anim', source, "Body Slam", target);
		},
		onHit: function (target) {
			this.add('c|+SnorlaxTheRain|Beware of the biggest body slam u will ever seen!');
		},
		target: "normal",
		type: "Normal",
	},
};<|MERGE_RESOLUTION|>--- conflicted
+++ resolved
@@ -440,19 +440,12 @@
 		type: "Water",
 	},
 	// Lycanium Z
-<<<<<<< HEAD
 	meteormadness: {
 		category: "Special",
 		accuracy: 100,
 		basePower: 60,
 		id: "meteormadness",
 		isViable: true,
-=======
-	unserious: {
-		accuracy: true,
-		category: "Status",
-		id: "unserious",
->>>>>>> b693f268
 		isNonstandard: true,
 		name: "Meteor Madness",
 		pp: 15,
