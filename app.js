--- conflicted
+++ resolved
@@ -100,13 +100,6 @@
  * Set up most of our globals
  *********************************************************/
 
-<<<<<<< HEAD
-global.sqlite3 = require('sqlite3');
-console.log('WARNING: SQlite3 is depreciated and will be replaced soon. You should update your server as soon as possible so that data stored on SQlite3 can be auotmatically transfered to originDB');
-console.log('Data transfer code coming soon, check https://github.com/HoeenCoder/SpacialGaze/projects/1 for more information or to help out.');
-
-=======
->>>>>>> 54871c75
 global.Db = require('origindb')('config/db');
 
 global.Monitor = require('./monitor');
