--- conflicted
+++ resolved
@@ -465,15 +465,13 @@
 
 global.Simulator = require('./simulator.js');
 
-<<<<<<< HEAD
 global.Tournaments = require('./tournaments/frontend.js');
-=======
+
 try {
 	global.Dnsbl = require('./dnsbl.js');
 } catch (e) {
 	global.Dnsbl = {query:function(){}};
 }
->>>>>>> 43546038
 
 if (config.crashguard) {
 	// graceful crash - allow current battles to finish before restarting
