--- conflicted
+++ resolved
@@ -381,13 +381,8 @@
 		target[0] = toId(target[0]);
 		if (target[0] === 'intro') target[0] = 'disableintroscroll';
 		let msg = '';
-<<<<<<< HEAD
 		if (['avatar', 'declare', 'icon', 'color', 'emote', 'title', 'disableintroscroll', 'music', 'background'].indexOf(target[0]) === -1) return this.parse('/help usetoken');
-		if (!user.tokens || !user.tokens[target[0]]) return this.errorReply('You need to buy this from the shop first.');
-=======
-		if (['avatar', 'declare', 'icon', 'color', 'emote', 'title', 'disableintroscroll'].indexOf(target[0]) === -1) return this.parse('/help usetoken');
-		if ((!user.tokens || !user.tokens[target[0]]) && !user.can('bypassall')) return this.errorReply('You need to buy this from the shop first.');
->>>>>>> 217f8d84
+		if (!user.tokens || !user.tokens[target[0]] && !user.can('bypassall')) return this.errorReply('You need to buy this from the shop first.');
 		target[1] = target[1].trim();
 
 		switch (target[0]) {
@@ -419,26 +414,18 @@
 			return WL.messageSeniorStaff(msg);
 		case 'title':
 			if (!target[2]) return this.errorReply('/usetoken title, [name], [hex code]');
-<<<<<<< HEAD
-			msg += '/html <center>' + WL.nameColor(user.name, true) + ' has redeemed a title token.<br/> title name: ' + target[1] + '<br/>';
-=======
 			target[2] = target[2].trim();
 			if (target[1].substring(0, 1) !== '#' || target[1].length !== 7) return this.errorReply(`Colors must be a 6 digit hex code starting with # such as #009900`);
-			msg += '/html <center>' + WL.nameColor(user.name, true) + ' has redeem a title token.<br/> title name: ' + target[1] + '<br/>';
->>>>>>> 217f8d84
+			msg += '/html <center>' + WL.nameColor(user.name, true) + ' has redeemed a title token.<br/> title name: ' + target[1] + '<br/>';
 			msg += '<button class="button" name="send" value="/customtitle set ' + user.userid + ', ' + target[1] + ', ' + target[2] + '">Set title (<b><font color="' + target[2] + '">' + target[2] + '</font></b>)</button></center>';
 			delete user.tokens[target[0]];
 			return WL.messageSeniorStaff(msg);
 		case 'emote':
 			if (!target[2]) return this.errorReply('/usetoken emote, [name], [img]');
 			target[2] = target[2].trim();
-<<<<<<< HEAD
-			msg += '/html <center>' + WL.nameColor(user.name, true) + ' has redeemed an emote token.<br/><img src="' + target[2] + '" alt="' + target[1] + '"/><br/>';
-=======
 			if (!['.png', '.gif', '.jpg'].includes(target[2].slice(-4))) return this.errorReply(`The image needs to end in .png, .gif, or .jpg`);
-			msg += '/html <center>' + WL.nameColor(user.name, true) + ' has redeem a emote token.<br/><img src="' + target[2] + '" alt="' + target[1] + '"/><br/>';
->>>>>>> 217f8d84
-			msg += '<button class="button" name="send" value="/emote add, ' + target[1] + ', ' + target[2] + '">Add emote</button></center>';
+			msg += '/html <center>' + WL.nameColor(user.name, true) + ' has redeemed a emote token.<br/><img src="' + target[2] + '" alt="' + target[1] + '"/><br/>';
+			msg += '<button class="button" name="send" value="/emote add ' + target[1] + ', ' + target[2] + '">Add emote</button></center>';
 			delete user.tokens[target[0]];
 			return WL.messageSeniorStaff(msg);
 		case 'disableintroscroll':
