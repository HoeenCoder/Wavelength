/**
 * Miscellaneous commands
 *
 * Fixed/Improved upon by: The Run, HoeenHero, Mystifi and Lord Haji.
 * Some of this code was borrowed from panpawn/jd/other contributors; as
 * such, credits go to them as well.
 * @license MIT license
 */
'use strict';

let fs = require('fs');

let monData;

try {
	monData = fs.readFileSync("data/wlssb-data.txt").toString().split("\n\n");
} catch (e) {
	console.error(e);
}

function getMonData(target) {
	let returnData = null;
	if (!monData) return 'Data not found';
	monData.forEach(function (data) {
		if (toId(data.split("\n")[0].split(" - ")[0] || " ") === target) {
			returnData = data.split("\n").map(function (line) {
				return Chat.escapeHTML(line);
			}).join("<br />");
		}
	});
	return returnData;
}

function clearRoom(room) {
	let len = (room.log.log && room.log.log.length) || 0;
	let users = [];
	while (len--) {
		room.log.log[len] = '';
	}
	for (let u in room.users) {
		users.push(u);
		Users(u).leaveRoom(room, Users(u).connections[0]);
	}
	len = users.length;
	setTimeout(() => {
		while (len--) {
			Users(users[len]).joinRoom(room, Users(users[len]).connections[0]);
		}
	}, 1000);
}

exports.commands = {
	clearall: function (target, room, user) {
		if (!this.can('lockdown')) return false;
		if (room.battle) return this.sendReply("You cannot clearall in battle rooms.");

		clearRoom(room);

		this.modlog(`CLEARALL`);
		this.privateModAction(`(${user.name} used /clearall.)`);
	},

	gclearall: 'globalclearall',
	globalclearall: function (target, room, user) {
		if (!this.can('lockdown')) return false;

		Rooms.rooms.forEach(room => clearRoom(room));
		Users.users.forEach(user => user.popup('All rooms have been cleared.'));
		this.modlog(`GLOBALCLEARALL`);
		this.privateModAction(`(${user.name} used /globalclearall.)`);
	},

	contact: 'whotocontact',
	wtc: 'whotocontact',
	whotocontact: function (target, room, user) {
		return this.sendReplyBox(
			'<b><u><font color="#008ae6"><h2>Who to Contact</u></b></font></h2>' +
			'<h3>For those who don\'t exactly know who to contact about a certain situation, this guide will help you contact the right person!</h3>' +
			'<hr>' +
			'<b>Global Drivers (%):</b> - Its best to contact a Global Driver if there are any forms of trolling, spamming, or severely negative behavior. If you ever witness this, please contact them as soon as possible. <br />' +
			'<hr>' +
			'<b>Global Moderators (@)</b> - Normally if there are multiple spammers, Global Mods can be contacted to resolve the issue.  <br />' +
			'<hr>' +
			'<b>Global Leaders (&)</b> - Its best to contact a Leader if there are any issues with Global Auth or Room Owners. It is up to the Leaders to make the final decision of any situation reported. At the same time, they also handle requests on appointing Room Owners and creating/deleting a room. <br />' +
			'<hr>' +
			'<b>Administrators (~)</b> - Administrators are to be contacted if there is a serious issue. This may include sexual harrassment and/or abuse of power from Room Owners as well as Global Staff. Its also important to contact Administrators if there are any bugs within the server system that need to be looked at.  <br />'
		);
	},

	roomlist: function (target, room, user) {
		let header = ['<b><font color="#1aff1a" size="2">Total users connected: ' + Rooms.global.userCount + '</font></b><br />'],
			official = ['<b><font color="#ff9900" size="2"><u>Official Rooms:</u></font></b><br />'],
			nonOfficial = ['<hr><b><u><font color="#005ce6" size="2">Public Rooms:</font></u></b><br />'],
			privateRoom = ['<hr><b><u><font color="#ff0066" size="2">Private Rooms:</font></u></b><br />'],
			groupChats = ['<hr><b><u><font color="#00b386" size="2">Group Chats:</font></u></b><br />'],
			battleRooms = ['<hr><b><u><font color="#cc0000" size="2">Battle Rooms:</font></u></b><br />'];

		let rooms = [];

		Rooms.rooms.forEach(curRoom => {
			if (curRoom.id !== 'global') rooms.push(curRoom.id);
		});

		rooms.sort();

		for (let u in rooms) {
			let curRoom = Rooms(rooms[u]);
			if (curRoom.modjoin) {
				if (Config.groupsranking.indexOf(curRoom.modjoin) > Config.groupsranking.indexOf(user.group)) continue;
			}
			if (curRoom.isPrivate === true && !user.can('makeroom')) continue;
			if (curRoom.type === 'battle') {
				battleRooms.push('<a href="/' + curRoom.id + '" class="ilink">' + Chat.escapeHTML(curRoom.title) + '</a> (' + curRoom.userCount + ')');
			}
			if (curRoom.type === 'chat') {
				if (curRoom.isPersonal) {
					groupChats.push('<a href="/' + curRoom.id + '" class="ilink">' + curRoom.id + '</a> (' + curRoom.userCount + ')');
					continue;
				}
				if (curRoom.isOfficial) {
					official.push('<a href="/' + toId(curRoom.title) + '" class="ilink">' + Chat.escapeHTML(curRoom.title) + '</a> (' + curRoom.userCount + ')');
					continue;
				}
				if (curRoom.isPrivate) {
					privateRoom.push('<a href="/' + toId(curRoom.title) + '" class="ilink">' + Chat.escapeHTML(curRoom.title) + '</a> (' + curRoom.userCount + ')');
					continue;
				}
			}
			if (curRoom.type !== 'battle') nonOfficial.push('<a href="/' + toId(curRoom.title) + '" class="ilink">' + curRoom.title + '</a> (' + curRoom.userCount + ')');
		}

		if (!user.can('lock')) return this.sendReplyBox(header + official.join(' ') + nonOfficial.join(' '));
		this.sendReplyBox(header + official.join(' ') + nonOfficial.join(' ') + privateRoom.join(' ') + (groupChats.length > 1 ? groupChats.join(' ') : '') + (battleRooms.length > 1 ? battleRooms.join(' ') : ''));
	},

	hide: 'hideauth',
	hideauth: function (target, room, user) {
		if (!user.can('lock')) return this.sendReply("/hideauth - Access Denied.");
		let tar = ' ';
		if (target) {
			target = target.trim();
			if (Config.groupsranking.indexOf(target) > -1 && target !== '#') {
				if (Config.groupsranking.indexOf(target) <= Config.groupsranking.indexOf(user.group)) {
					tar = target;
				} else {
					this.sendReply('The group symbol you have tried to use is of a higher authority than you have access to. Defaulting to \' \' instead.');
				}
			} else {
				this.sendReply('You have tried to use an invalid character as your auth symbol. Defaulting to \' \' instead.');
			}
		}
		user.customSymbol = tar;
		user.updateIdentity();
		this.sendReply('You are now hiding your auth symbol as \'' + tar + '\'.');
	},
	hidehelp: ["/hide - Hides user's global rank. Requires: & ~"],

	show: 'showauth',
	showauth: function (target, room, user) {
		if (!user.can('lock')) return this.sendReply("/showauth - Access Denied.");
		user.customSymbol = false;
		user.updateIdentity();
		this.sendReply("You have now revealed your auth symbol.");
		this.sendReply("Your symbol has been reset.");
	},
	showhelp: ["/show - Displays user's global rank. Requires: & ~"],

	credits: function (target, room, user) {
		let popup = "|html|" + "<font size=5 color=#0066ff><u><b>Wavelength Credits</b></u></font><br />" +
			"<br />" +
			"<u><b>Server Maintainers:</u></b><br />" +
			"- " + WL.nameColor('Desokoro', true) + " (Owner, Sysadmin, Policy Admin, Server Host)<br />" +
			"- " + WL.nameColor('HoeenHero', true) + " (Owner, Sysadmin, Technical Admin)<br />" +
			"<br />" +
			"<u><b>Major Contributors:</b></u><br />" +
			"- " + WL.nameColor('CubsFan38', true) + " (Community Admin)<br />" +
			"- " + WL.nameColor('Kraken Mare', true) + " (Community Admin, Development)<br />" +
			"- " + WL.nameColor('MechSteelix', true) + " (Policy Leader)<br/>" +
			"- " + WL.nameColor('Electric Z', true) + " (Policy Admin)<br />" +
			"- " + WL.nameColor('Opple', true) + " (Community Leader)<br />" +
<<<<<<< HEAD
			"- " + WL.nameColor('Wavelength Prince', true) + " (Community Admin)<br/>" +
=======
			"- " + WL.nameColor('Perison', true) + " (Community Admin)<br/>" +
			"- " + WL.nameColor('Volco', true) + " (Technical Leader, Development)<br />" +
>>>>>>> 304974a5
			"<br />" +
			"<u><b>Contributors:</b></u><br />" +
			"- " + WL.nameColor('Ashley the Pikachu', true) + " (Spriting, Digimon Project)<br />" +
			"- " + WL.nameColor('Insist', true) + " (Development)<br />" +
			"- " + WL.nameColor('Lycanium Z', true) + " (Development)<br />" +
			"- " + WL.nameColor('wgc', true) + " (Development)<br />" +
			"<br />" +
			"<u><b>Retired Staff:</b></u><br />" +
			"- " + WL.nameColor('Mystifi', true) + " (Former Owner, Sysadmin and Technical Admin)<br />" +
			"<br />" +
			"<u><b>Special Thanks:</b></u><br />" +
			"- Our Staff Members<br />" +
			"- Our Regular Users<br />";
		user.popup(popup);
	},

	rk: 'kick',
	roomkick: 'kick',
	kick: function (target, room, user) {
		if (!target) return this.parse('/help kick');
		if (!this.canTalk() && !user.can('bypassall')) {
			return this.sendReply("You cannot do this while unable to talk.");
		}

		target = this.splitTarget(target);
		let targetUser = this.targetUser;
		if (target.length > 300) return this.errorReply("The reason is too long. It cannot exceed 300 characters.");
		if (!targetUser || !targetUser.connected) return this.sendReply("User \"" + this.targetUsername + "\" not found.");
		if (!this.can('mute', targetUser, room)) return false;
		if (!room.users[targetUser.userid]) return this.errorReply("User \"" + this.targetUsername + "\" is not in this room.");

		this.modlog(`ROOMKICK`, targetUser, target);
		this.addModAction(`${targetUser.name} was kicked from the room by ${user.name}.${target.trim() ? ` (${target})` : ``}`);
		targetUser.popup(`"You were kicked from ${room.id} by ${user.name}.${target.trim() ? ` (${target})` : ``}`);
		targetUser.leaveRoom(room.id);
	},
	kickhelp: ["/kick - Kick a user out of a room. Requires: % @ # & ~"],

	masspm: 'pmall',
	pmall: function (target, room, user) {
		if (!this.can('pmall')) return false;
		if (!target) return this.parse('/help pmall');

		let pmName = ' WL Server';
		Users.users.forEach(curUser => {
			let message = '|pm|' + pmName + '|' + curUser.getIdentity() + '|' + target;
			curUser.send(message);
		});
	},
	pmallhelp: ["/pmall [message]."],

	staffpm: 'pmallstaff',
	pmstaff: 'pmallstaff',
	pmallstaff: function (target, room, user) {
		if (!this.can('pmall')) return false;
		if (!target) return this.parse('/help pmallstaff');

		let pmName = ' WL Server';

		Users.users.forEach(curUser => {
			if (!curUser.isStaff) return;
			let message = '|pm|' + pmName + '|' + curUser.getIdentity() + '|' + target;
			curUser.send(message);
		});
	},
	pmallstaffhelp: ["/pmallstaff [message]"],

	hc: function (target, room, user) {
		return this.parse('/hotpatch chat');
	},

	hf: function (target, room, user) {
		return this.parse('/hotpatch formats');
	},

	hb: function (target, room, user) {
		return this.parse('/hotpatch battles');
	},

	hv: function (target, room, user) {
		return this.parse('/hotpatch validator');
	},

	hw: function (target, room, user) {
		return this.parse('/hotpatch wavelength');
	},

	'!regdate': true,
	regdate: function (target, room, user, connection) {
		if (!target) target = user.name;
		target = toId(target);
		if (target.length < 1 || target.length > 19) {
			return this.sendReply("Usernames can not be less than one character or longer than 19 characters. (Current length: " + target.length + ".)");
		}
		if (!this.runBroadcast()) return;
		WL.regdate(target, date => {
			if (date) {
				this.sendReplyBox(regdateReply(date));
			}
		});

		function regdateReply(date) {
			if (date === 0) {
				return WL.nameColor(target, true) + " <b><font color='red'>is not registered.</font></b>";
			} else {
				let d = new Date(date);
				let MonthNames = ["January", "February", "March", "April", "May", "June",
					"July", "August", "September", "October", "November", "December",
				];
				let DayNames = ["Sunday", "Monday", "Tuesday", "Wednesday", "Thursday", "Friday", "Saturday"];
				return WL.nameColor(target, true) + " was registered on <b>" + DayNames[d.getUTCDay()] + ", " + MonthNames[d.getUTCMonth()] + ' ' + d.getUTCDate() + ", " + d.getUTCFullYear() + "</b> at <b>" + d.getUTCHours() + ":" + d.getUTCMinutes() + ":" + d.getUTCSeconds() + " UTC.</b>";
			}
			//room.update();
		}
	},
	regdatehelp: ["/regdate - Gets the regdate (register date) of a username."],

	uor: 'usersofrank',
	usersofrank: function (target, room, user) {
		if (!target || !Config.groups[target]) return false;
		if (!this.runBroadcast()) return;
		let names = [];
		Users.users.forEach(user => {
			if (user.group === target) {
				names.push(user.name);
			}
		});
		names = names.sort();
		if (names.length < 1) return this.sendReplyBox('There are no users of the rank <font color="#24678d"><b>' + Chat.escapeHTML(Config.groups[target].name) + '</b></font> currently online.');
		return this.sendReplyBox('There ' + (names.length === 1 ? 'is' : 'are') + ' <font color="#24678d"><b>' + names.length + '</b></font> ' + (names.length === 1 ? 'user' : 'users') + ' with the rank <font color="#24678d"><b>' + Config.groups[target].name + '</b></font> currently online.<br />' + names.join(', '));
	},

	'!wavelengthrepo': true,
	wl: 'wavelengthrepo',
	wlr: 'wavelengthrepo',
	repo: 'wavelengthrepo',
	wavelengthrepo: function (target, room, user) {
		if (!this.runBroadcast()) return;
		this.sendReply(`|raw|<a href="https://github.com/HoeenCoder/Wavelength">Wavelength's repo</a>`);
	},
	wavelengthrepohelp: ["/wavelengthrepo - Links to the Wavelength repository on Github."],

	'!seen': true,
	seen: function (target, room, user) {
		if (!this.runBroadcast()) return;
		if (!target) return this.parse('/help seen');
		let targetUser = Users.get(target);
		if (targetUser && targetUser.connected) return this.sendReplyBox(WL.nameColor(targetUser.name, true) + " is <b><font color='limegreen'>Currently Online</b></font>.");
		target = Chat.escapeHTML(target);
		let seen = Db.seen.get(toId(target));
		if (!seen) return this.sendReplyBox(WL.nameColor(target, true) + " has <b><font color='red'>never been online</font></b> on this server.");
		this.sendReplyBox(WL.nameColor(target, true) + " was last seen <b>" + Chat.toDurationString(Date.now() - seen, {precision: true}) + "</b> ago.");
	},
	seenhelp: ["/seen - Shows when the user last connected on the server."],

	tell: function (target, room, user, connection) {
		if (!target) return this.parse('/help tell');
		target = this.splitTarget(target);
		let targetUser = this.targetUser;
		if (!target) {
			this.sendReply("You forgot the comma.");
			return this.parse('/help tell');
		}

		if (targetUser && targetUser.connected) {
			return this.parse('/pm ' + this.targetUsername + ', ' + target);
		}

		if (user.locked) return this.popupReply("You may not send offline messages when locked.");
		if (target.length > 255) return this.popupReply("Your message is too long to be sent as an offline message (>255 characters).");

		if (Config.tellrank === 'autoconfirmed' && !user.autoconfirmed) {
			return this.popupReply("You must be autoconfirmed to send an offline message.");
		} else if (!Config.tellrank || Config.groupsranking.indexOf(user.group) < Config.groupsranking.indexOf(Config.tellrank)) {
			return this.popupReply("You cannot send an offline message because offline messaging is " +
				(!Config.tellrank ? "disabled" : "only available to users of rank " + Config.tellrank + " and above") + ".");
		}

		let userid = toId(this.targetUsername);
		if (userid.length > 18) return this.popupReply("\"" + this.targetUsername + "\" is not a legal username.");

		let sendSuccess = Tells.addTell(user, userid, target);
		if (!sendSuccess) {
			if (sendSuccess === false) {
				return this.popupReply("User " + this.targetUsername + " has too many offline messages queued.");
			} else {
				return this.popupReply("You have too many outgoing offline messages queued. Please wait until some have been received or have expired.");
			}
		}
		return connection.send('|pm|' + user.getIdentity() + '|' +
			(targetUser ? targetUser.getIdentity() : ' ' + this.targetUsername) +
			"|/text This user is currently offline. Your message will be delivered when they are next online.");
	},
	tellhelp: ["/tell [username], [message] - Send a message to an offline user that will be received when they log in."],

	usetoken: function (target, room, user, connection, cmd, message) {
		target = target.split(',');
		if (target.length < 2) return this.parse('/help usetoken');
		target[0] = toId(target[0]);
		if (target[0] === 'intro') target[0] = 'disableintroscroll';
		let msg = '';
		if (['avatar', 'declare', 'icon', 'color', 'emote', 'title', 'disableintroscroll', 'music', 'background'].indexOf(target[0]) === -1) return this.parse('/help usetoken');
		if (!user.tokens || !user.tokens[target[0]] && !user.can('bypassall')) return this.errorReply('You need to buy this from the shop first.');
		target[1] = target[1].trim();

		switch (target[0]) {
		case 'avatar':
			if (!['.png', '.gif', '.jpg'].includes(target[1].slice(-4))) return this.errorReply(`The image needs to end in .png, .gif, or .jpg`);
			msg = `/html <center>${WL.nameColor(user.name, true)} has redeemed a avatar token.<br/><img src="${target[1]}" alt="avatar"/><br/>`;
			msg += `<button class="button" name="send" value="/customavatar set ${user.userid}, ${target[1]}">Apply Avatar</button></center>`;
			delete user.tokens[target[0]];
			return WL.messageSeniorStaff(msg);
		case 'declare':
			target[1] = target[1].replace(/<<[a-zA-z]+>>/g, match => {
				return `«<a href='/${toId(match)}'>${match.replace(/[<<>>]/g, '')}</a>»`;
			});
			msg += `/html <center>${WL.nameColor(user.name, true)} has redeemed a global declare token.<br/> Message: ${Chat.escapeHTML(target[1])}<br/>`;
			msg += `<button class="button" name="send" value="/globaldeclare ${target[1]}">Globally Declare the Message</button></center>`;
			delete user.tokens[target[0]];
			return WL.messageSeniorStaff(msg);
		case 'color':
			if (target[1].substring(0, 1) !== '#' || target[1].length !== 7) return this.errorReply(`Colors must be a 6 digit hex code starting with # such as #009900`);
			msg += `/html <center>${WL.nameColor(user.name, true)} has redeemed a custom color token.<br/> Hex color: ${target[1]}<br/>`;
			msg += `<button class="button" name="send" value="/customcolor set ${user.name}, ${target[1]}">Set color (<b><font color="${target[1]}">${target[1]}</font></b>)</button></center>`;
			delete user.tokens[target[0]];
			return WL.messageSeniorStaff(msg);
		case 'icon':
			if (!['.png', '.gif', '.jpg'].includes(target[1].slice(-4))) return this.errorReply(`The image needs to end in .png, .gif, or .jpg`);
			msg += `/html <center>${WL.nameColor(user.name, true)} has redeemed a icon token.<br/><img src="${target[1]}" alt="icon"/><br/>`;
			msg += `<button class="button" name="send" value="/customicon set ${user.userid}, ${target[1]}">Apply icon</button></center>`;
			delete user.tokens[target[0]];
			return WL.messageSeniorStaff(msg);
		case 'title':
			if (!target[2]) return this.errorReply('/usetoken title, [name], [hex code]');
			target[2] = target[2].trim();
			if (target[1].substring(0, 1) !== '#' || target[1].length !== 7) return this.errorReply(`Colors must be a 6 digit hex code starting with # such as #009900`);
			msg += `/html <center>${WL.nameColor(user.name, true)} has redeemed a title token.<br/> Title name: ${target[1]}<br/>`;
			msg += `<button class="button" name="send" value="/customtitle set ${user.userid}, ${target[1]}, ${target[2]}">Set title (<b><font color="${target[2]}">${target[2]}</font></b>)</button></center>`;
			delete user.tokens[target[0]];
			return WL.messageSeniorStaff(msg);
		case 'emote':
			if (!target[2]) return this.errorReply('/usetoken emote, [name], [img]');
			target[2] = target[2].trim();
			if (!['.png', '.gif', '.jpg'].includes(target[2].slice(-4))) return this.errorReply(`The image needs to end in .png, .gif, or .jpg`);
			msg += `/html <center>${WL.nameColor(user.name, true)} has redeemed a emote token.<br/><img src="${target[2]}" alt="${target[1]}"/><br/>`;
			msg += `<button class="button" name="send" value="/emote add ${target[1]}, ${target[2]}">Add emote</button></center>`;
			delete user.tokens[target[0]];
			return WL.messageSeniorStaff(msg);
		case 'disableintroscroll':
			if (!target[1]) return this.errorReply('/usetoken disableintroscroll, [room]');
			let roomid = toId(target[1]);
			if (!Rooms(roomid)) return this.errorReply(`${roomid} is not a room.`);
			if (Db.disabledScrolls.has(roomid) || room.isOfficial) return this.errorReply(`${Rooms(roomid).title} has already roomintro scroll disabled.`);
			msg += `/html <center>${WL.nameColor(user.name, true)} has redeemed roomintro scroll disabler token.<br/>`;
			msg += `<button class="button" name="send" value="/disableintroscroll ${target[1]}">Disable Intro Scroll for <b>${Rooms(roomid).title}</b></button></center>`;
			delete user.tokens[target[0]];
			return WL.messageSeniorStaff(msg);
		case 'background':
			if (!target[1]) return this.errorReply('/usetoken background, [img]');
			target[1] = target[1].trim();
			if (!['.png', '.gif', '.jpg'].includes(target[1].slice(-4))) return this.errorReply(`The image needs to end in .png, .gif, or .jpg`);
			msg += `/html <center>${WL.nameColor(user.name, true)} has redeemed a background token.<br/><img src="${target[1]}/><br/>`;
			msg += `<button class="button" name="send" value="/background set ${user.userid}, ${target[1]}">Set the background</button></center>`;
			delete user.tokens[target[0]];
			return WL.messageSeniorStaff(msg);
		case 'music':
			if (!target[2]) return this.errorReply('/usetoken music, [link], [name]');
			target[1] = target[1].trim();
			if (!['.mp3', '.mp4', '.m4a'].includes(target[1].slice(-4))) return this.errorReply(`The song needs to end in .mp3, .mp4, or .m4a`);
			msg += `/html <center>${WL.nameColor(user.name, true)} has redeemed a music token.<br/><audio src="${target[2]}" alt="${target[1]}"></audio><br/>`;
			msg += `<button class="button" name="send" value="/music set ${user.userid}, ${target[1]}, ${target[2]}">Set music</button></center>`;
			delete user.tokens[target[0]];
			return WL.messageSeniorStaff(msg);
		default:
			return this.errorReply('An error occured in the command.'); // This should never happen.
		}
	},
	usetokenhelp: [
		'/usetoken [token], [argument(s)] - Redeems a token from the shop. Accepts the following arguments: ',
		'/usetoken avatar, [image] | /usetoken declare, [message] | /usetoken color, [hex code]',
		'/usetoken icon [image] | /usetoken title, [name], [hex code] | /usetoken emote, [name], [image]',
		'/usetoken disableintroscroll [room name] | /usetoken background, [img] | /usetoken music, [song], [name]',
	],

	bonus: 'dailybonus',
	checkbonus: 'dailybonus',
	dailybonus: function (target, room, user) {
		let obj = Db.DailyBonus.get(user.latestIp, [1, Date.now()]);
		let nextBonus = Date.now() - obj[1];
		if ((86400000 - nextBonus) <= 0) return WL.giveDailyReward(user);
		return this.sendReply('Your next bonus is ' + obj[0] + ' ' + (obj[0] === 1 ? currencyName : currencyPlural) + ' in ' + Chat.toDurationString(Math.abs(86400000 - nextBonus)));
	},

	etour: function (target, room, user) {
		if (!target) return this.parse("/help etour");
		this.parse("/tour create " + target + ", elimination");
	},
	etourhelp: ["/etour [format] - Creates a single elimination tournament in the format provided."],

	rtour: function (target, room, user) {
		if (!target) return this.parse("/help rtour");
		this.parse("/tour create " + target + ", roundrobin");
	},
	rtourhelp: ["/rtour [format] - Creates a round robin tournament in the format provided."],

	disableintroscroll: function (target, room, user) {
		if (!this.can('makeroom')) return false;
		if (!target) return this.errorReply("No Room Specified");
		target = toId(target);
		if (!Rooms(target)) return this.errorReply(`${target} is not a room`);
		if (Db.disabledScrolls.has(target)) return this.errorReply(`${Rooms(target).title} has roomintro scroll disabled.`);
		Db.disabledScrolls.set(target, true);
		Monitor.adminlog(user.name + ` has disabled the roomintro scroll bar for ${Rooms(target).title}.`);
	},

	disableintroscrollhelp: ["/disableintroscroll [room] - Disables scroll bar preset in the room's roomintro."],
	enableintroscroll: function (target, room, user) {
		if (!this.can('makeroom')) return false;
		if (!target) return this.errorReply("No Room Specified");
		target = toId(target);
		if (!Rooms(target)) return this.errorReply(`${target} is not a room`);
		if (!Db.disabledScrolls.has(target)) return this.errorReply(`${Rooms(target).title} has roomintro scroll enabled.`);
		Db.disabledScrolls.remove(target);
		Monitor.adminlog(user.name + ` has enabled the roomintro scroll bar for ${Rooms(target).title}.`);
	},
	enableintroscrollhelp: ["/enableintroscroll [room] - Enables scroll bar preset in the room's roomintro."],

	'!wlssb': true,
	wlssb: function (target, room, user) {
		if (!this.runBroadcast()) return false;
		if (!target || target === 'help') return this.parse('/help wlssb');
		let targetData = getMonData(toId(target));
		if (['km', 'callie', 'krakenmeme'].includes(toId(target))) return this.sendReplyBox(getMonData('krakenmare'));
		if (toId(target) === 'c7') return this.sendReplyBox(getMonData('c733937123'));
		if (['des', 'deso'].includes(toId(target))) return this.sendReplyBox(getMonData('desokoro'));
		if (['mos', 'electricz'].includes(toId(target))) return this.sendReplyBox(getMonData('mosmero'));
		if (['perison', 'prince', 'peri'].includes(toId(target))) return this.sendReplyBox(getMonData('wavelengthprince'));
		if (toId(target) === 'hiro') return this.sendReplyBox(getMonData('hiroz'));
		if (['hh', 'hoeen'].includes(toId(target))) return this.sendReplyBox(getMonData('hoeenhero'));
		if (toId(target) === 'arrays') return this.sendReplyBox(getMonData('volco'));
		if (['mech', 'isteelx'].includes(toId(target))) return this.sendReplyBox(getMonData('mechsteelix'));
		if (toId(target) === 'cubs') return this.sendReplyBox(getMonData('cubsfan38'));
		if (toId(target) === 'bunnery') return this.sendReplyBox(getMonData('bunnery5'));
		if (toId(target) === 'rittz') return this.sendReplyBox(getMonData('therittz'));
		if (['stk', 'stabby'].includes(toId(target))) return this.sendReplyBox(getMonData('stabbythekrabby'));
		if (['twb', 'tidal'].includes(toId(target))) return this.sendReplyBox(getMonData('tidalwavebot'));
		if (['lyc', 'lycan', 'vxn'].includes(toId(target))) return this.sendReplyBox(getMonData('lycaniumz'));
		if (!targetData) return this.errorReply("The staffmon '" + toId(target) + "' could not be found.");
		return this.sendReplyBox(targetData);
	},
	wlssbhelp: ["/wlssb (staffmon name) - Gives details on a staffmon from WLSSB."],

	pmroom: 'rmall',
	roompm: 'rmall',
	rmall: function (target, room, user) {
		if (!this.can('pmall', null, room)) return this.errorReply("/rmall - Access denied.");
		if (!target) return this.sendReply("/rmall [message] - Sends a pm to all users in the room.");
		target = target.replace(/<(?:.|\n)*?>/gm, '');

		let pmName = ' Wavelength Server';

		for (let i in room.users) {
			let message = '|pm|' + pmName + '|' + room.users[i].getIdentity() + '| ' + target;
			room.users[i].send(message);
		}
		this.modlog(`MASSROOMPM`, null, target);
		this.privateModAction('(' + Chat.escapeHTML(user.name) + ' mass room PM\'ed: ' + target + ')');
	},

	fj: 'forcejoin',
	forcejoin: function (target, room, user) {
		if (!user.can('root')) return false;
		if (!target) return this.parse('/help forcejoin');
		let parts = target.split(',');
		if (!parts[0] || !parts[1]) return this.parse('/help forcejoin');
		let userid = toId(parts[0]);
		let roomid = toId(parts[1]);
		if (!Users.get(userid)) return this.sendReply("User not found.");
		if (!Rooms.get(roomid)) return this.sendReply("Room not found.");
		Users.get(userid).joinRoom(roomid);
	},
	forcejoinhelp: ["/forcejoin [target], [room] - Forces a user to join a room"],

	'!discord': true,
	discord: function () {
		if (!this.runBroadcast()) return;
		this.sendReplyBox("<a href=\"https://discord.gg/cwfAqdN\">The Official Wavelength Discord</a>");
	},

	ac: 'autoconfirm',
	autoconfirm: function (target, room, user) {
		if (!this.can('lockdown')) return;
		if (!target) return this.parse(`/help autoconfirm`);
		let tarUser = Users(target);
		if (!tarUser) return this.errorReply(`User "${target} not found.`);
		if (tarUser.locked) return this.errorReply(`${tarUser.name} is locked and cannot be granted autoconfirmed status.`);
		if (tarUser.autoconfirmed) return this.errorReply(`${tarUser.name} is already autoconfirmed.`);
		let curType = Db.userType.get(tarUser.userid) || 0;
		if (curType) {
			switch (curType) {
			case 3:
				this.errorReply(`${tarUser.name} is a sysop and should already be autoconfirmed.`);
				break;
			case 4:
				this.errorReply(`${tarUser.name} is already set as autoconfirmed on this server.`);
				break;
			case 5:
			case 6:
				this.errorReply(`${tarUser.name} is ${(curType === 5 ? `permalocked on` : `permabanned from`)} this server and cannot be given autonconfirmed status.`);
			}
			return;
		}
		Db.userType.set(tarUser.userid, 4);
		tarUser.autoconfirmed = tarUser.userid;
		tarUser.popup(`|modal|${user.name} has granted you autoconfirmed status on this server only.`);
		return this.sendReply(`${tarUser.name} is now autonconfirmed.`);
	},
	autoconfirmhelp: ['/autoconfirm user - Grants a user autoconfirmed status on this server only. Requires ~'],

	usercodes: function (target, room, user) {
		if (!this.can('lockdown')) return;
		let out = `<div style="max-height: 300px; overflow: scroll">`;
		let keys = Db.userType.keys(), codes = {3: 'Wavelength Sysop', 4: 'Autoconfirmed', 5: 'Permalocked', 6: 'Permabanned'};
		for (let i = 0; i < keys.length; i++) {
			out += `<b>${keys[i]}</b>: ${codes[Db.userType.get(keys[i])]}${(i + 1) === keys.length ? `` : `,<br/>`}`;
		}
		out += `</div>`;
		return this.sendReplyBox(out);
	},
};<|MERGE_RESOLUTION|>--- conflicted
+++ resolved
@@ -178,12 +178,8 @@
 			"- " + WL.nameColor('MechSteelix', true) + " (Policy Leader)<br/>" +
 			"- " + WL.nameColor('Electric Z', true) + " (Policy Admin)<br />" +
 			"- " + WL.nameColor('Opple', true) + " (Community Leader)<br />" +
-<<<<<<< HEAD
-			"- " + WL.nameColor('Wavelength Prince', true) + " (Community Admin)<br/>" +
-=======
 			"- " + WL.nameColor('Perison', true) + " (Community Admin)<br/>" +
 			"- " + WL.nameColor('Volco', true) + " (Technical Leader, Development)<br />" +
->>>>>>> 304974a5
 			"<br />" +
 			"<u><b>Contributors:</b></u><br />" +
 			"- " + WL.nameColor('Ashley the Pikachu', true) + " (Spriting, Digimon Project)<br />" +
