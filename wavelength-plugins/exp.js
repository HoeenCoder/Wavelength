'use strict';

/**
 * EXP SYSTEM FOR POKEMON SHOWDOWN
 * By Volco, modified by Insist
 */

const DEFAULT_AMOUNT = 0;
let DOUBLE_XP = false;

const minLevelExp = 15;
const multiply = 1.9;

function isExp(exp) {
	let numExp = Number(exp);
	if (isNaN(exp)) return "Must be a number.";
	if (String(exp).includes('.')) return "Cannot contain a decimal.";
	if (numExp < 1) return "Cannot be less than one EXP.";
	return numExp;
}
WL.isExp = isExp;

let EXP = WL.EXP = {
	readExp: function (userid, callback) {
		userid = toId(userid);

		let amount = Db.exp.get(userid, DEFAULT_AMOUNT);
		if (typeof callback !== 'function') {
			return amount;
		} else {
			return callback(amount);
		}
	},

	writeExp: function (userid, amount, callback) {
		// In case someone forgot to turn `userid` into an actual ID...
		userid = toId(userid);

		// In case someone forgot to make sure `amount` was a Number...
		amount = Number(amount);
		if (isNaN(amount)) {
			throw new Error("EXP.writeExp: Expected amount parameter to be a Number, instead received " + typeof amount);
		}
		let curTotal = Db.exp.get(userid, DEFAULT_AMOUNT);
		Db.exp.set(userid, curTotal + amount);
		let newTotal = Db.exp.get(userid);
		if (callback && typeof callback === 'function') {
			// If a callback is specified, return `newTotal` through the callback.
			return callback(newTotal);
		}
	},
};

function addExp(user, room, amount) {
	if (!user || !room) return;
	user = Users(toId(user));
	if (Db.expoff.get(user.userid)) return false;
	if (DOUBLE_XP) amount = amount * 2;
	EXP.readExp(user.userid, totalExp => {
		let oldLevel = WL.level(user.userid);
		EXP.writeExp(user.userid, amount, newTotal => {
			let level = WL.level(user.userid);
			if (oldLevel < level) {
				let reward = '';
				switch (level) {
				case 5:
					Economy.logTransaction(user.userid + ' received a profile background and profile music for reaching level ' + level + '.');
					Monitor.log(user.userid + ' has earned a profile background and profile music for reaching level ' + level + '!');
					reward = 'a Profile Background and Profile Music. To claim your profile background and profile music, contact a global staff member.';
					break;
				case 10:
					Economy.logTransaction(user.userid + ' received a custom avatar for reaching level ' + level + '.');
					if (!user.tokens) user.tokens = {};
					user.tokens.avatar = true;
					reward = 'a Custom Avatar. To claim your avatar, use the command /usetoken avatar, [link to the image you want]';
					break;
				case 15:
					Economy.logTransaction(user.userid + ' received a custom title for reaching level ' + level + '.');
					if (!user.tokens) user.tokens = {};
					user.tokens.title = true;
					reward = 'a Profile Title. To claim your profile title, use the command /usetoken title, [title], [hex color]';
					break;
				case 20:
					Economy.logTransaction(user.userid + ' received a custom icon for reaching level ' + level + '.');
					if (!user.tokens) user.tokens = {};
					user.tokens.icon = true;
					reward = 'a Custom Userlist Icon. To claim your icon, use the command /usetoken icon, [link to the image you want]';
					break;
				case 25:
					Economy.logTransaction(user.userid + ' received a emote for reaching level ' + level + '.');
					if (!user.tokens) user.tokens = {};
					user.tokens.emote = true;
					reward = 'an Emote. To claim your emote, use the command /usetoken emote, [name], [image]';
					break;
				case 30:
					Economy.logTransaction(user.userid + ' received a custom color for reaching level ' + level + '.');
					if (!user.tokens) user.tokens = {};
					user.tokens.color = true;
					reward = 'a Custom Color. To claim your custom color, use the command /usetoken color, [hex color]';
					break;
				case 35:
					Economy.writeMoney(user.userid, 50);
					reward = '50 ' + currencyPlural + '.';
					break;
				case 40:
					Economy.logTransaction(user.userid + ' received a chatroom for reaching level ' + level + '.');
					WL.messageSeniorStaff(user.userid + ' has earned a chatroom for reaching level ' + level + '!');
					Monitor.adminlog(user.userid + ' has earned a chatroom for reaching level ' + level + '!');
					reward = 'a Chatroom. To claim your chatroom, Contact a Leader (&) or Administrator (~).';
					break;
				default:
					Economy.writeMoney(user.userid, Math.ceil(level * 0.5));
					reward = Math.ceil(level * 0.5) + ' ' + (Math.ceil(level * 0.5) === 1 ? currencyName : currencyPlural) + '.';
				}
				user.sendTo(room, '|html|<center><font size=4><b><i>Level Up!</i></b></font><br />' +
				'You have reached level ' + level + ', and have earned ' + reward + '</b></center>');
			}
		});
	});
}
WL.addExp = addExp;

function level(userid) {
	userid = toId(userid);
	let curExp = Db.exp.get(userid, 0);
	return Math.floor(Math.pow(curExp / minLevelExp, 1 / multiply) + 1);
}
WL.level = level;

function nextLevel(user) {
	let curExp = Db.exp.get(toId(user), 0);
	let lvl = WL.level(toId(user));
	return Math.floor(Math.pow(lvl, multiply) * minLevelExp) - curExp;
}
WL.nextLevel = nextLevel;

exports.commands = {
	'!exp': true,
	level: 'exp',
	xp: 'exp',
	exp: function (target, room, user) {
		if (!this.runBroadcast()) return;
		let targetId = toId(target);
		if (target || !target && this.broadcasting) {
			if (!target) targetId = user.userid;
			EXP.readExp(targetId, exp => {
				this.sendReplyBox('<b>' + WL.nameColor(targetId, true) + '</b> has ' + exp + ' exp and is level ' + WL.level(targetId) + ' and needs ' + WL.nextLevel(targetId) + ' to reach the next level.');
			});
		} else {
			EXP.readExp(user.userid, exp => {
<<<<<<< HEAD
				this.sendReplyBox(
					"Name: " + WL.nameColor(user.userid, true) + "<br />Current level: " + WL.level(user.userid) + "<br />Exp Needed for Next level: " + WL.nextLevel(user.userid) +
=======
				this.sendReplyBox("Name: " + WL.nameColor(user.userid, true) + "<br />Current level: " + WL.level(user.userid) + "<br />Current Exp: " + exp + "<br />Exp Needed for Next level: " + WL.nextLevel(user.userid) +
>>>>>>> 4f13db5e
					"<br />All rewards have a 1 time use! <br /><br />" +
					"Level 5 unlocks a free Profile Background and Song. <br /><br />" +
					"Level 10 unlocks a free Custom Avatar. <br /><br />" +
					"Level 15 unlocks a free Profile Title. <br /><br />" +
					"Level 20 unlocks a free Custom Userlist Icon. <br /><br />" +
					"Level 25 unlocks a free Emote. <br /><br />" +
					"Level 30 unlocks a free Custom Color.  <br /><br />" +
					"Level 35 unlocks 50 " + currencyPlural + ". <br /><br />" +
					"Level 40 unlocks a free Chatroom. <br /><br />"
				);
			});
		}
	},

	givexp: 'giveexp',
	giveexp: function (target, room, user) {
		if (!this.can('roomowner')) return false;
		if (!target || target.indexOf(',') < 0) return this.parse('/help giveexp');

		let parts = target.split(',');
		let username = parts[0];
		let uid = toId(username);
		let amount = isExp(parts[1]);

		if (amount > 1000) return this.sendReply("You cannot give more than 1,000 exp at a time.");
		if (username.length >= 19) return this.sendReply("Usernames are required to be less than 19 characters long.");
		if (typeof amount === 'string') return this.errorReply(amount);
		if (!Users.get(username)) return this.errorReply("The target user could not be found");


		WL.addExp(uid, this.room, amount);
		this.sendReply(uid + " has received " + amount + ((amount === 1) ? " exp." : " exp."));
	},
	giveexphelp: ["/giveexp [user], [amount] - Give a user a certain amount of exp."],

	resetexp: 'resetxp',
	confirmresetexp: 'resetxp',
	resetxp: function (target, room, user, conection, cmd) {
		if (!target) return this.errorReply('USAGE: /resetxp (USER)');
		let parts = target.split(',');
		let targetUser = parts[0].toLowerCase().trim();
		if (!this.can('roomowner')) return false;
		if (cmd !== 'confirmresetexp') {
			return this.popupReply('|html|<center><button name="send" value="/confirmresetexp ' + targetUser + '"style="background-color:red;height:300px;width:150px"><b><font color="white" size=3>Confirm XP reset of ' + WL.nameColor(targetUser, true) + '; this is only to be used in emergencies, cannot be undone!</font></b></button>');
		}
		Db.exp.set(toId(target), 0);
		if (Users.get(target)) Users.get(target).popup('Your XP was reset by an Administrator. This cannot be undone and nobody below the rank of Administrator can assist you or answer questions about this.');
		user.popup("|html|You have reset the XP of " + WL.nameColor(targetUser, true) + ".");
		Monitor.adminlog('[EXP Monitor] ' + user.name + ' has reset the XP of ' + target);
		room.update();
	},

	doublexp: 'doubleexp',
	doubleexp: function (target, room, user) {
		if (!this.can('roomowner')) return;
		DOUBLE_XP = !DOUBLE_XP;
		return this.sendReply('Double XP was turned ' + (DOUBLE_XP ? 'ON' : 'OFF') + '.');
	},

	expon: function (target, room, user) {
		if (!this.can('root')) return false;
		Db.expoff.remove(user.userid);
		this.sendReply("You are no longer exempt from exp");
	},

	expoff: function (target, room, user) {
		if (!this.can('root')) return false;
		Db.expoff.set(user.userid, true);
		this.sendReply("You are now exempt from exp");
	},

	'!xpladder': true,
	expladder: 'xpladder',
	xpladder: function (target, room, user) {
		if (!target) target = 100;
		target = Number(target);
		if (isNaN(target)) target = 100;
		if (!this.runBroadcast()) return;
		let keys = Db.exp.keys().map(name => {
			return {name: name, exp: Db.exp.get(name)};
		});
		if (!keys.length) return this.sendReplyBox("EXP ladder is empty.");
		keys.sort(function (a, b) { return b.exp - a.exp; });
		this.sendReplyBox(rankLadder('Exp Ladder', "EXP", keys.slice(0, target), 'exp') + '</div>');
	},
};<|MERGE_RESOLUTION|>--- conflicted
+++ resolved
@@ -148,12 +148,8 @@
 			});
 		} else {
 			EXP.readExp(user.userid, exp => {
-<<<<<<< HEAD
 				this.sendReplyBox(
-					"Name: " + WL.nameColor(user.userid, true) + "<br />Current level: " + WL.level(user.userid) + "<br />Exp Needed for Next level: " + WL.nextLevel(user.userid) +
-=======
-				this.sendReplyBox("Name: " + WL.nameColor(user.userid, true) + "<br />Current level: " + WL.level(user.userid) + "<br />Current Exp: " + exp + "<br />Exp Needed for Next level: " + WL.nextLevel(user.userid) +
->>>>>>> 4f13db5e
+					"Name: " + WL.nameColor(user.userid, true) + "<br />Current level: " + WL.level(user.userid) + "<br />Current Exp: " + exp + "<br />Exp Needed for Next level: " + WL.nextLevel(user.userid) +
 					"<br />All rewards have a 1 time use! <br /><br />" +
 					"Level 5 unlocks a free Profile Background and Song. <br /><br />" +
 					"Level 10 unlocks a free Custom Avatar. <br /><br />" +
