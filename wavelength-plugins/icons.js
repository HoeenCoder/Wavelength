/******************************
* Icons for Pokemon Showdown  *
* Credits: Lord Haji, panpawn.*
*******************************/
"use strict";

const FS = require("../lib/fs.js");

let icons = FS("config/icons.json").readIfExistsSync();

if (icons !== "") {
	icons = JSON.parse(icons);
} else {
	icons = {};
}

function updateIcons() {
	FS("config/icons.json").writeUpdate(() => (
		JSON.stringify(icons)
	));

	let newCss = "/* ICONS START */\n";

	for (let name in icons) {
		newCss += generateCSS(name, icons[name]);
	}
	newCss += "/* ICONS END */\n";

	let file = FS("config/custom.css").readIfExistsSync().split("\n");
	if (~file.indexOf("/* ICONS START */")) file.splice(file.indexOf("/* ICONS START */"), (file.indexOf("/* ICONS END */") - file.indexOf("/* ICONS START */")) + 1);
	FS("config/custom.css").writeUpdate(() => (
		file.join("\n") + newCss
	));
	WL.reloadCSS();
}

function generateCSS(name, icon) {
	let css = "";
	name = toId(name);
	css = `[id$="-userlist-user-${name}] {\nbackground: url("${icon}") no-repeat right !important;\n}\n`;
	return css;
}

exports.commands = {
	uli: "icon",
	userlisticon: "icon",
	customicon: "icon",
	icon: {
		set: function (target, room, user) {
<<<<<<< HEAD
			if (!this.can("lock")) return false;
			target = target.split(",");
=======
			if (!this.can('icon')) return false;
			target = target.split(',');
>>>>>>> 32e6321a
			for (let u in target) target[u] = target[u].trim();
			if (target.length !== 2) return this.parse("/help icon");
			if (toId(target[0]).length > 19) return this.errorReply("Usernames are not this long...");
			if (icons[toId(target[0])]) return this.errorReply("This user already has a custom userlist icon.  Do /icon delete [user] and then set their new icon.");
			this.sendReply(`|raw|You have given ${WL.nameColor(target[0], true)} an icon.`);
			Monitor.log(`${target[0]} has received an icon from ${user.name}.`);
			this.privateModAction(`|raw|(${target[0]} has received icon: <img src="${target[1]}" width="32" height="32"> from ${user.name}.)`);
			this.modlog("ICON", target[0], `Set icon to ${target[1]}`);
			if (Users(target[0]) && Users(target[0]).connected) Users(target[0]).popup(`|html|${WL.nameColor(user.name, true)} has set your userlist icon to: <img src="${target[1]}" width="32" height="32"><br /><center>Refresh, If you don't see it.</center>`);
			icons[toId(target[0])] = target[1];
			updateIcons();
		},

		remove: "delete",
		delete: function (target, room, user) {
<<<<<<< HEAD
			if (!this.can("lock")) return false;
=======
			if (!this.can('icon')) return false;
>>>>>>> 32e6321a
			target = toId(target);
			if (!icons[toId(target)]) return this.errorReply(`/icon - ${target} does not have an icon.`);
			delete icons[toId(target)];
			updateIcons();
			this.sendReply(`You removed ${target}'s icon.`);
			Monitor.log(`${user.name} removed ${target}'s icon.`);
			this.privateModAction(`(${target}'s icon was removed by ${user.name}.)`);
			this.modlog("ICON", target, `Removed icon`);
			if (Users(target) && Users(target).connected) Users(target).popup(`|html|${WL.nameColor(user.name, true)} has removed your userlist icon.`);
		},

		"": "help",
		help: function (target, room, user) {
			this.parse("/iconhelp");
		},
	},

	iconhelp: [
		"Commands Include:",
		"/icon set [user], [image url] - Gives [user] an icon of [image url]",
		"/icon delete [user] - Deletes a user's icon",
	],
};<|MERGE_RESOLUTION|>--- conflicted
+++ resolved
@@ -4,14 +4,11 @@
 *******************************/
 "use strict";
 
-const FS = require("../lib/fs.js");
+let iconsData = FS("config/icons.json").readIfExistsSync();
+let icons = {};
 
-let icons = FS("config/icons.json").readIfExistsSync();
-
-if (icons !== "") {
-	icons = JSON.parse(icons);
-} else {
-	icons = {};
+if (iconsData) {
+   icons = JSON.parse(icons);
 }
 
 function updateIcons() {
@@ -27,7 +24,7 @@
 	newCss += "/* ICONS END */\n";
 
 	let file = FS("config/custom.css").readIfExistsSync().split("\n");
-	if (~file.indexOf("/* ICONS START */")) file.splice(file.indexOf("/* ICONS START */"), (file.indexOf("/* ICONS END */") - file.indexOf("/* ICONS START */")) + 1);
+	if (!file.includes("/* ICONS START */")) file.splice(file.indexOf("/* ICONS START */"), (file.indexOf("/* ICONS END */") - file.indexOf("/* ICONS START */")) + 1);
 	FS("config/custom.css").writeUpdate(() => (
 		file.join("\n") + newCss
 	));
@@ -47,13 +44,8 @@
 	customicon: "icon",
 	icon: {
 		set: function (target, room, user) {
-<<<<<<< HEAD
-			if (!this.can("lock")) return false;
-			target = target.split(",");
-=======
 			if (!this.can('icon')) return false;
 			target = target.split(',');
->>>>>>> 32e6321a
 			for (let u in target) target[u] = target[u].trim();
 			if (target.length !== 2) return this.parse("/help icon");
 			if (toId(target[0]).length > 19) return this.errorReply("Usernames are not this long...");
@@ -69,11 +61,8 @@
 
 		remove: "delete",
 		delete: function (target, room, user) {
-<<<<<<< HEAD
 			if (!this.can("lock")) return false;
-=======
 			if (!this.can('icon')) return false;
->>>>>>> 32e6321a
 			target = toId(target);
 			if (!icons[toId(target)]) return this.errorReply(`/icon - ${target} does not have an icon.`);
 			delete icons[toId(target)];
