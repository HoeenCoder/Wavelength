'use strict';

const assert = require('assert');
const TeamValidator = require('../../sim/team-validator');

<<<<<<< HEAD
describe('Team Validator features', function () {
	describe('TeamValidator', function () {
		it('should reject non-existent Pokemon', function () {
			this.timeout(3000);
			let team = [{species:'nonexistentPokemon', moves:['thunderbolt']}];
			let illegal = TeamValidator('gen7customgame').validateTeam(team);
			assert(illegal);
		});

		it('should reject non-existent items', function () {
			let team = [{species:'pikachu', moves:['thunderbolt'], ability:'static', item:'nonexistentItem'}];
			let illegal = TeamValidator('gen7customgame').validateTeam(team);
			assert(illegal);
		});

		it('should reject non-existent abilities', function () {
			let team = [{species:'pikachu', moves:['thunderbolt'], ability:'nonexistentAbility'}];
			let illegal = TeamValidator('gen7customgame').validateTeam(team);
			assert(illegal);
		});

		it('should reject non-existent moves', function () {
			let team = [{species:'pikachu', ability:'static', moves:['nonexistentMove']}];
			let illegal = TeamValidator('gen7customgame').validateTeam(team);
			assert(illegal);
		});

		it('should validate Gen 2 IVs', function () {
			let team = Dex.fastUnpackTeam('|raikou|||hiddenpowerwater||||14,28,26,,,|||');
			let illegal = TeamValidator('gen2ou').validateTeam(team);
			assert.strictEqual(illegal, false);

			team = Dex.fastUnpackTeam('|raikou|||hiddenpowerfire||||14,28,26,,,|||');
			illegal = TeamValidator('gen2ou').validateTeam(team);
			assert(illegal);

			team = Dex.fastUnpackTeam('|raikou|||hiddenpowerwater||||16,28,26,,,|||');
			illegal = TeamValidator('gen2ou').validateTeam(team);
			assert(illegal);
		});

		it('should reject non-existent natures', function () {
			let team = [{species:'pikachu', ability:'static', moves:['thunderbolt'], nature:'nonexistentNature'}];
			let illegal = TeamValidator('gen7customgame').validateTeam(team);
			assert(illegal);
		});

		it('should reject invalid happiness values', function () {
			let team = [{species:'pikachu', ability:'static', moves:['thunderbolt'], happiness:'invalidHappinessValue'}];
			let illegal = TeamValidator('gen7customgame').validateTeam(team);
			assert(illegal);
		});

		it('should accept legal movesets', function () {
			let team = [{species:'pikachu', ability:'static', moves:['agility', 'protect', 'thunder', 'thunderbolt']}];
			let illegal = TeamValidator('gen7anythinggoes').validateTeam(team);
			assert.strictEqual(illegal, false);

			team = [{species:'meowstic', ability:'prankster', moves:['trick', 'magiccoat']}];
			illegal = TeamValidator('gen7anythinggoes').validateTeam(team);
			assert.strictEqual(illegal, false);
		});

		it('should reject illegal movesets', function () {
			let team = [{species:'pikachu', ability:'static', moves:['blastburn', 'frenzyplant', 'hydrocannon', 'dragonascent']}];
			let illegal = TeamValidator('gen7anythinggoes').validateTeam(team);
			assert(illegal);
		});

		it('should reject illegal egg move combinations', function () {
			let team = [{species:'azumarill', ability:'hugepower', moves:['bellydrum', 'aquajet']}];
			let illegal = TeamValidator('gen5ou').validateTeam(team);
			assert(illegal);

			team = [{species:'cloyster', moves:['rapidspin', 'explosion']}];
			illegal = TeamValidator('gen2ou').validateTeam(team);
			assert(illegal);
		});

		it('should accept VC moves only with Hidden ability and correct IVs', function () {
			let team = [{species:'machamp', ability:'steadfast', moves:['fissure']}];
			let illegal = TeamValidator('gen7anythinggoes').validateTeam(team);
			assert.strictEqual(illegal, false);
			team = [{species:'tauros', ability:'sheerforce', moves:['bodyslam']}];
			illegal = TeamValidator('gen7anythinggoes').validateTeam(team);
			assert.strictEqual(illegal, false);
			team = [{species:'tauros', ability:'intimidate', ivs:{hp:31, atk:31, def:30, spa:30, spd:30, spe:30}, moves:['bodyslam']}];
			illegal = TeamValidator('gen7anythinggoes').validateTeam(team);
			assert.strictEqual(illegal, false);

			team = [{species:'machamp', ability:'noguard', moves:['fissure']}];
			illegal = TeamValidator('gen7anythinggoes').validateTeam(team);
			assert(illegal);
			team = [{species:'tauros', ability:'sheerforce', ivs:{hp:31, atk:31, def:30, spa:30, spd:30, spe:30}, moves:['bodyslam']}];
			illegal = TeamValidator('gen7anythinggoes').validateTeam(team);
			assert(illegal);
		});

		it('should correctly validate USUM Rockruff', function () {
			let team = [{species:'rockruff', ability:'owntempo', moves:['happyhour']}];
			let illegal = TeamValidator('gen7anythinggoes').validateTeam(team);
			assert.strictEqual(illegal, false);
			team = [{species:'rockruff', level: 9, ability:'owntempo', moves:['happyhour']}];
			illegal = TeamValidator('gen7anythinggoes').validateTeam(team);
			assert(illegal);
			team = [{species:'rockruff', level: 9, ability:'owntempo', moves:['tackle']}];
			illegal = TeamValidator('gen7anythinggoes').validateTeam(team);
			assert.strictEqual(illegal, false);
			team = [{species:'rockruff', level: 9, ability:'steadfast', moves:['happyhour']}];
			illegal = TeamValidator('gen7anythinggoes').validateTeam(team);
			assert(illegal);

			team = [{species:'lycanrocdusk', ability:'toughclaws', moves:['happyhour']}];
			illegal = TeamValidator('gen7anythinggoes').validateTeam(team);
			assert.strictEqual(illegal, false);
			team = [{species:'lycanroc', ability:'steadfast', moves:['happyhour']}];
			illegal = TeamValidator('gen7anythinggoes').validateTeam(team);
			assert(illegal);
		});

		it('should accept both ability types for Mega Evolutions', function () {
			// base forme ability
			let team = [{species:'gyaradosmega', item:'gyaradosite', ability:'intimidate', moves:['dragondance', 'crunch', 'waterfall', 'icefang']}];
			let illegal = TeamValidator('gen7anythinggoes').validateTeam(team);
			assert.strictEqual(illegal, false);

			// mega forme ability
			team = [{species:'gyaradosmega', item:'gyaradosite', ability:'moldbreaker', moves:['dragondance', 'crunch', 'waterfall', 'icefang']}];
			illegal = TeamValidator('gen7anythinggoes').validateTeam(team);
			assert.strictEqual(illegal, false);
		});

		it('should reject newer Pokemon in older gens', function () {
			let team = [{species:'pichu', ability:'static', moves:['thunderbolt']}];
			let illegal = TeamValidator('gen1ou').validateTeam(team);
			assert(illegal);
		});
=======
describe('Team Validator', function () {
	it('should have valid formats to work with', function () {
		Dex.includeFormats();
		for (const format in Dex.formatsCache) {
			try {
				Dex.getRuleTable(Dex.getFormat(format));
			} catch (e) {
				e.message = `${format}: ${e.message}`;
				throw e;
			}
		}
	});
	it('should reject non-existent Pokemon', function () {
		let team = [
			{species: 'nonexistentPokemon', moves: ['thunderbolt']},
		];
		let illegal = TeamValidator('gen7customgame').validateTeam(team);
		assert(illegal);
	});

	it('should reject non-existent items', function () {
		let team = [
			{species: 'pikachu', moves: ['thunderbolt'], ability: 'static', item: 'nonexistentItem'},
		];
		let illegal = TeamValidator('gen7customgame').validateTeam(team);
		assert(illegal);
	});

	it('should reject non-existent abilities', function () {
		let team = [
			{species: 'pikachu', moves: ['thunderbolt'], ability: 'nonexistentAbility'},
		];
		let illegal = TeamValidator('gen7customgame').validateTeam(team);
		assert(illegal);
	});

	it('should reject non-existent moves', function () {
		let team = [
			{species: 'pikachu', ability: 'static', moves: ['nonexistentMove']},
		];
		let illegal = TeamValidator('gen7customgame').validateTeam(team);
		assert(illegal);
	});

	it('should validate Gen 2 IVs', function () {
		let team = Dex.fastUnpackTeam('|raikou|||hiddenpowerwater||||14,28,26,,,|||');
		let illegal = TeamValidator('gen2ou').validateTeam(team);
		assert.strictEqual(illegal, false);

		team = Dex.fastUnpackTeam('|raikou|||hiddenpowerfire||||14,28,26,,,|||');
		illegal = TeamValidator('gen2ou').validateTeam(team);
		assert(illegal);

		team = Dex.fastUnpackTeam('|raikou|||hiddenpowerwater||||16,28,26,,,|||');
		illegal = TeamValidator('gen2ou').validateTeam(team);
		assert(illegal);
	});

	it('should reject non-existent natures', function () {
		let team = [
			{species: 'pikachu', ability: 'static', moves: ['thunderbolt'], nature: 'nonexistentNature'},
		];
		let illegal = TeamValidator('gen7customgame').validateTeam(team);
		assert(illegal);
	});

	it('should reject invalid happiness values', function () {
		let team = [
			{species: 'pikachu', ability: 'static', moves: ['thunderbolt'], happiness: 'invalidHappinessValue'},
		];
		let illegal = TeamValidator('gen7customgame').validateTeam(team);
		assert(illegal);
	});

	it('should accept legal movesets', function () {
		let team = [
			{species: 'pikachu', ability: 'static', moves: ['agility', 'protect', 'thunder', 'thunderbolt']},
		];
		let illegal = TeamValidator('gen7anythinggoes').validateTeam(team);
		assert.strictEqual(illegal, false);

		team = [
			{species: 'meowstic', ability: 'prankster', moves: ['trick', 'magiccoat']},
		];
		illegal = TeamValidator('gen7anythinggoes').validateTeam(team);
		assert.strictEqual(illegal, false);
	});

	it('should reject illegal movesets', function () {
		let team = [
			{species: 'pikachu', ability: 'static', moves: ['blastburn', 'frenzyplant', 'hydrocannon', 'dragonascent']},
		];
		let illegal = TeamValidator('gen7anythinggoes').validateTeam(team);
		assert(illegal);
	});

	it('should reject banned Pokemon', function () {
		let team = [
			{species: 'arceus', ability: 'multitype', item: 'dragoniumz', moves: ['judgment']},
		];
		let illegal = TeamValidator('gen71v1').validateTeam(team);
		assert(illegal);
	});

	it('should reject illegal egg move combinations', function () {
		let team = [
			{species: 'azumarill', ability: 'hugepower', moves: ['bellydrum', 'aquajet']},
		];
		let illegal = TeamValidator('gen5ou').validateTeam(team);
		assert(illegal);

		team = [
			{species: 'cloyster', moves: ['rapidspin', 'explosion']},
		];
		illegal = TeamValidator('gen2ou').validateTeam(team);
		assert(illegal);
	});

	it('should accept VC moves only with Hidden ability and correct IVs', function () {
		let team = [
			{species: 'machamp', ability: 'steadfast', moves: ['fissure']},
		];
		let illegal = TeamValidator('gen7anythinggoes').validateTeam(team);
		assert.strictEqual(illegal, false);
		team = [
			{species: 'tauros', ability: 'sheerforce', moves: ['bodyslam']},
		];
		illegal = TeamValidator('gen7anythinggoes').validateTeam(team);
		assert.strictEqual(illegal, false);
		team = [
			{species: 'tauros', ability: 'intimidate', ivs: {hp: 31, atk: 31, def: 30, spa: 30, spd: 30, spe: 30}, moves: ['bodyslam']},
		];
		illegal = TeamValidator('gen7anythinggoes').validateTeam(team);
		assert.strictEqual(illegal, false);

		team = [
			{species: 'machamp', ability: 'noguard', moves: ['fissure']},
		];
		illegal = TeamValidator('gen7anythinggoes').validateTeam(team);
		assert(illegal);
		team = [
			{species: 'tauros', ability: 'sheerforce', ivs: {hp: 31, atk: 31, def: 30, spa: 30, spd: 30, spe: 30}, moves: ['bodyslam']},
		];
		illegal = TeamValidator('gen7anythinggoes').validateTeam(team);
		assert(illegal);
	});

	it('should correctly validate USUM Rockruff', function () {
		let team = [
			{species: 'rockruff', ability: 'owntempo', moves: ['happyhour']},
		];
		let illegal = TeamValidator('gen7anythinggoes').validateTeam(team);
		assert.strictEqual(illegal, false);
		team = [
			{species: 'rockruff', level: 9, ability: 'owntempo', moves: ['happyhour']},
		];
		illegal = TeamValidator('gen7anythinggoes').validateTeam(team);
		assert(illegal);
		team = [
			{species: 'rockruff', level: 9, ability: 'owntempo', moves: ['tackle']},
		];
		illegal = TeamValidator('gen7anythinggoes').validateTeam(team);
		assert.strictEqual(illegal, false);
		team = [
			{species: 'rockruff', level: 9, ability: 'steadfast', moves: ['happyhour']},
		];
		illegal = TeamValidator('gen7anythinggoes').validateTeam(team);
		assert(illegal);

		team = [
			{species: 'lycanrocdusk', ability: 'toughclaws', moves: ['happyhour']},
		];
		illegal = TeamValidator('gen7anythinggoes').validateTeam(team);
		assert.strictEqual(illegal, false);
		team = [
			{species: 'lycanroc', ability: 'steadfast', moves: ['happyhour']},
		];
		illegal = TeamValidator('gen7anythinggoes').validateTeam(team);
		assert(illegal);
	});

	it('should accept both ability types for Mega Evolutions', function () {
		// base forme ability
		let team = [
			{species: 'gyaradosmega', item: 'gyaradosite', ability: 'intimidate', moves: ['dragondance', 'crunch', 'waterfall', 'icefang']},
		];
		let illegal = TeamValidator('gen7anythinggoes').validateTeam(team);
		assert.strictEqual(illegal, false);

		// mega forme ability
		team = [
			{species: 'gyaradosmega', item: 'gyaradosite', ability: 'moldbreaker', moves: ['dragondance', 'crunch', 'waterfall', 'icefang']},
		];
		illegal = TeamValidator('gen7anythinggoes').validateTeam(team);
		assert.strictEqual(illegal, false);
	});

	it('should reject newer Pokemon in older gens', function () {
		let team = [
			{species: 'pichu', ability: 'static', moves: ['thunderbolt']},
		];
		let illegal = TeamValidator('gen1ou').validateTeam(team);
		assert(illegal);
>>>>>>> 24593526
	});
});<|MERGE_RESOLUTION|>--- conflicted
+++ resolved
@@ -3,145 +3,6 @@
 const assert = require('assert');
 const TeamValidator = require('../../sim/team-validator');
 
-<<<<<<< HEAD
-describe('Team Validator features', function () {
-	describe('TeamValidator', function () {
-		it('should reject non-existent Pokemon', function () {
-			this.timeout(3000);
-			let team = [{species:'nonexistentPokemon', moves:['thunderbolt']}];
-			let illegal = TeamValidator('gen7customgame').validateTeam(team);
-			assert(illegal);
-		});
-
-		it('should reject non-existent items', function () {
-			let team = [{species:'pikachu', moves:['thunderbolt'], ability:'static', item:'nonexistentItem'}];
-			let illegal = TeamValidator('gen7customgame').validateTeam(team);
-			assert(illegal);
-		});
-
-		it('should reject non-existent abilities', function () {
-			let team = [{species:'pikachu', moves:['thunderbolt'], ability:'nonexistentAbility'}];
-			let illegal = TeamValidator('gen7customgame').validateTeam(team);
-			assert(illegal);
-		});
-
-		it('should reject non-existent moves', function () {
-			let team = [{species:'pikachu', ability:'static', moves:['nonexistentMove']}];
-			let illegal = TeamValidator('gen7customgame').validateTeam(team);
-			assert(illegal);
-		});
-
-		it('should validate Gen 2 IVs', function () {
-			let team = Dex.fastUnpackTeam('|raikou|||hiddenpowerwater||||14,28,26,,,|||');
-			let illegal = TeamValidator('gen2ou').validateTeam(team);
-			assert.strictEqual(illegal, false);
-
-			team = Dex.fastUnpackTeam('|raikou|||hiddenpowerfire||||14,28,26,,,|||');
-			illegal = TeamValidator('gen2ou').validateTeam(team);
-			assert(illegal);
-
-			team = Dex.fastUnpackTeam('|raikou|||hiddenpowerwater||||16,28,26,,,|||');
-			illegal = TeamValidator('gen2ou').validateTeam(team);
-			assert(illegal);
-		});
-
-		it('should reject non-existent natures', function () {
-			let team = [{species:'pikachu', ability:'static', moves:['thunderbolt'], nature:'nonexistentNature'}];
-			let illegal = TeamValidator('gen7customgame').validateTeam(team);
-			assert(illegal);
-		});
-
-		it('should reject invalid happiness values', function () {
-			let team = [{species:'pikachu', ability:'static', moves:['thunderbolt'], happiness:'invalidHappinessValue'}];
-			let illegal = TeamValidator('gen7customgame').validateTeam(team);
-			assert(illegal);
-		});
-
-		it('should accept legal movesets', function () {
-			let team = [{species:'pikachu', ability:'static', moves:['agility', 'protect', 'thunder', 'thunderbolt']}];
-			let illegal = TeamValidator('gen7anythinggoes').validateTeam(team);
-			assert.strictEqual(illegal, false);
-
-			team = [{species:'meowstic', ability:'prankster', moves:['trick', 'magiccoat']}];
-			illegal = TeamValidator('gen7anythinggoes').validateTeam(team);
-			assert.strictEqual(illegal, false);
-		});
-
-		it('should reject illegal movesets', function () {
-			let team = [{species:'pikachu', ability:'static', moves:['blastburn', 'frenzyplant', 'hydrocannon', 'dragonascent']}];
-			let illegal = TeamValidator('gen7anythinggoes').validateTeam(team);
-			assert(illegal);
-		});
-
-		it('should reject illegal egg move combinations', function () {
-			let team = [{species:'azumarill', ability:'hugepower', moves:['bellydrum', 'aquajet']}];
-			let illegal = TeamValidator('gen5ou').validateTeam(team);
-			assert(illegal);
-
-			team = [{species:'cloyster', moves:['rapidspin', 'explosion']}];
-			illegal = TeamValidator('gen2ou').validateTeam(team);
-			assert(illegal);
-		});
-
-		it('should accept VC moves only with Hidden ability and correct IVs', function () {
-			let team = [{species:'machamp', ability:'steadfast', moves:['fissure']}];
-			let illegal = TeamValidator('gen7anythinggoes').validateTeam(team);
-			assert.strictEqual(illegal, false);
-			team = [{species:'tauros', ability:'sheerforce', moves:['bodyslam']}];
-			illegal = TeamValidator('gen7anythinggoes').validateTeam(team);
-			assert.strictEqual(illegal, false);
-			team = [{species:'tauros', ability:'intimidate', ivs:{hp:31, atk:31, def:30, spa:30, spd:30, spe:30}, moves:['bodyslam']}];
-			illegal = TeamValidator('gen7anythinggoes').validateTeam(team);
-			assert.strictEqual(illegal, false);
-
-			team = [{species:'machamp', ability:'noguard', moves:['fissure']}];
-			illegal = TeamValidator('gen7anythinggoes').validateTeam(team);
-			assert(illegal);
-			team = [{species:'tauros', ability:'sheerforce', ivs:{hp:31, atk:31, def:30, spa:30, spd:30, spe:30}, moves:['bodyslam']}];
-			illegal = TeamValidator('gen7anythinggoes').validateTeam(team);
-			assert(illegal);
-		});
-
-		it('should correctly validate USUM Rockruff', function () {
-			let team = [{species:'rockruff', ability:'owntempo', moves:['happyhour']}];
-			let illegal = TeamValidator('gen7anythinggoes').validateTeam(team);
-			assert.strictEqual(illegal, false);
-			team = [{species:'rockruff', level: 9, ability:'owntempo', moves:['happyhour']}];
-			illegal = TeamValidator('gen7anythinggoes').validateTeam(team);
-			assert(illegal);
-			team = [{species:'rockruff', level: 9, ability:'owntempo', moves:['tackle']}];
-			illegal = TeamValidator('gen7anythinggoes').validateTeam(team);
-			assert.strictEqual(illegal, false);
-			team = [{species:'rockruff', level: 9, ability:'steadfast', moves:['happyhour']}];
-			illegal = TeamValidator('gen7anythinggoes').validateTeam(team);
-			assert(illegal);
-
-			team = [{species:'lycanrocdusk', ability:'toughclaws', moves:['happyhour']}];
-			illegal = TeamValidator('gen7anythinggoes').validateTeam(team);
-			assert.strictEqual(illegal, false);
-			team = [{species:'lycanroc', ability:'steadfast', moves:['happyhour']}];
-			illegal = TeamValidator('gen7anythinggoes').validateTeam(team);
-			assert(illegal);
-		});
-
-		it('should accept both ability types for Mega Evolutions', function () {
-			// base forme ability
-			let team = [{species:'gyaradosmega', item:'gyaradosite', ability:'intimidate', moves:['dragondance', 'crunch', 'waterfall', 'icefang']}];
-			let illegal = TeamValidator('gen7anythinggoes').validateTeam(team);
-			assert.strictEqual(illegal, false);
-
-			// mega forme ability
-			team = [{species:'gyaradosmega', item:'gyaradosite', ability:'moldbreaker', moves:['dragondance', 'crunch', 'waterfall', 'icefang']}];
-			illegal = TeamValidator('gen7anythinggoes').validateTeam(team);
-			assert.strictEqual(illegal, false);
-		});
-
-		it('should reject newer Pokemon in older gens', function () {
-			let team = [{species:'pichu', ability:'static', moves:['thunderbolt']}];
-			let illegal = TeamValidator('gen1ou').validateTeam(team);
-			assert(illegal);
-		});
-=======
 describe('Team Validator', function () {
 	it('should have valid formats to work with', function () {
 		Dex.includeFormats();
@@ -345,6 +206,5 @@
 		];
 		let illegal = TeamValidator('gen1ou').validateTeam(team);
 		assert(illegal);
->>>>>>> 24593526
 	});
 });