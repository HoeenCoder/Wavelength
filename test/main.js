--- conflicted
+++ resolved
@@ -6,16 +6,13 @@
 const noop = () => {};
 
 before('initialization', function () {
-<<<<<<< HEAD
 	this.timeout(3000);
-=======
 	process.on('unhandledRejection', err => {
 		// I'd throw the err, but we have a heisenbug on our hands and I'd
 		// rather not have it screw with Travis in the interim
 		console.log(err);
 	});
 
->>>>>>> 8adae056
 	// Load and override configuration before starting the server
 	let config;
 	try {
