'use strict';

const path = require('path');
const fs = require('fs');

const noop = () => {};

before('initialization', function () {
	this.timeout(3000);
	// Load and override configuration before starting the server
	let config;
	try {
		require.resolve('../config/config');
	} catch (err) {
		if (err.code !== 'MODULE_NOT_FOUND') throw err; // Should never happen

		console.log("config.js doesn't exist - creating one with default settings...");
		fs.writeFileSync(path.resolve(__dirname, '../config/config.js'),
			fs.readFileSync(path.resolve(__dirname, '../config/config-example.js'))
		);
	} finally {
		config = require('../config/config');
	}

	// Actually crash if we crash
	config.crashguard = false;
	// Don't allow config to be overridden while test is running
	config.watchconfig = false;
	// Don't try to write to file system
	config.nofswriting = true;

	// Don't create a REPL
	require('../repl').start = noop;

<<<<<<< HEAD
	// `watchFile` is unsupported and throws with mock-fs
	Object.defineProperty(fs, 'watchFile', {
		get: function () {return noop;},
		set: noop,
	});

	// Sandbox file system: it's possible for a production server to be running in the same directory.
	// And using a sandbox is safer anyway.
	mock({
		'config': {},
		'chat-plugins': getDirTypedContentsSync('chat-plugins', 'file'),
		'spacialgaze-plugins': getDirTypedContentsSync('spacialgaze-plugins', 'file'),
		'game-cards': getDirTypedContentsSync('game-cards', 'file'),
		'mods': getDirTypedContentsSync('mods', 'dir'),
		'logs': {
			'chat': {}, 'ladderip': {}, 'modlog': {}, 'repl': {},
			'lastbattle.txt': '0',
		},
	});

=======
>>>>>>> cdcedf10
	// Start the server.
	require('../app');

	Rooms.RoomBattle.prototype.send = noop;
	Rooms.RoomBattle.prototype.receive = noop;
	for (let process of Rooms.SimulatorProcess.processes) {
		// Don't crash -we don't care of battle child processes.
		process.process.on('error', noop);
	}

	LoginServer.disabled = true;
});<|MERGE_RESOLUTION|>--- conflicted
+++ resolved
@@ -32,29 +32,6 @@
 	// Don't create a REPL
 	require('../repl').start = noop;
 
-<<<<<<< HEAD
-	// `watchFile` is unsupported and throws with mock-fs
-	Object.defineProperty(fs, 'watchFile', {
-		get: function () {return noop;},
-		set: noop,
-	});
-
-	// Sandbox file system: it's possible for a production server to be running in the same directory.
-	// And using a sandbox is safer anyway.
-	mock({
-		'config': {},
-		'chat-plugins': getDirTypedContentsSync('chat-plugins', 'file'),
-		'spacialgaze-plugins': getDirTypedContentsSync('spacialgaze-plugins', 'file'),
-		'game-cards': getDirTypedContentsSync('game-cards', 'file'),
-		'mods': getDirTypedContentsSync('mods', 'dir'),
-		'logs': {
-			'chat': {}, 'ladderip': {}, 'modlog': {}, 'repl': {},
-			'lastbattle.txt': '0',
-		},
-	});
-
-=======
->>>>>>> cdcedf10
 	// Start the server.
 	require('../app');
 
