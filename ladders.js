/**
 * Matchmaker
 * Pokemon Showdown - http://pokemonshowdown.com/
 *
 * This keeps track of challenges to battle made between users, setting up
 * matches between users looking for a battle, and starting new battles.
 *
 * @License MIT License
 */

'use strict';

/** @type {typeof LadderStoreT} */
const LadderStore = require(typeof Config === 'object' && Config.remoteladder ? './ladders-remote' : './ladders-local');

/** @type {number} */
const PERIODIC_MATCH_INTERVAL = 60 * 1000;

/**
 * This represents a user's search for a battle under a format.
 */
class BattleReady {
	/**
	 * @param {string} userid
	 * @param {string} formatid
	 * @param {string} team
	 * @param {number} [rating = 1000]
	 */
	constructor(userid, formatid, team, rating = 0) {
		/** @type {string} */
		this.userid = userid;
		/** @type {string} */
		this.formatid = formatid;
		/** @type {string} */
		this.team = team;
		/** @type {number} */
		this.rating = rating;
		/** @type {number} */
		this.time = Date.now();
	}
}


/**
 * formatid:userid:BattleReady
 * @type {Map<string, Map<string, BattleReady>>}
 */
const searches = new Map();

class Challenge {
	/**
	 * @param {BattleReady} ready
	 * @param {string} to
	 */
	constructor(ready, to) {
		this.from = ready.userid;
		this.to = to;
		this.formatid = ready.formatid;
		this.ready = ready;
	}
}
/**
 * formatid:userid:BattleReady
 * @type {Map<string, Challenge[]>}
 */
const challenges = new Map();

/**
 * This keeps track of searches for battles, creating a new battle for a newly
 * added search if a valid match can be made, otherwise periodically
 * attempting to make a match with looser restrictions until one can be made.
 */
class Ladder extends LadderStore {
	/**
	 * @param {string} formatid
	 */
	constructor(formatid) {
		super(formatid);
	}

	/**
	 * @param {Connection} connection
	 * @param {string?} team
	 * @return {Promise<BattleReady?>}
	 */
	async prepBattle(connection, team = null, isRated = false) {
		// all validation for a battle goes through here
		const user = connection.user;
		const userid = user.userid;
		if (team === null) team = user.team;

		if (Rooms.global.lockdown && Rooms.global.lockdown !== 'pre') {
			let message = `The server is restarting. Battles will be available again in a few minutes.`;
			if (Rooms.global.lockdown === 'ddos') {
				message = `The server is under attack. Battles cannot be started at this time.`;
			}
			connection.popup(message);
			return null;
		}
<<<<<<< HEAD
		if (Dex.getFormat(this.formatid).useSGgame) {
			if (!user.console || user.console.gameId !== 'SGgame' || !Db.players.get(userid) || Db.players.get(userid).party.length <= 0) {
				connection.popup(`You need to start SGgame before you can play this format.`);
				return null;
			}
			for (let key of user.inRooms) {
				if (key.substr(0, 6) === 'battle' && Dex.getFormat(Rooms(key).format).useSGgame && user.games.has(key)) {
					connection.popup(`Your already in a SGgame battle.`);
					return null;
				}
			}
			team = Dex.packTeam(Db.players.get(userid).party);
=======
		if (Punishments.isBattleBanned(user)) {
			connection.popup(`You are barred from starting any new games until your battle ban expires.`);
			return null;
>>>>>>> 304974a5
		}
		let gameCount = user.games.size;
		if (Monitor.countConcurrentBattle(gameCount, connection)) {
			return null;
		}
		if (Monitor.countPrepBattle(connection.ip, connection)) {
			return null;
		}

		try {
			// @ts-ignore TypeScript bug: self-reference
			this.formatid = Dex.validateFormat(this.formatid);
		} catch (e) {
			connection.popup(`Your selected format is invalid:\n\n- ${e.message}`);
			return null;
		}

		let rating = 0, valResult;
		if (isRated && !Ladders.disabled) {
			let userid = user.userid;
			[valResult, rating] = await Promise.all([
				TeamValidatorAsync(this.formatid).validateTeam(team, user.locked || user.namelocked),
				this.getRating(userid),
			]);
			if (userid !== user.userid) {
				// User feedback for renames handled elsewhere.
				return null;
			}
			if (!rating) rating = 1;
		} else {
			if (Ladders.disabled) {
				connection.popup(`The ladder is temporarily disabled due to technical difficulties - you will not receive ladder rating for this game.`);
				rating = 1;
			}
			valResult = await TeamValidatorAsync(this.formatid).validateTeam(team, user.locked || user.namelocked);
		}

		if (valResult.charAt(0) !== '1') {
			connection.popup(
				`Your team was rejected for the following reasons:\n\n` +
				`- ` + valResult.slice(1).replace(/\n/g, `\n- `)
			);
			return null;
		}

		return new BattleReady(userid, this.formatid, valResult.slice(1), rating);
	}

	/**
	 * @param {User} user
	 */
	static cancelChallenging(user) {
		const chall = Ladder.getChallenging(user.userid);
		if (chall) {
			Ladder.removeChallenge(chall);
			return true;
		}
		return false;
	}
	/**
	 * @param {User} user
	 * @param {User} targetUsername
	 */
	static rejectChallenge(user, targetUsername) {
		const targetUserid = toId(targetUsername);
		const chall = Ladder.getChallenging(targetUserid);
		if (chall && chall.to === user.userid) {
			Ladder.removeChallenge(chall);
			return true;
		}
		return false;
	}
	/**
	 * @param {string} username
	 */
	static clearChallenges(username) {
		const userid = toId(username);
		const userChalls = Ladders.challenges.get(userid);
		if (userChalls) {
			for (const chall of userChalls.slice()) {
				let otherUserid;
				if (chall.from === userid) {
					otherUserid = chall.to;
				} else {
					otherUserid = chall.from;
				}
				Ladder.removeChallenge(chall, true);
				const otherUser = Users(otherUserid);
				if (otherUser) Ladder.updateChallenges(otherUser);
			}
			const user = Users(userid);
			if (user) Ladder.updateChallenges(user);
			return true;
		}
		return false;
	}
	/**
	 * @param {Connection} connection
	 * @param {User} targetUser
	 */
	async makeChallenge(connection, targetUser) {
		const user = connection.user;
		if (targetUser === user) {
			connection.popup(`You can't battle yourself. The best you can do is open PS in Private Browsing (or another browser) and log into a different username, and battle that username.`);
			return false;
		}
		if ((Dex.getFormat(this.formatid).isWildEncounter || Dex.getFormat(this.formatid).isTrainerBattle)) {
			connection.popup(`You cannot challenge users to wild pokemon or trainer battles.`);
			return false;
		}
		if (Ladder.getChallenging(user.userid)) {
			connection.popup(`You are already challenging someone. Cancel that challenge before challenging someone else.`);
			return false;
		}
		if (targetUser.blockChallenges && !user.can('bypassblocks', targetUser)) {
			connection.popup(`The user '${targetUser.name}' is not accepting challenges right now.`);
			return false;
		}
		if (Date.now() < user.lastChallenge + 10000) {
			// 10 seconds ago, probable misclick
			connection.popup(`You challenged less than 10 seconds after your last challenge! It's cancelled in case it's a misclick.`);
			return false;
		}
		const ready = await this.prepBattle(connection);
		if (!ready) return false;
		Ladder.addChallenge(new Challenge(ready, targetUser.userid));
		user.lastChallenge = Date.now();
		return true;
	}
	/**
	 * @param {Connection} connection
	 * @param {User} targetUser
	 */
	static async acceptChallenge(connection, targetUser) {
		const chall = Ladder.getChallenging(targetUser.userid);
		if (!chall || chall.to !== connection.user.userid) {
			connection.popup(`${targetUser.userid} is not challenging you. Maybe they cancelled before you accepted?`);
			return false;
		}
		const ladder = Ladders(chall.formatid);
		const ready = await ladder.prepBattle(connection);
		if (!ready) return false;
		if (Ladder.removeChallenge(chall)) {
			Ladders.match(chall.ready, ready);
		}
		return true;
	}

	/**
	 * @param {string} userid
	 */
	static getChallenging(userid) {
		const userChalls = Ladders.challenges.get(userid);
		if (userChalls) {
			for (const chall of userChalls) {
				if (chall.from === userid) return chall;
			}
		}
		return null;
	}
	/**
	 * @param {Challenge} challenge
	 */
	static addChallenge(challenge, skipUpdate = false) {
		let challs1 = Ladders.challenges.get(challenge.from);
		if (!challs1) Ladders.challenges.set(challenge.from, challs1 = []);
		let challs2 = Ladders.challenges.get(challenge.to);
		if (!challs2) Ladders.challenges.set(challenge.to, challs2 = []);
		challs1.push(challenge);
		challs2.push(challenge);
		if (!skipUpdate) {
			const fromUser = Users(challenge.from);
			if (fromUser) Ladder.updateChallenges(fromUser);
			const toUser = Users(challenge.to);
			if (toUser) Ladder.updateChallenges(toUser);
		}
	}
	/**
	 * @param {Challenge} challenge
	 */
	static removeChallenge(challenge, skipUpdate = false) {
		const fromChalls = /** @type {Challenge[]} */ (Ladders.challenges.get(challenge.from));
		// the challenge may have been cancelled
		if (!fromChalls) return false;
		const fromIndex = fromChalls.indexOf(challenge);
		if (fromIndex < 0) return false;
		fromChalls.splice(fromIndex, 1);
		if (!fromChalls.length) Ladders.challenges.delete(challenge.from);
		const toChalls = /** @type {Challenge[]} */ (Ladders.challenges.get(challenge.to));
		toChalls.splice(toChalls.indexOf(challenge), 1);
		if (!toChalls.length) Ladders.challenges.delete(challenge.to);
		if (!skipUpdate) {
			const fromUser = Users(challenge.from);
			if (fromUser) Ladder.updateChallenges(fromUser);
			const toUser = Users(challenge.to);
			if (toUser) Ladder.updateChallenges(toUser);
		}
		return true;
	}
	/**
	 * @param {User} user
	 * @param {Connection?} connection
	 */
	static updateChallenges(user, connection = null) {
		if (!user.connected) return;
		let challengeTo = null;
		let challengesFrom = {};
		const userChalls = Ladders.challenges.get(user.userid);
		if (userChalls) {
			for (const chall of userChalls) {
				if (chall.from === user.userid) {
					challengeTo = {
						to: chall.to,
						format: chall.formatid,
					};
				} else {
					challengesFrom[chall.from] = chall.formatid;
				}
			}
		}
		(connection || user).send(`|updatechallenges|` + JSON.stringify({
			challengesFrom: challengesFrom,
			challengeTo: challengeTo,
		}));
	}

	/**
	 * @param {User} user
	 * @return {boolean}
	 */
	cancelSearch(user) {
		const formatid = toId(this.formatid);

		const formatTable = Ladders.searches.get(formatid);
		if (!formatTable) return false;
		if (!formatTable.has(user.userid)) return false;
		formatTable.delete(user.userid);

		Ladder.updateSearch(user);
		return true;
	}

	/**
	 * @param {User} user
	 * @return {number} cancel count
	 */
	static cancelSearches(user) {
		let cancelCount = 0;

		for (let formatTable of Ladders.searches.values()) {
			const search = formatTable.get(user.userid);
			if (!search) continue;
			formatTable.delete(user.userid);
			cancelCount++;
		}

		Ladder.updateSearch(user);
		return cancelCount;
	}

	/**
	 * @param {BattleReady} search
	 */
	getSearcher(search) {
		const formatid = toId(this.formatid);
		const user = Users.get(search.userid);
		if (!user || !user.connected || user.userid !== search.userid) {
			const formatTable = Ladders.searches.get(formatid);
			if (formatTable) formatTable.delete(search.userid);
			if (user && user.connected) {
				user.popup(`You changed your name and are no longer looking for a battle in ${formatid}`);
				Ladder.updateSearch(user);
			}
			return null;
		}
		return user;
	}

	/**
	 * @param {User} user
	 */
	static getSearches(user) {
		let userSearches = [];
		for (const [formatid, formatTable] of Ladders.searches) {
			if (formatTable.has(user.userid)) userSearches.push(formatid);
		}
		return userSearches;
	}
	/**
	 * @param {User} user
	 * @param {Connection?} connection
	 */
	static updateSearch(user, connection = null) {
		let games = /** @type {any} */ ({});
		let atLeastOne = false;
		for (const roomid of user.games) {
			const room = Rooms(roomid);
			if (!room) {
				Monitor.warn(`while searching, room ${roomid} expired for user ${user.userid} in rooms ${[...user.inRooms]} and games ${[...user.games]}`);
				user.games.delete(roomid);
				return;
			}
			const game = room.game;
			if (!game) {
				Monitor.warn(`while searching, room ${roomid} has no game for user ${user.userid} in rooms ${[...user.inRooms]} and games ${[...user.games]}`);
				user.games.delete(roomid);
				return;
			}
			games[roomid] = game.title + (game.allowRenames ? '' : '*');
			atLeastOne = true;
		}
		if (!atLeastOne) games = null;
		let searching = Ladders.getSearches(user);
		(connection || user).send(`|updatesearch|` + JSON.stringify({
			searching: searching,
			games: games,
		}));
	}
	/**
	 * @param {User} user
	 */
	hasSearch(user) {
		const formatid = toId(this.formatid);
		const formatTable = Ladders.searches.get(formatid);
		if (!formatTable) return false;
		return formatTable.has(user.userid);
	}

	/**
	 * Validates a user's team and fetches their rating for a given format
	 * before creating a search for a battle.
	 * @param {User} user
	 * @param {Connection} connection
	 * @return {Promise<void>}
	 */
	async searchBattle(user, connection) {
		if (!user.connected) return;

		const format = Dex.getFormat(this.formatid);
		if (!format.searchShow) {
			connection.popup(`Error: Your format ${format.id} is not ladderable.`);
		}
		let oldUserid = user.userid;
		const search = await this.prepBattle(connection, null, format.rated !== false);

		if (oldUserid !== user.userid) return;
		if (!search) return;

		this.addSearch(search, user);
	}

	/**
	 * Verifies whether or not a match made between two users is valid. Returns
	 * @param {BattleReady} search1
	 * @param {BattleReady} search2
	 * @param {User=} user1
	 * @param {User=} user2
	 * @return {boolean}
	 */
	matchmakingOK(search1, search2, user1, user2) {
		const formatid = toId(this.formatid);
		if (!user1 || !user2) {
			// This should never happen.
			require('./lib/crashlogger')(new Error(`Matched user ${user1 ? search2.userid : search1.userid} not found`), "The main process");
			return false;
		}

		// users must be different
		if (user1 === user2) return false;

		// users must have different IPs
		if (user1.latestIp === user2.latestIp) return false;

		// users must not have been matched immediately previously
		if (user1.lastMatch === user2.userid || user2.lastMatch === user1.userid) return false;

		// search must be within range
		let searchRange = 100;
		let elapsed = Date.now() - Math.min(search1.time, search2.time);
		if (formatid === 'gen7ou' || formatid === 'gen7oucurrent' ||
				formatid === 'gen7oususpecttest' || formatid === 'gen7randombattle') {
			searchRange = 50;
		}

		searchRange += elapsed / 300; // +1 every .3 seconds
		if (searchRange > 300) searchRange = 300 + (searchRange - 300) / 10; // +1 every 3 sec after 300
		if (searchRange > 600) searchRange = 600;
		if (Math.abs(search1.rating - search2.rating) > searchRange) return false;

		user1.lastMatch = user2.userid;
		user2.lastMatch = user1.userid;
		return true;
	}

	/**
	 * Starts a search for a battle for a user under the given format.
	 * @param {BattleReady} newSearch
	 * @param {User} user
	 */
	addSearch(newSearch, user) {
		const formatid = newSearch.formatid;
		let formatTable = Ladders.searches.get(formatid);
		if (!formatTable) {
			formatTable = new Map();
			Ladders.searches.set(formatid, formatTable);
		}
		if (formatTable.has(user.userid)) {
			user.popup(`Couldn't search: You are already searching for a ${formatid} battle.`);
			return;
		}

		if (Dex.getFormat(formatid).isWildEncounter) {
			formatTable.delete(user.userid);
			if (!Users('sgserver')) WL.makeCOM();
			let wildTeam = Users('sgserver').wildTeams[user.userid];
			if (!wildTeam) return;
			Rooms.createBattle(formatid, {
				p1: Users('sgserver'),
				p1team: wildTeam,
				p2: user,
				p2team: newSearch.team,
				rated: false,
			});
			return;
		} else if (Dex.getFormat(formatid).isTrainerBattle) {
			formatTable.delete(user.userid);
			if (!Users('sgserver')) WL.makeCOM();
			let trainerTeam = Users('sgserver').trainerTeams[user.userid];
			if (!trainerTeam) return;
			Rooms.createBattle(formatid, {
				p1: Users('sgserver'),
				p1team: trainerTeam,
				p2: user,
				p2team: newSearch.team,
				rated: false,
			});
			return;
		}

		// In order from longest waiting to shortest waiting
		for (let search of formatTable.values()) {
			const searcher = this.getSearcher(search);
			if (!searcher) continue;
			const matched = this.matchmakingOK(search, newSearch, searcher, user);
			if (matched) {
				formatTable.delete(search.userid);
				Ladder.match(search, newSearch);
				return;
			}
		}

		formatTable.set(newSearch.userid, newSearch);
		Ladder.updateSearch(user);
	}

	/**
	 * Creates a match for a new battle for each format in this.searches if a
	 * valid match can be made. This is run periodically depending on
	 * PERIODIC_MATCH_INTERVAL.
	 */
	static periodicMatch() {
		// In order from longest waiting to shortest waiting
		for (const [formatid, formatTable] of Ladders.searches) {
			const matchmaker = Ladders(formatid);
			let longest = /** @type {[BattleReady, User]?} */ (null);
			for (let search of formatTable.values()) {
				if (!longest) {
					const longestSearcher = matchmaker.getSearcher(search);
					if (!longestSearcher) continue;
					longest = [search, longestSearcher];
					continue;
				}
				let searcher = matchmaker.getSearcher(search);
				if (!searcher) continue;

				let [longestSearch, longestSearcher] = longest;
				let matched = matchmaker.matchmakingOK(search, longestSearch, searcher, longestSearcher);
				if (matched) {
					formatTable.delete(search.userid);
					formatTable.delete(longestSearch.userid);
					Ladder.match(longestSearch, search);
					return;
				}
			}
		}
	}

	/**
	 * @param {BattleReady} ready1
	 * @param {BattleReady} ready2
	 */
	static match(ready1, ready2) {
		if (ready1.formatid !== ready2.formatid) throw new Error(`Format IDs don't match`);
		const user1 = Users(ready1.userid);
		const user2 = Users(ready2.userid);
		if (!user1) {
			if (!user2) return false;
			user2.popup(`Sorry, your opponent ${ready1.userid} went offline before your battle could start.`);
			return false;
		}
		if (!user2) {
			user1.popup(`Sorry, your opponent ${ready2.userid} went offline before your battle could start.`);
			return false;
		}
		Rooms.createBattle(ready1.formatid, {
			p1: user1,
			p1team: ready1.team,
			p2: user2,
			p2team: ready2.team,
			rated: Math.min(ready1.rating, ready2.rating),
		});
	}
}

/**
 * @param {string} formatid
 */
function getLadder(formatid) {
	return new Ladder(formatid);
}

/** @type {?NodeJS.Timer} */
let periodicMatchInterval = setInterval(
	() => Ladder.periodicMatch(),
	PERIODIC_MATCH_INTERVAL
);

const Ladders = Object.assign(getLadder, {
	BattleReady,
	LadderStore,
	Ladder,

	cancelSearches: Ladder.cancelSearches,
	updateSearch: Ladder.updateSearch,
	rejectChallenge: Ladder.rejectChallenge,
	acceptChallenge: Ladder.acceptChallenge,
	cancelChallenging: Ladder.cancelChallenging,
	clearChallenges: Ladder.clearChallenges,
	updateChallenges: Ladder.updateChallenges,
	visualizeAll: Ladder.visualizeAll,
	getSearches: Ladder.getSearches,
	match: Ladder.match,

	searches,
	challenges,
	periodicMatchInterval,

	// tells the client to ask the server for format information
	formatsListPrefix: LadderStore.formatsListPrefix,
	/** @type {true | false | 'db'} */
	disabled: false,
});

module.exports = Ladders;<|MERGE_RESOLUTION|>--- conflicted
+++ resolved
@@ -97,7 +97,10 @@
 			connection.popup(message);
 			return null;
 		}
-<<<<<<< HEAD
+		if (Punishments.isBattleBanned(user)) {
+			connection.popup(`You are barred from starting any new games until your battle ban expires.`);
+			return null;
+		}
 		if (Dex.getFormat(this.formatid).useSGgame) {
 			if (!user.console || user.console.gameId !== 'SGgame' || !Db.players.get(userid) || Db.players.get(userid).party.length <= 0) {
 				connection.popup(`You need to start SGgame before you can play this format.`);
@@ -110,11 +113,6 @@
 				}
 			}
 			team = Dex.packTeam(Db.players.get(userid).party);
-=======
-		if (Punishments.isBattleBanned(user)) {
-			connection.popup(`You are barred from starting any new games until your battle ban expires.`);
-			return null;
->>>>>>> 304974a5
 		}
 		let gameCount = user.games.size;
 		if (Monitor.countConcurrentBattle(gameCount, connection)) {
