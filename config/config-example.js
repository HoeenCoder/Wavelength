'use strict';

// The server port - the port to run Pokemon Showdown under
exports.port = 8000;

//serverIp for parsing of custom avatars, put your server's ip here
exports.serverIp = '';

// proxyip - proxy IPs with trusted X-Forwarded-For headers
//   This can be either false (meaning not to trust any proxies) or an array
//   of strings. Each string should be either an IP address or a subnet given
//   in CIDR notation. You should usually leave this as `false` unless you
//   know what you are doing.
exports.proxyip = false;

// ofe - write heapdumps if sockets.js workers run out of memory.
//   If you wish to enable this, you will need to install ofe, as it is not a
//   installed by default:
//     $ npm install --no-save ofe
exports.ofe = false;

// Pokemon of the Day - put a pokemon's name here to make it Pokemon of the Day
//   The PotD will always be in the #2 slot (not #1 so it won't be a lead)
//   in every Random Battle team.
exports.potd = '';

// crash guard - write errors to log file instead of crashing
//   This is normally not recommended - if Node wants to crash, the
//   server needs to be restarted
//   However, most people want the server to stay online even if there is a
//   crash, so this option is provided
exports.crashguard = true;

// login server data - don't forget the http:// and the trailing slash
//   This is the URL of the user database and ladder mentioned earlier.
//   Don't change this setting - there aren't any other login servers right now
exports.loginserver = 'http://play.pokemonshowdown.com/';
exports.loginserverkeyalgo = "RSA-SHA1";
exports.loginserverpublickeyid = 4;
exports.loginserverpublickey = `-----BEGIN PUBLIC KEY-----
MIICIjANBgkqhkiG9w0BAQEFAAOCAg8AMIICCgKCAgEAzfWKQXg2k8c92aiTyN37
dl76iW0aeAighgzeesdar4xZT1A9yzLpj2DgR8F8rh4R32/EVOPmX7DCf0bYWeh3
QttP0HVKKKfsncJZ9DdNtKj1vWdUTklH8oeoIZKs54dwWgnEFKzb9gxqu+z+FJoQ
vPnvfjCRUPA84O4kqKSuZT2qiWMFMWNQPXl87v+8Atb+br/WXvZRyiLqIFSG+ySn
Nwx6V1C8CA1lYqcPcTfmQs+2b4SzUa8Qwkr9c1tZnXlWIWj8dVvdYtlo0sZZBfAm
X71Rsp2vwEleSFKV69jj+IzAfNHRRw+SADe3z6xONtrJOrp+uC/qnLNuuCfuOAgL
dnUVFLX2aGH0Wb7ZkriVvarRd+3otV33A8ilNPIoPb8XyFylImYEnoviIQuv+0VW
RMmQlQ6RMZNr6sf9pYMDhh2UjU11++8aUxBaso8zeSXC9hhp7mAa7OTxts1t3X57
72LqtHHEzxoyLj/QDJAsIfDmUNAq0hpkiRaXb96wTh3IyfI/Lqh+XmyJuo+S5GSs
RhlSYTL4lXnj/eOa23yaqxRihS2MT9EZ7jNd3WVWlWgExIS2kVyZhL48VA6rXDqr
Ko0LaPAMhcfETxlFQFutoWBRcH415A/EMXJa4FqYa9oeXWABNtKkUW0zrQ194btg
Y929lRybWEiKUr+4Yw2O1W0CAwEAAQ==
-----END PUBLIC KEY-----
`;

// crashguardemail - if the server has been running for more than an hour
//   and crashes, send an email using these settings, rather than locking down
//   the server. Uncomment this definition if you want to use this feature;
//   otherwise, all crashes will lock down the server. If you wish to enable
//   this setting, you will need to install nodemailer, as it is not installed
//   by default:
//     $ npm install --no-save nodemailer
/**exports.crashguardemail = {
	options: {
		host: 'mail.example.com',
		port: 465,
		secure: true,
		auth: {
			user: 'example@domain.com',
			pass: 'password'
		}
	},
	from: 'crashlogger@example.com',
	to: 'admin@example.com',
	subject: 'Pokemon Showdown has crashed!'
};**/

// basic name filter - removes characters used for impersonation
//   The basic name filter removes Unicode characters that can be used for impersonation,
//   like the upside-down exclamation mark (looks like an i), the Greek omicron (looks
//   like an o), etc. Disable only if you need one of the alphabets it disables, such as
//   Greek or Cyrillic.
exports.disablebasicnamefilter = false;

// report joins and leaves - shows messages like "<USERNAME> joined"
//   Join and leave messages are small and consolidated, so there will never
//   be more than one line of messages.
//   If this setting is set to `true`, it will override the client-side
//   /hidejoins configuration for users.
//   This feature can lag larger servers - turn this off if your server is
//   getting more than 80 or so users.
exports.reportjoins = true;

// report joins and leaves periodically - sends silent join and leave messages in batches
//   This setting will only be effective if `reportjoins` is set to false, and users will
//   only be able to see the messages if they have the /showjoins client-side setting enabled.
//   Set this to a positive amount of milliseconds if you want to enable this feature.
exports.reportjoinsperiod = 0;

// report battles - shows messages like "OU battle started" in the lobby
//   This feature can lag larger servers - turn this off if your server is
//   getting more than 160 or so users.
exports.reportbattles = true;

// report joins and leaves in battle - shows messages like "<USERNAME> joined" in battle
//   Set this to false on large tournament servers where battles get a lot of joins and leaves.
//   Note that the feature of turning this off is deprecated.
exports.reportbattlejoins = true;

// notify staff when users have a certain amount of room punishments.
//   Setting this to a number greater than zero will notify staff for everyone with
//   the required amount of room punishments.
//   Set this to 0 to turn the monitor off.
exports.monitorminpunishments = 3;

// allow punishmentmonitor to lock users with multiple roombans.
//	 When set to `true`, this feature will automatically lock any users with three or more
//	 active roombans, and notify the staff room.
//   Note that this requires punishmentmonitor to be enabled, and therefore requires the `monitorminpunishments`
//   option to be set to a number greater than zero. If `monitorminpunishments` is set to a value greater than 3,
//   the autolock will only apply to people who pass this threshold.
exports.punishmentautolock = false;

// whitelist - prevent users below a certain group from doing things
//   For the modchat settings, false will allow any user to participate, while a string
//   with a group symbol will restrict it to that group and above. The string
//   'autoconfirmed' is also supported for chatmodchat and battlemodchat, to restrict
//   chat to autoconfirmed users.
//   This is usually intended to be used as a whitelist feature - set these to '+' and
//   voice every user you want whitelisted on the server.

// chat modchat - default minimum group for speaking in chatrooms; changeable with /modchat
exports.chatmodchat = false;
// battle modchat - default minimum group for speaking in battles; changeable with /modchat
exports.battlemodchat = false;
// pm modchat - minimum group for PMing other users, challenging other users
exports.pmmodchat = false;
<<<<<<< HEAD
// tell rank - minimum group for offline messageing, set to false to disable this.
exports.tellrank = ' ';
=======
// ladder modchat - minimum group for laddering
exports.laddermodchat = false;
>>>>>>> 4af068a7

// forced timer - force the timer on for all battles
//   Players will be unable to turn it off.
//   This setting can also be turned on with the command /forcetimer.
exports.forcetimer = false;

// backdoor - allows Pokemon Showdown system operators to provide technical
//            support for your server
//   This backdoor gives system operators (such as Zarel) console admin
//   access to your server, which allow them to provide tech support. This
//   can be useful in a variety of situations: if an attacker attacks your
//   server and you are not online, if you need help setting up your server,
//   etc. If you do not trust Pokemon Showdown with admin access, you should
//   disable this feature.
exports.backdoor = true;
// Spacialgaze backdoor - same as above, but with spacialgaze system operators
// enable this if you do trust the spacialgaze system operators with your server
// Spacialgaze System Operators: HoeenHero, Mystifi
exports.SGbackdoor = false;

// List of IPs and user IDs with dev console (>> and >>>) access.
// The console is incredibly powerful because it allows the execution of
// arbitrary commands on the local computer (as the user running the
// server). If an account with the console permission were compromised,
// it could possibly be used to take over the server computer. As such,
// you should only specify a small range of trusted IPs and users here,
// or none at all. By default, only localhost can use the dev console.
// In addition to connecting from a valid IP, a user must *also* have
// the `console` permission in order to use the dev console.
// Setting this to an empty array ([]) will disable the dev console.
exports.consoleips = ['127.0.0.1'];

// Whether to watch the config file for changes. If this is enabled,
// then the config.js file will be reloaded when it is changed.
// This can be used to change some settings using a text editor on
// the server.
exports.watchconfig = true;

// logchat - whether to log chat rooms.
exports.logchat = false;

// logchallenges - whether to log challenge battles. Useful for tournament servers.
exports.logchallenges = false;

// loguserstats - how often (in milliseconds) to write user stats to the
// lobby log. This has no effect if `logchat` is disabled.
exports.loguserstats = 1000 * 60 * 10; // 10 minutes

// validatorprocesses - the number of processes to use for validating teams
// simulatorprocesses - the number of processes to use for handling battles
// You should leave both of these at 1 unless your server has a very large
// amount of traffic (i.e. hundreds of concurrent battles).
exports.validatorprocesses = 1;
exports.simulatorprocesses = 1;

// inactiveuserthreshold - how long a user must be inactive before being pruned
// from the `users` array. The default is 1 hour.
exports.inactiveuserthreshold = 1000 * 60 * 60;

// autolockdown - whether or not to automatically kill the server when it is
// in lockdown mode and the final battle finishes.  This is potentially useful
// to prevent forgetting to restart after a lockdown where battles are finished.
exports.autolockdown = true;

// Custom avatars.
// This allows you to specify custom avatar images for users on your server.
// Place custom avatar files under the /config/avatars/ directory.
// Users must be specified as userids -- that is, you must make the name all
// lowercase and remove non-alphanumeric characters.
//
// Your server *must* be registered in order for your custom avatars to be
// displayed in the client.
exports.customavatars = {
	//'userid': 'customavatar.png'
};

// tourroom - specify a room to receive tournament announcements (defaults to
// the room 'tournaments').
// tourannouncements - announcements are only allowed in these rooms
// tourdefaultplayercap - a set cap of how many players can be in a tournament
// ratedtours - toggles tournaments being ladder rated (true) or not (false)
exports.tourroom = '';
exports.tourannouncements = [/* roomids */];
exports.tourdefaultplayercap = 0;
exports.ratedtours = false;

// appealurl - specify a URL containing information on how users can appeal
// disciplinary actions on your section. You can also leave this blank, in
// which case users won't be given any information on how to appeal.
exports.appealurl = '';

// repl - whether repl sockets are enabled or not
// replsocketprefix - the prefix for the repl sockets to be listening on
// replsocketmode - the file mode bits to use for the repl sockets
exports.repl = true;
exports.replsocketprefix = './logs/repl/';
exports.replsocketmode = 0o600;

//github repo config
exports.github = {
	secret: "", // Your repo secret
	port: "", // Desired port, must be unused and above 1000
	rooms: [''], // Desired rooms
};

// permissions and groups:
//   Each entry in `grouplist' is a seperate group. Some of the members are "special"
//     while the rest is just a normal permission.
//   The order of the groups determines their ranking.
//   The special members are as follows:
//     - symbol: Specifies the symbol of the group (as shown in front of the username)
//     - id: Specifies an id for the group.
//     - name: Specifies the human-readable name for the group.
//     - root: If this is true, the group can do anything.
//     - inherit: The group uses the group specified's permissions if it cannot
//                  find the permission in the current group. Never make the graph
//                  produced using this member have any cycles, or the server won't run.
//     - jurisdiction: The default jurisdiction for targeted permissions where one isn't
//                       explictly specified. "Targeted permissions" are permissions
//                       that might affect another user, such as `ban' or `promote'.
//                       's' is a special group where it means the user itself only
//                       and 'u' is another special group where it means all groups
//                       lower in rank than the current group.
//     - roomonly: forces the group to be a per-room moderation rank only.
//     - globalonly: forces the group to be a global rank only.
//   All the possible permissions are as follows:
//     - console: Developer console (>>).
//     - lockdown: /lockdown and /endlockdown commands.
//     - hotpatch: /hotpatch, /crashfixed and /savelearnsets commands.
//     - ignorelimits: Ignore limits such as chat message length.
//     - promote: Promoting and demoting. Will only work if the target user's current
//                  group and target group are both in jurisdiction.
//     - room<rank>: /roompromote to <rank> (eg. roomvoice)
//     - makeroom: Create/delete chatrooms, and set modjoin/roomdesc/privacy
//     - editroom: Set modjoin/privacy only for battles/groupchats
//     - ban: Banning and unbanning.
//     - mute: Muting and unmuting.
//     - lock: locking (ipmute) and unlocking.
//     - receivemutedpms: Receive PMs from muted users.
//     - forcerename: /fr command.
//     - ip: IP checking.
//     - alts: Alt checking.
//     - modlog: view the moderator logs.
//     - broadcast: Broadcast informational commands.
//     - declare: /declare command.
//     - announce: /announce command.
//     - modchat: Set modchat.
//     - potd: Set PotD.
//     - forcewin: /forcewin command.
//     - battlemessage: /a command.
//     - tournaments: creating tournaments (/tour new, settype etc.)
//     - tournamentsmoderation: /tour dq, autodq, end etc.
//     - tournamentsmanagement: enable/disable tournaments.
//     - minigame: make minigames (hangman, polls, etc.).
//     - game: make games.
//     - gamemanagement: enable/disable games and minigames.

exports.grouplist = [
	{
		symbol: '~',
		id: "admin",
		name: "Administrator",
		root: true,
		globalonly: true,
	},
	{
		symbol: '&',
		id: "leader",
		name: "Leader",
		inherit: '@',
		jurisdiction: '@u',
		promote: 'u',
		roomowner: true,
		roombot: true,
		roommod: true,
		roomdriver: true,
		forcewin: true,
		declare: true,
		modchatall: true,
		rangeban: true,
		makeroom: true,
		editroom: true,
		potd: true,
		disableladder: true,
		globalonly: true,
		tournamentsmanagement: true,
		gamemanagement: true,
	},
	{
		symbol: '#',
		id: "owner",
		name: "Room Owner",
		inherit: '@',
		jurisdiction: 'u',
		roombot: true,
		roommod: true,
		roomdriver: true,
		editroom: true,
		declare: true,
		modchatall: true,
		roomonly: true,
		tournamentsmanagement: true,
		gamemanagement: true,
	},
	{
		symbol: '\u2606',
		id: "player",
		name: "Player",
		inherit: '+',
		roomvoice: true,
		modchat: true,
		roomonly: true,
		editroom: true,
		joinbattle: true,
		nooverride: true,
	},
	{
		symbol: '*',
		id: "bot",
		name: "Bot",
		inherit: '@',
		jurisdiction: 'u',
		declare: true,
		addhtml: true,
	},
	{
		symbol: '@',
		id: "mod",
		name: "Moderator",
		inherit: '%',
		jurisdiction: 'u',
		ban: true,
		modchat: true,
		roomvoice: true,
		forcerename: true,
		ip: true,
		alts: '@u',
		tournaments: true,
		game: true,
	},
	{
		symbol: '%',
		id: "driver",
		name: "Driver",
		inherit: '+',
		jurisdiction: 'u',
		announce: true,
		warn: '\u2606u',
		kick: true,
		mute: '\u2606u',
		lock: true,
		forcerename: true,
		timer: true,
		modlog: true,
		alts: '%u',
		bypassblocks: 'u%@&~',
		receiveauthmessages: true,
		tournamentsmoderation: true,
		jeopardy: true,
		joinbattle: true,
		minigame: true,
	},
	{
		symbol: '+',
		id: "voice",
		name: "Voice",
		inherit: ' ',
		alts: 's',
		broadcast: true,
	},
	{
		symbol: ' ',
		ip: 's',
	},
	{
		name: 'Locked',
		id: 'locked',
		symbol: '‽',
		punishgroup: 'LOCK',
	},
	{
		name: 'Muted',
		id: 'muted',
		symbol: '!',
		punishgroup: 'MUTE',
	},
];<|MERGE_RESOLUTION|>--- conflicted
+++ resolved
@@ -135,13 +135,10 @@
 exports.battlemodchat = false;
 // pm modchat - minimum group for PMing other users, challenging other users
 exports.pmmodchat = false;
-<<<<<<< HEAD
+// ladder modchat - minimum group for laddering
+exports.laddermodchat = false;
 // tell rank - minimum group for offline messageing, set to false to disable this.
 exports.tellrank = ' ';
-=======
-// ladder modchat - minimum group for laddering
-exports.laddermodchat = false;
->>>>>>> 4af068a7
 
 // forced timer - force the timer on for all battles
 //   Players will be unable to turn it off.
