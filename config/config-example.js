--- conflicted
+++ resolved
@@ -5,18 +5,13 @@
  */
 exports.port = 8000;
 
-<<<<<<< HEAD
 //serverIp for parsing of custom avatars, put your server's ip here
 exports.serverIp = '';
 
-// The server address - the address at which Pokemon Showdown should be hosting
-//   This should be kept set to 0.0.0.0 unless you know what you're doing.
-=======
 /**
  * The server address - the address at which Pokemon Showdown should be hosting
  *   This should be kept set to 0.0.0.0 unless you know what you're doing.
  */
->>>>>>> 9623a190
 exports.bindaddress = '0.0.0.0';
 
 /**
@@ -259,23 +254,13 @@
  */
 exports.backdoor = true;
 
-<<<<<<< HEAD
-// Wavelength backdoor - same as above, but with Wavelength system operators
-// enable this if you do trust the Wavelength system operators with your server
-// Wavelength System Operators: HoeenHero, Mystifi, Desokoro
+/**
+ * Wavelength backdoor - same as above, but with Wavelength system operators
+ * enable this if you do trust the Wavelength system operators with your server
+ * Wavelength System Operators: HoeenHero, Mystifi, Desokoro
+ */
 exports.WLbackdoor = false;
 
-// List of IPs and user IDs with dev console (>> and >>>) access.
-// The console is incredibly powerful because it allows the execution of
-// arbitrary commands on the local computer (as the user running the
-// server). If an account with the console permission were compromised,
-// it could possibly be used to take over the server computer. As such,
-// you should only specify a small range of trusted IPs and users here,
-// or none at all. By default, only localhost can use the dev console.
-// In addition to connecting from a valid IP, a user must *also* have
-// the `console` permission in order to use the dev console.
-// Setting this to an empty array ([]) will disable the dev console.
-=======
 /**
  * List of IPs and user IDs with dev console (>> and >>>) access.
  * The console is incredibly powerful because it allows the execution of
@@ -288,7 +273,6 @@
  * the `console` permission in order to use the dev console.
  * Setting this to an empty array ([]) will disable the dev console.
  */
->>>>>>> 9623a190
 exports.consoleips = ['127.0.0.1'];
 
 /**
@@ -389,7 +373,6 @@
  */
 exports.disablehotpatchall = false;
 
-<<<<<<< HEAD
 //github repo config
 exports.github = {
 	secret: "", // Your repo secret
@@ -397,78 +380,6 @@
 	rooms: [''], // Desired rooms
 };
 
-// permissions and groups:
-//   Each entry in `grouplist' is a seperate group. Some of the members are "special"
-//     while the rest is just a normal permission.
-//   The order of the groups determines their ranking.
-//   The special members are as follows:
-//     - symbol: Specifies the symbol of the group (as shown in front of the username)
-//     - id: Specifies an id for the group.
-//     - name: Specifies the human-readable name for the group.
-//     - root: If this is true, the group can do anything.
-//     - inherit: The group uses the group specified's permissions if it cannot
-//                  find the permission in the current group. Never make the graph
-//                  produced using this member have any cycles, or the server won't run.
-//     - jurisdiction: The default jurisdiction for targeted permissions where one isn't
-//                       explictly specified. "Targeted permissions" are permissions
-//                       that might affect another user, such as `ban' or `promote'.
-//                       's' is a special group where it means the user itself only
-//                       and 'u' is another special group where it means all groups
-//                       lower in rank than the current group.
-//     - roomonly: forces the group to be a per-room moderation rank only.
-//     - globalonly: forces the group to be a global rank only.
-//   All the possible permissions are as follows:
-//     - console: Developer console (>>).
-//     - lockdown: /lockdown and /endlockdown commands.
-//     - hotpatch: /hotpatch, /crashfixed and /savelearnsets commands.
-//     - ignorelimits: Ignore limits such as chat message length.
-//     - promote: Promoting and demoting. Will only work if the target user's current
-//                  group and target group are both in jurisdiction.
-//     - room<rank>: /roompromote to <rank> (eg. roomvoice)
-//     - makeroom: Create/delete chatrooms, and set modjoin/roomdesc/privacy
-//     - editroom: Set modjoin/privacy only for battles/groupchats
-//     - ban: Banning and unbanning.
-//     - mute: Muting and unmuting.
-//     - lock: locking (ipmute) and unlocking.
-//     - receivemutedpms: Receive PMs from muted users.
-//     - forcerename: /fr command.
-//     - ip: IP checking.
-//     - alts: Alt checking.
-//     - modlog: view the moderator logs.
-//     - broadcast: Broadcast informational commands.
-//     - declare: /declare command.
-//     - announce: /announce command.
-//     - modchat: Set modchat.
-//     - potd: Set PotD.
-//     - forcewin: /forcewin command.
-//     - battlemessage: /a command.
-//     - tournaments: creating tournaments (/tour new, settype etc.)
-//     - gamemoderation: /tour dq, autodq, end etc.
-//     - gamemanagement: enable/disable games, minigames, and tournaments.
-//     - minigame: make minigames (hangman, polls, etc.).
-//     - game: make games.
-//     - gamemanagement: enable/disable games and minigames.
-// Wavelength specific permissions
-//     - customcolor: manage custom colors
-//     - avatar: manage custom avatars
-//     - badge: manage badges
-//     - draft: manage room drafts
-//     - economy: manage server currency
-//     - emote: manage emoticons
-//     - editshop: manage the server shop
-//     - exp: manage the exp system
-//     - faction: manage factions
-//     - icon: manage custom icons
-//     - lottery: manage a room's lottery
-//     - news: manage server news
-//     - perma: manage permalocks and permabans
-//     - customtitle: manage custom profile titles
-//     - psgo: manage PSGO
-//     - pmall: send a masspm to a room or globally
-//     - ssb: manage super staff bros free for all
-//     - roomshop: manage room shops
-
-=======
 /**
  * permissions and groups:
  *   Each entry in `grouplist' is a seperate group. Some of the members are "special"
@@ -520,8 +431,26 @@
  *     - gamemanagement: enable/disable games, minigames, and tournaments.
  *     - minigame: make minigames (hangman, polls, etc.).
  *     - game: make games.
- */
->>>>>>> 9623a190
+ * Wavelength specific permissions
+ *     - customcolor: manage custom colors
+ *     - avatar: manage custom avatars
+ *     - badge: manage badges
+ *     - draft: manage room drafts
+ *     - economy: manage server currency
+ *     - emote: manage emoticons
+ *     - editshop: manage the server shop
+ *     - exp: manage the exp system
+ *     - faction: manage factions
+ *     - icon: manage custom icons
+ *     - lottery: manage a room's lottery
+ *     - news: manage server news
+ *     - perma: manage permalocks and permabans
+ *     - customtitle: manage custom profile titles
+ *     - psgo: manage PSGO
+ *     - pmall: send a masspm to a room or globally
+ *     - ssb: manage super staff bros free for all
+ *     - roomshop: manage room shops
+ */
 exports.grouplist = [
 	{
 		symbol: '~',
