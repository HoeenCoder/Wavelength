'use strict';

// Note: This is the list of formats
// The rules that formats use are stored in data/rulesets.js

/**@type {(FormatsData | {section: string, column?: number})[]} */
let Formats = [

	// US/UM Singles
	///////////////////////////////////////////////////////////////////
	{
		section: "US/UM Singles",
	},
	{
		name: "[Gen 7] Random Battle",
		desc: `Randomized teams of level-balanced Pok&eacute;mon with sets that are generated to be competitively viable.`,
		threads: [
			`&bullet; <a href="http://www.smogon.com/forums/threads/3591157/">Sets and Suggestions</a>`,
			`&bullet; <a href="http://www.smogon.com/forums/threads/3616946/">Role Compendium</a>`,
		],

		mod: 'gen7',
		team: 'random',
		ruleset: ['PotD', 'Pokemon', 'Sleep Clause Mod', 'HP Percentage Mod', 'Cancel Mod'],
	},
	{
		name: "[Gen 7] Unrated Random Battle",

		mod: 'gen7',
		team: 'random',
		challengeShow: false,
		rated: false,
		ruleset: ['PotD', 'Pokemon', 'Sleep Clause Mod', 'HP Percentage Mod', 'Cancel Mod'],
	},
	{
		name: "[Gen 7] OU",
<<<<<<< HEAD

		desc: [
=======
		threads: [
>>>>>>> 1e4285cb
			`&bullet; <a href="http://www.smogon.com/forums/threads/3621042/">OU Metagame Discussion</a>`,
			`&bullet; <a href="http://www.smogon.com/forums/threads/3621329/">OU Viability Rankings</a>`,
			`&bullet; <a href="http://www.smogon.com/forums/threads/3626219/">OU Sample Teams</a>`,
		],

		mod: 'gen7',
		ruleset: ['Pokemon', 'Standard', 'Team Preview'],
		banlist: ['Uber', 'Arena Trap', 'Power Construct', 'Shadow Tag', 'Baton Pass'],
	},
	{
		name: "[Gen 7] Ubers",
		threads: [
			`&bullet; <a href="http://www.smogon.com/forums/threads/3587184/">Ubers Metagame Discussion</a>`,
			`&bullet; <a href="http://www.smogon.com/forums/threads/3623296/">Ubers Viability Rankings</a>`,
			`&bullet; <a href="http://www.smogon.com/forums/threads/3599816/">Ubers Sample Teams</a>`,
		],

		mod: 'gen7',
		ruleset: ['Pokemon', 'Standard', 'Team Preview', 'Mega Rayquaza Clause'],
		banlist: ['Baton Pass'],
	},
	{
		name: "[Gen 7] UU",
		threads: [
			`&bullet; <a href="http://www.smogon.com/forums/threads/3630113/">UU Metagame Discussion</a>`,
			`&bullet; <a href="http://www.smogon.com/forums/threads/3626124/">UU Viability Rankings</a>`,
			`&bullet; <a href="http://www.smogon.com/forums/threads/3621217/">UU Sample Teams</a>`,
		],

		mod: 'gen7',
		ruleset: ['[Gen 7] OU'],
		banlist: ['OU', 'BL', 'Drizzle', 'Drought', 'Kommonium Z', 'Mewnium Z'],
	},
	{
		name: "[Gen 7] RU",
		threads: [
			`&bullet; <a href="http://www.smogon.com/forums/threads/3625382/">RU Metagame Discussion</a>`,
			`&bullet; <a href="http://www.smogon.com/forums/threads/3622740/">RU Viability Rankings</a>`,
			`&bullet; <a href="http://www.smogon.com/forums/threads/3622057/">RU Sample Teams</a>`,
		],

		mod: 'gen7',
		ruleset: ['[Gen 7] UU'],
		banlist: ['UU', 'BL2', 'Aurora Veil'],
		unbanlist: ['Drought'],
	},
	{
		name: "[Gen 7] NU",
		threads: [
			`&bullet; <a href="http://www.smogon.com/forums/threads/3631363/">NU Metagame Discussion</a>`,
			`&bullet; <a href="http://www.smogon.com/forums/threads/3622107/">NU Viability Rankings</a>`,
			`&bullet; <a href="http://www.smogon.com/forums/threads/3612396/">NU Sample Teams</a>`,
		],

		mod: 'gen7',
		searchShow: false,
		ruleset: ['[Gen 7] RU'],
		banlist: ['RU', 'BL3', 'Drought'],
	},
	{
		name: "[Gen 7] NU (suspect test)",
		threads: [
			`&bullet; <a href="http://www.smogon.com/forums/threads/3631363/">NU Suspect Test</a>`,
		],

		mod: 'gen7',
		challengeShow: false,
		ruleset: ['[Gen 7] NU'],
	},
	{
		name: "[Gen 7] PU",
		threads: [
			`&bullet; <a href="http://www.smogon.com/forums/threads/3625646/">PU Metagame Discussion</a>`,
			`&bullet; <a href="http://www.smogon.com/forums/threads/3614892/">PU Viability Rankings</a>`,
			`&bullet; <a href="http://www.smogon.com/forums/threads/3614470/">PU Sample Teams</a>`,
		],

		mod: 'gen7',
		ruleset: ['[Gen 7] NU'],
		banlist: ['NU', 'BL4'],
	},
	{
		name: "[Gen 7] LC",
		threads: [
			`&bullet; <a href="http://www.smogon.com/forums/threads/3629645/">LC Metagame Discussion</a>`,
			`&bullet; <a href="http://www.smogon.com/dex/sm/formats/lc/">LC Banlist</a>`,
			`&bullet; <a href="http://www.smogon.com/forums/threads/3621440/">LC Viability Rankings</a>`,
			`&bullet; <a href="http://www.smogon.com/forums/threads/3588679/">LC Sample Teams</a>`,
		],

		mod: 'gen7',
		maxLevel: 5,
		ruleset: ['Pokemon', 'Standard', 'Swagger Clause', 'Team Preview', 'Little Cup'],
		banlist: [
			'Aipom', 'Cutiefly', 'Drifloon', 'Gligar', 'Gothita', 'Meditite', 'Misdreavus', 'Murkrow', 'Porygon', 'Scyther', 'Sneasel', 'Swirlix', 'Tangela', 'Torchic', 'Vulpix-Base', 'Yanma',
			'Eevium Z', 'Dragon Rage', 'Sonic Boom',
		],
	},
	{
		name: "[Gen 7] Monotype",
		threads: [
			`All the Pok&eacute;mon on a team must share a type.`,
			`&bullet; <a href="http://www.smogon.com/forums/threads/3621036/">Monotype Metagame Discussion</a>`,
			`&bullet; <a href="http://www.smogon.com/forums/threads/3622349">Monotype Viability Rankings</a>`,
			`&bullet; <a href="http://www.smogon.com/forums/threads/3599682/">Monotype Sample Teams</a>`,
		],

		mod: 'gen7',
		ruleset: ['Pokemon', 'Standard', 'Swagger Clause', 'Same Type Clause', 'Team Preview'],
		banlist: [
			'Aegislash', 'Arceus', 'Blaziken', 'Darkrai', 'Deoxys-Base', 'Deoxys-Attack', 'Dialga', 'Genesect', 'Gengar-Mega', 'Giratina', 'Groudon',
			'Ho-Oh', 'Hoopa-Unbound', 'Kangaskhan-Mega', 'Kartana', 'Kyogre', 'Kyurem-White', 'Lucario-Mega', 'Lugia', 'Lunala', 'Magearna',
			'Marshadow', 'Mawile-Mega', 'Medicham-Mega', 'Metagross-Mega', 'Mewtwo', 'Naganadel', 'Necrozma-Dawn-Wings', 'Necrozma-Dusk-Mane', 'Palkia',
			'Pheromosa', 'Rayquaza', 'Reshiram', 'Salamence-Mega', 'Shaymin-Sky', 'Solgaleo', 'Tapu Lele', 'Xerneas', 'Yveltal', 'Zekrom', 'Zygarde',
			'Battle Bond', 'Shadow Tag', 'Damp Rock', 'Smooth Rock', 'Terrain Extender', 'Baton Pass',
		],
	},
	{
		name: "[Gen 7] Anything Goes",
		threads: [
			`&bullet; <a href="http://www.smogon.com/forums/threads/3587441/">Anything Goes</a>`,
			`&bullet; <a href="http://www.smogon.com/forums/threads/3591711/">AG Resources</a>`,
		],

		mod: 'gen7',
		ruleset: ['Pokemon', 'Endless Battle Clause', 'Team Preview', 'HP Percentage Mod', 'Cancel Mod'],
		banlist: ['Illegal', 'Unreleased'],
	},
	{
		name: "[Gen 7] CAP",
		threads: [
			`&bullet; <a href="http://www.smogon.com/forums/threads/3587865/">CAP Metagame Discussion</a>`,
			`&bullet; <a href="http://www.smogon.com/forums/threads/3597893/">CAP Viability Rankings</a>`,
			`&bullet; <a href="http://www.smogon.com/forums/posts/7203358/">CAP Sample Teams</a>`,
		],

		mod: 'gen7',
		ruleset: ['[Gen 7] OU', 'Allow CAP'],
		banlist: ['Tomohawk + Earth Power', 'Tomohawk + Reflect'],
	},
	{
		name: "[Gen 7] CAP LC",
		threads: [`&bullet; <a href="http://www.smogon.com/forums/threads/3599594/">CAP LC</a>`],

		mod: 'gen7',
		searchShow: false,
		maxLevel: 5,
		ruleset: ['[Gen 7] LC', 'Allow CAP'],
	},
	{
		name: "[Gen 7] Battle Spot Singles",
		threads: [
			`&bullet; <a href="http://www.smogon.com/forums/threads/3601012/">Introduction to Battle Spot Singles</a>`,
			`&bullet; <a href="http://www.smogon.com/forums/threads/3605970/">Battle Spot Singles Viability Ranking</a>`,
			`&bullet; <a href="http://www.smogon.com/forums/threads/3601658/">Battle Spot Singles Roles Compendium</a>`,
			`&bullet; <a href="http://www.smogon.com/forums/threads/3593055/">Battle Spot Singles Sample Teams</a>`,
		],

		mod: 'gen7',
		maxForcedLevel: 50,
		teamLength: {
			validate: [3, 6],
			battle: 3,
		},
		ruleset: ['Pokemon', 'Standard GBU'],
		requirePentagon: true,
	},
	{
		name: "[Gen 7] Custom Game",

		mod: 'gen7',
		searchShow: false,
		canUseRandomTeam: true,
		debug: true,
		maxLevel: 9999,
		defaultLevel: 100,
		teamLength: {
			validate: [1, 24],
			battle: 24,
		},
		// no restrictions, for serious (other than team preview)
		ruleset: ['Team Preview', 'Cancel Mod'],
	},

	// US/UM Doubles
	///////////////////////////////////////////////////////////////////

	{
		section: "US/UM Doubles",
	},
	{
		name: "[Gen 7] Random Doubles Battle",
		threads: [`&bullet; <a href="http://www.smogon.com/forums/threads/3601525/">Sets and Suggestions</a>`],

		mod: 'gen7',
		gameType: 'doubles',
		team: 'random',
		ruleset: ['PotD', 'Pokemon', 'HP Percentage Mod', 'Cancel Mod'],
	},
	{
		name: "[Gen 7] Doubles OU",
		threads: [
			`&bullet; <a href="http://www.smogon.com/forums/threads/3629155/">Doubles OU Metagame Discussion</a>`,
			`&bullet; <a href="http://www.smogon.com/forums/threads/3623347/">Doubles OU Viability Rankings</a>`,
			`&bullet; <a href="http://www.smogon.com/forums/threads/3590987/">Doubles OU Sample Teams</a>`,
		],

		mod: 'gen7',
		gameType: 'doubles',
		ruleset: ['Pokemon', 'Standard Doubles', 'Swagger Clause', 'Team Preview'],
		banlist: ['DUber', 'Power Construct', 'Eevium Z', 'Dark Void', 'Gravity ++ Grass Whistle', 'Gravity ++ Hypnosis', 'Gravity ++ Lovely Kiss', 'Gravity ++ Sing', 'Gravity ++ Sleep Powder'],
	},
	{
		name: "[Gen 7] Doubles Ubers",

		mod: 'gen7',
		gameType: 'doubles',
		ruleset: ['Pokemon', 'Standard Doubles', 'Team Preview'],
		banlist: ['Dark Void'],
	},
	{
		name: "[Gen 7] Doubles UU",
		threads: [`&bullet; <a href="http://www.smogon.com/forums/threads/3598014/">Doubles UU Metagame Discussion</a>`],

		mod: 'gen7',
		gameType: 'doubles',
		ruleset: ['[Gen 7] Doubles OU'],
		banlist: ['DOU', 'DBL'],
	},
	{
		name: "[Gen 7] VGC 2018",

		mod: 'gen7',
		gameType: 'doubles',
		forcedLevel: 50,
		teamLength: {
			validate: [4, 6],
			battle: 4,
		},
		timer: {starting: 6 * 60 + 30 - 10, perTurn: 10, maxPerTurn: 55, maxFirstTurn: 90, timeoutAutoChoose: true},
		ruleset: ['Pokemon', 'Standard GBU'],
		banlist: ['Unown'],
		requirePlus: true,
	},
	{
		name: "[Gen 7] VGC 2017",
		threads: [
			`&bullet; <a href="http://www.smogon.com/forums/threads/3583926/">VGC 2017 Discussion</a>`,
			`&bullet; <a href="http://www.smogon.com/forums/threads/3591794/">VGC 2017 Viability Rankings</a>`,
			`&bullet; <a href="http://www.smogon.com/forums/threads/3590391/">VGC 2017 Sample Teams</a>`,
		],

		mod: 'vgc17',
		gameType: 'doubles',
		searchShow: false,
		forcedLevel: 50,
		teamLength: {
			validate: [4, 6],
			battle: 4,
		},
		timer: {starting: 15 * 60 - 10, perTurn: 10, maxPerTurn: 60, maxFirstTurn: 90, timeoutAutoChoose: true},
		ruleset: ['Pokemon', 'Species Clause', 'Nickname Clause', 'Item Clause', 'Team Preview', 'Cancel Mod', 'Alola Pokedex'],
		banlist: ['Illegal', 'Unreleased', 'Solgaleo', 'Lunala', 'Necrozma', 'Magearna', 'Marshadow', 'Zygarde', 'Mega'],
		requirePlus: true,
	},
	{
		name: "[Gen 7] Battle Spot Doubles",
		threads: [
			`&bullet; <a href="http://www.smogon.com/forums/threads/3595001/">Battle Spot Doubles Discussion</a>`,
			`&bullet; <a href="http://www.smogon.com/forums/threads/3593890/">Battle Spot Doubles Viability Rankings</a>`,
			`&bullet; <a href="http://www.smogon.com/forums/threads/3595859/">Battle Spot Doubles Sample Teams</a>`,
		],

		mod: 'gen7',
		gameType: 'doubles',
		maxForcedLevel: 50,
		teamLength: {
			validate: [4, 6],
			battle: 4,
		},
		ruleset: ['Pokemon', 'Standard GBU'],
		requirePentagon: true,
	},
	{
		name: "[Gen 7] Battle Spot Special 9",
		threads: [`&bullet; <a href="http://www.smogon.com/forums/threads/3629823/">Battle Spot Special 9</a>`],

		mod: 'gen7',
		gameType: 'doubles',
		maxForcedLevel: 50,
		teamLength: {
			validate: [2, 6],
			battle: 2,
		},
		ruleset: ['Pokemon', 'Standard GBU'],
		banlist: ['Eviolite', 'Focus Sash'],
		onValidateSet: function (set, format) {
			if (set.item) {
				let item = this.getItem(set.item);
				if (item.megaStone || item.zMove) return [`${set.name || set.species} has ${item.name}, which is banned in ${format.name}.`];
			}
		},
	},
	{
		name: "[Gen 7] Doubles Custom Game",

		mod: 'gen7',
		gameType: 'doubles',
		searchShow: false,
		canUseRandomTeam: true,
		maxLevel: 9999,
		defaultLevel: 100,
		debug: true,
		teamLength: {
			validate: [2, 24],
			battle: 24,
		},
		// no restrictions, for serious (other than team preview)
		ruleset: ['Team Preview', 'Cancel Mod'],
	},

	///////////////////////////////////////////////////////
	// Wavelength Metagames
	{
		section: 'Wavelength Metagames',
		column: 2,
	},
	{
		name: "[Gen 7] Metronome Battle",
		desc: ["&bullet; Metronome battles format: 6v6 singles, Only move allowed is metronome, all healing items/abilities are banned, Ubers (and mega rayquaza) are banned, immunites dont exist in this format (ex normal is not very effective on ghost instead of x0)"],
		ruleset: ['Pokemon', 'Standard'],
		banlist: ['Uber', 'Arena Trap', 'Power Construct', 'Shadow Tag', 'Baton Pass', 'Aguav Berry', 'Assault Vest', 'Berry Juice', 'Cheek Pouch', 'Dry Skin', 'Ice Body', 'Poison Heal', 'Regenerator', 'Volt Absorb', 'Water Absorb', 'Rain Dish', 'Black Sludge', 'Enigma Berry', 'Figy Berry', 'Iapapa Berry', 'Mago Berry', 'Oran Berry', 'Shell Bell', 'Sitrus Berry', 'Wiki Berry', 'Leftovers'],
		mod: 'metronome',
		onValidateSet: function (set) {
			if (set.moves.length !== 1 || toId(set.moves[0]) !== 'metronome') {
				return [(set.name || set.species) + " can only have Metronome."];
			}
		},
		onEffectiveness: function (typeMod, target, type, move) {
			//change no effect to not very effective
			if (move && !this.getImmunity(move, type)) return 2;
		},
	},
	{
		name: "[Gen 7] Random Metronome Battle",
		desc: ["&bullet; Metronome battles format: 6v6 singles, Only move allowed is metronome, all healing items/abilities are banned, Ubers (and mega rayquaza) are banned, immunites dont exist in this format (ex normal is not very effective on ghost instead of x0)"],
		ruleset: ['PotD', 'Pokemon', 'Sleep Clause Mod', 'HP Percentage Mod', 'Cancel Mod'],
		team: 'random',
		mod: 'gen7',
		onBegin: function () {
			let allPokemon = this.p1.pokemon.concat(this.p2.pokemon);
			allPokemon.forEach(pokemon => {
				pokemon.baseMoveSlots = [{
					move: 'Metronome',
					id: 'metronome',
					pp: 16,
					maxpp: 16,
					target: 'self',
					disabled: false,
					disabledSource: '',
					used: false,
				}];
				pokemon.moves.splice(0, 4);
				pokemon.moves.push('metronome');
				pokemon.moveSlots = pokemon.baseMoveSlots;
				if (this.getFormat('[Gen 7] Metronome Battle').banlist.includes(this.getItem(pokemon.item).name)) {
					pokemon.item = 'leppaberry';
				}
			});
		},
		onEffectiveness: function (typeMod, target, type, move) {
			//change no effect to not very effective
			if (move && !this.getImmunity(move, type)) return 2;
		},
	},
	{
		name: "[Gen 7] Super Staff Bros",

		mod: 'wlssb',
		team: 'randomSeasonalRegStaff',
		ruleset: ['HP Percentage Mod', 'Cancel Mod', 'Sleep Clause Mod'],
		onBegin: function () {
			this.add('message', 'GET READY FOR THE NEXT BATTLE!');

			let allPokemon = this.p1.pokemon.concat(this.p2.pokemon);
			for (let i = 0, len = allPokemon.length; i < len; i++) {
				let pokemon = allPokemon[i];
				let last = pokemon.moves.length - 1;
				if (pokemon.moves[last]) {
					pokemon.moves.splice(last, 1);
					pokemon.moves.push(toId(pokemon.set.signatureMove));
					pokemon.moveSlots[last].move = pokemon.set.signatureMove;
					pokemon.baseMoveSlots[last].move = pokemon.set.signatureMove;
				}
			}
		},
		onSwitchIn: function (pokemon) {
			let name = toId(pokemon.illusion ? pokemon.illusion.name : pokemon.name);
			//Add the mon's status effect to it as a volatile.
			if (this.data.Statuses[name] && this.data.Statuses[name].exists) {
				pokemon.addVolatile(name, pokemon);
			}
		},
		onModifyPokemon: function (pokemon) {
			//let name = toId(pokemon.name);
			// Enforce choice item locking on custom moves.
			let moves = pokemon.moveSlots;
			if (pokemon.getItem().isChoice && pokemon.lastMove === moves[3].id) {
				for (let i = 0; i < 3; i++) {
					if (!moves[i].disabled) {
						pokemon.disableMove(moves[i].id, false);
						moves[i].disabled = true;
					}
				}
			}
		},
	},
	{
		name: "[Gen 7] Pokemon Mystery Dungeon",

		mod: 'pmd',
		team: 'randomPmd',
		ruleset: ['HP Percentage Mod', 'Cancel Mod'],
		onBegin: function () {
			let allPokemon = this.p1.pokemon.concat(this.p2.pokemon);
			for (let i = 0, len = allPokemon.length; i < len; i++) {
				allPokemon[i].maxhp *= 3;
				allPokemon[i].hp = allPokemon[i].maxhp;
			}
		},
	},
	{
		name: "[Gen 7] Super Staff Bros Free For All",
		desc: ['Duke it out with other users custom made pokemon.',
			'Make your own as well! Get started with <button class="button" name="send" value="/ssb edit">/ssb edit</button>.',
			'Use <button class="button" name="send" value="/ssb">/ssb</button> for the commands you can use.',
		],

		mod: 'cssb',
		team: 'randomCustomSSB',
		ruleset: ['Pokemon', 'Sleep Clause Mod', 'Freeze Clause Mod', 'HP Percentage Mod', 'Cancel Mod', 'Mega Rayquaza Clause'],
		onBegin: function () {
			this.add("raw|<h2>Free for All!</h2>");
			this.add("raw|<h3>3</h3>");
			this.add("raw|<h3>2</h3>");
			this.add("raw|<h3>1</h3>");
			this.add("raw|<h1>BATTLE!</h1>");
		},
		onSwitchInPriority: 1,
		onSwitchIn: function (pokemon) {
			if (!pokemon.template.isMega) pokemon.canMegaEvo = this.canMegaEvo(pokemon);
		},
	},
	{
		name: "[Gen 7] Digimon Showdown",
		desc: [
			"You may have thought this was Pokemon Showdown, but I must reassure you that you were mistaken, welcome to DIGIMON SHOWDOWN",
			"Ahem, but in all seriousness, the following developers listed below created Digimon in Pokemon Showdown, so why not just try it out :D",
			"Ashley the Pikachu (Head Researcher, Began the project, Attack Manual, Type Chart Manual, Music Selection and Music HTML, Sprite Selection), Insist (Head Developer), Alfastorm (Animations), Worse than Death (Assisted other developers), HoeenHero (Assisted with Mechanics)",
		],

		mod: "digimon",
		team: "randomDigimon",
		ruleset: ['Cancel Mod', 'HP Percentage Mod'],
		onBegin: function () {
			this.add('raw', '<center><a title="Digimon Tamers: Zone Digital" href="https://www.youtube.com/watch?v=HSm6CHgujSE" target="_blank"><img src="https://x5zb5g.bn1303.livefilestore.com/y3m7hz_BBUaKCiMAo-__U76Xif0Wl70a-muQxVLAUWjhKrErxeDIfH6HBN0_M4Rac9yLWH7VRKR4FaMgx6LLZjUwkKzxp1FKocL16LjZOXJogV8ltDPockgXW8As2JSvW5h9UC-YT6xlUWIN0nE8N2WRcP0f1HxkxQFv16nCBk1cyU?width=124&amp;height=28&amp;cropmode=none" alt="Digimon Tamers: Zone Digital" width="124" height="28" /></a><a title="Digimon Froniter: With the Will BGM Verison" href="https://www.youtube.com/watch?v=aiEQNKFiVRY" target="_blank"><img src="https://x5ysra.bn1303.livefilestore.com/y3mejTyK4Owu1CRO-2dEV6f5sXEzfxKIBJ8zDCKtGOvH2m6TNHfGwEVBnSFYmJnQ5irfZG5PTm2Q_cvEZSVJOjco65nxgpmgxkh9u6-Z2-67FqIWD4oMfceTWGOqlL0n9zDM8OrjYKBhRI3FqA8vZq_eAc1QSWIRCdWDa21vklS4XA?width=124&amp;height=28&amp;cropmode=none" alt="Digimon Frontier: With the WIll BGM" width="124" height="28" /></a><a title="Digimon Adventure: Shuugeki Soshite..." href="https://www.youtube.com/watch?v=66iMd-lpC9E" target="_blank"><img src="https://x5zilq.bn1303.livefilestore.com/y3mIjynkF0J_iQQ0IeK0jCR1BLEIpgDkRRGUdYSyOOeNyFcaWCkI5W6LrQamjbqgibv203Ss824bh24kF_gBWNhxOBkjg_rdimfGBsN_6a1k64KydPJRTTrZdA6naRzTBOoxg59qQVtt6I0vQ3d5iAfLRoM_JirnCb7jLX-Ok93YL8?width=124&amp;height=28&amp;cropmode=none" alt="Digimon Adventure: Shuugeki! Soshite..." width="124" height="28" /></a><a title="Digimon Xros Wars: Battle In The Digital World" href="https://www.youtube.com/watch?v=xngD8cDZLRQ" target="_blank"><img src="https://x5x9og.bn1303.livefilestore.com/y3mQAOGzN350mT9JOODjaIzJQ4zcLmZ1l4T_5PeAeN-m4zSj4e2tODh563uxlJh8ZflX4HJOOCtXAi5Bchow8eSOIwPcYEWToRrlD-DKcJIB7HxFdKP6zOZceolZjxKSbzk8R9rfKaSqG7y2vn7MfWJ8AQHHipXVt_cEf0vULk-d98?width=124&amp;height=28&amp;cropmode=none" alt="Digimon Xros Wars: Battle In the Digital World" width="124" height="28" /></a></center>');
			this.add('raw', '<center><p><a title="Digimon Showdown Players Guide" href="https://1drv.ms/b/s!AvoD6RnUzzMvgmLcX1rqT8GTnEVK" target="_blank"><img src="https://yheeqg.bn1303.livefilestore.com/y4mcqvreFTM4wIjnVqqSI98LZXT-lFFCxPBYHyHGZtWJTIGuah-spBzqvXbLiWvyJgDnrjSRFziff59ZLLBEtm_t3ZHHeKv9AY6Ml-gQpdGMhNmzaeSt0TD8wmivpfEW81jh93LSBvdXb7-cZUH2YNJwzwiyOTsy4L2dViyJqkiOCFDZhJRIPwPEWgmD7MDJnfafmoq6SN6gEfsAXMiHh529w?width=124&amp;height=42&amp;cropmode=none" alt="" width="124" height="42" /></a></p></center>');
		},
	},
	{
		name: "[Gen 7] Doubles Monotype",
		desc: [
			"All the Pok&eacute;mon on a team must share a type. The battle is fought in the Doubles Format. Banlist is the same as Doubles OU. Requested by Ashley the Pikachu.",
		],

		mod: 'gen7',
		gameType: 'doubles',
		ruleset: ['[Gen 7] Doubles OU', 'Same Type Clause'],
	},
	{
		name: "[Gen 7] Stacked",
		desc: [
			"All hazards can be stackable and stacked infinitely. Original idea by Serperiorater. Coded by Worse than Death.",
		],

		mod: 'stacked',
		ruleset: ['[Gen 7] OU'],
	},
	{
		name: "[Gen 7] Weather Wars",
		desc: [
			"Terrain and weather activated by an ability stay permenanetly until overwritten. Original idea by c7. Coded by Worse than Death.",
		],

		mod: 'oldweather',
		ruleset: ['[Gen 7] OU'],
	},
	{
		name: "[Gen 7] LU",
		desc: ["The new tiering format that nobody wanted! This format is much more chaotic compared to OU and will be tiered differently. Ran by Worse than Death. "],
		column: 2,

		mod: 'lu',
		ruleset: ['Pokemon', 'Standard', 'Team Preview'],
		banlist: ['Arceus', 'Deoxys-Base', 'Deoxys-Attack', 'Dialga', 'Gengar-Mega', 'Giratina', 'Gothitelle', 'Groudon', 'Ho-Oh', 'Kyogre', 'Kyurem-White', 'Lucario-Mega', 'Lunala', 'Mewtwo', 'Necrozma-Dusk-Mane', 'Necrozma-Ultra', 'Palkia', 'Rayquaza', 'Reshiram', 'Salamence-Mega', 'Shaymin-Sky', 'Xerneas', 'Yveltal', 'Zekrom', 'Power Construct'],
	},
	{
		name: "[Gen 7] TsuMeta (BETA)",
		desc: [
			"&bullet; <a href=\"http://tsunamips.weebly.com/tsumeta.html\">TsuMeta Information</a>",
		],
		column: 2,

		mod: 'tsumeta',
		ruleset: ['[Gen 7] OU'],
		onSwitchIn: function (pokemon) {
			this.add('-start', pokemon, 'typechange', pokemon.types[0] + (pokemon.types[1] ? '/' + pokemon.types[1] : ''));
		},
	},
	// Other Metagames
	///////////////////////////////////////////////////////////////////
	{
		section: "OM of the Month",
		column: 3,
	},
	{
		name: "[Gen 7] 2v2 Doubles",
		desc: `Double battle where you bring four Pok&eacute;mon to Team Preview and choose only two.`,
		threads: [
			`&bullet; <a href="http://www.smogon.com/forums/threads/3606989/">2v2 Doubles</a>`,
		],

		mod: 'gen7',
		gameType: 'doubles',
		// searchShow: false,
		teamLength: {
			validate: [2, 4],
			battle: 2,
		},
		ruleset: ['Gen 7] Doubles OU'],
		banlist: ['Salamence-Mega', 'Tapu Lele', 'Focus Sash', 'Final Gambit', 'Perish Song'],
	},
	{
		name: "[Gen 7] Nature Swap",
		desc: `Pok&eacute;mon have their base stats swapped depending on their nature.`,
		threads: [
			`&bullet; <a href="http://www.smogon.com/forums/threads/3612727/">Nature Swap</a>`,
		],

		mod: 'natureswap',
		ruleset: ['[Gen 7] OU'],
		banlist: ['Blissey', 'Chansey', 'Cloyster', 'Hoopa-Unbound', 'Kyurem-Black', 'Stakataka'],
	},
	{
		section: "Other Metagames",
		column: 3,
	},
	{
		name: "[Gen 7] Balanced Hackmons",
		desc: `Anything that can be hacked in-game and is usable in local battles is allowed.`,
		threads: [
			`&bullet; <a href="http://www.smogon.com/forums/threads/3587475/">Balanced Hackmons</a>`,
			`&bullet; <a href="http://www.smogon.com/forums/threads/3588586/">BH Suspects and Bans Discussion</a>`,
			`&bullet; <a href="http://www.smogon.com/forums/threads/3593766/">BH Resources</a>`,
		],

		mod: 'gen7',
		ruleset: ['Pokemon', 'Ability Clause', 'OHKO Clause', 'Evasion Moves Clause', 'CFZ Clause', 'Endless Battle Clause', 'Team Preview', 'HP Percentage Mod', 'Cancel Mod'],
		banlist: ['Groudon-Primal', 'Arena Trap', 'Huge Power', 'Innards Out', 'Magnet Pull', 'Moody', 'Parental Bond', 'Protean', 'Psychic Surge', 'Pure Power', 'Shadow Tag', 'Stakeout', 'Water Bubble', 'Wonder Guard', 'Gengarite', 'Chatter', 'Comatose + Sleep Talk'],
	},
	{
		name: "[Gen 7] 1v1",
		desc: `Bring three Pok&eacute;mon to Team Preview and choose one to battle.`,
		threads: [
			`&bullet; <a href="http://www.smogon.com/forums/threads/3587523/">1v1</a>`,
			`&bullet; <a href="http://www.smogon.com/forums/threads/3592842/">1v1 Resources</a>`,
		],

		mod: 'gen7',
		teamLength: {
			validate: [1, 3],
			battle: 1,
		},
		ruleset: ['Pokemon', 'Species Clause', 'Nickname Clause', 'Moody Clause', 'OHKO Clause', 'Evasion Moves Clause', 'Swagger Clause', 'Endless Battle Clause', 'HP Percentage Mod', 'Cancel Mod', 'Team Preview'],
		banlist: [
			'Illegal', 'Unreleased', 'Arceus', 'Darkrai', 'Deoxys-Base', 'Deoxys-Attack', 'Deoxys-Defense', 'Dialga', 'Giratina', 'Groudon', 'Ho-Oh',
			'Jirachi', 'Kangaskhan-Mega', 'Kyogre', 'Kyurem-Black', 'Kyurem-White', 'Lugia', 'Lunala', 'Mewtwo', 'Necrozma-Dawn-Wings',
			'Necrozma-Dusk-Mane', 'Palkia', 'Rayquaza', 'Reshiram', 'Salamence-Mega', 'Shaymin-Sky', 'Solgaleo', 'Xerneas', 'Yveltal', 'Zekrom',
			'Focus Sash', 'Marshadium Z', 'Flash', 'Kinesis', 'Leaf Tornado', 'Mirror Shot', 'Mud Bomb', 'Mud-Slap', 'Muddy Water', 'Night Daze', 'Octazooka', 'Perish Song', 'Sand Attack', 'Smokescreen',
			'Chansey + Charm + Seismic Toss', 'Chansey + Charm + Psywave',
		],
	},
	{
		name: "[Gen 7] Mix and Mega",
		desc: `Mega Stones and Primal Orbs can be used on almost any fully evolved Pok&eacute;mon with no Mega Evolution limit.`,
		threads: [
			`&bullet; <a href="http://www.smogon.com/forums/threads/3587740/">Mix and Mega</a>`,
			`&bullet; <a href="http://www.smogon.com/forums/threads/3591580/">Mix and Mega Resources</a>`,
		],

		mod: 'mixandmega',
		ruleset: ['Pokemon', 'Standard', 'Mega Rayquaza Clause', 'Team Preview'],
		banlist: ['Shadow Tag', 'Gengarite', 'Baton Pass', 'Electrify'],
		restrictedStones: ['Beedrillite', 'Blazikenite', 'Kangaskhanite', 'Mawilite', 'Medichamite', 'Pidgeotite', 'Ultranecrozium Z'],
		cannotMega: [
			'Arceus', 'Deoxys', 'Deoxys-Attack', 'Deoxys-Speed', 'Dialga', 'Dragonite', 'Giratina', 'Groudon', 'Ho-Oh', 'Kyogre',
			'Kyurem-Black', 'Kyurem-White', 'Lugia', 'Lunala', 'Marshadow', 'Mewtwo', 'Necrozma-Dawn-Wings', 'Necrozma-Dusk-Mane',
			'Palkia', 'Pheromosa', 'Rayquaza', 'Regigigas', 'Reshiram', 'Slaking', 'Solgaleo', 'Xerneas', 'Yveltal', 'Zekrom',
		],
		onValidateTeam: function (team) {
			let itemTable = {};
			for (const set of team) {
				let item = this.getItem(set.item);
				if (!item) continue;
				if (itemTable[item.id] && item.megaStone) return ["You are limited to one of each Mega Stone.", "(You have more than one " + this.getItem(item).name + ")"];
				if (itemTable[item.id] && (item.id === 'blueorb' || item.id === 'redorb')) return ["You are limited to one of each Primal Orb.", "(You have more than one " + this.getItem(item).name + ")"];
				itemTable[item.id] = true;
			}
		},
		onValidateSet: function (set, format) {
			let template = this.getTemplate(set.species || set.name);
			let item = this.getItem(set.item);
			if (!item.megaEvolves && item.id !== 'blueorb' && item.id !== 'redorb' && item.id !== 'ultranecroziumz') return;
			if (template.baseSpecies === item.megaEvolves || (template.baseSpecies === 'Groudon' && item.id === 'redorb') || (template.baseSpecies === 'Kyogre' && item.id === 'blueorb') || (template.species.substr(0, 9) === 'Necrozma-' && item.id === 'ultranecroziumz')) return;
			if (template.evos.length) return ["" + template.species + " is not allowed to hold " + item.name + " because it's not fully evolved."];
			let uberStones = format.restrictedStones || [];
			let uberPokemon = format.cannotMega || [];
			if (uberPokemon.includes(template.name) || set.ability === 'Power Construct' || uberStones.includes(item.name)) return ["" + template.species + " is not allowed to hold " + item.name + "."];
		},
		onBegin: function () {
			for (const pokemon of this.p1.pokemon.concat(this.p2.pokemon)) {
				pokemon.originalSpecies = pokemon.baseTemplate.species;
			}
		},
		onSwitchIn: function (pokemon) {
			let oMegaTemplate = this.getTemplate(pokemon.template.originalMega);
			if (oMegaTemplate.exists && pokemon.originalSpecies !== oMegaTemplate.baseSpecies) {
				// Place volatiles on the Pokémon to show its mega-evolved condition and details
				this.add('-start', pokemon, oMegaTemplate.requiredItem || oMegaTemplate.requiredMove, '[silent]');
				let oTemplate = this.getTemplate(pokemon.originalSpecies);
				if (oTemplate.types.length !== pokemon.template.types.length || oTemplate.types[1] !== pokemon.template.types[1]) {
					this.add('-start', pokemon, 'typechange', pokemon.template.types.join('/'), '[silent]');
				}
			}
		},
		onSwitchOut: function (pokemon) {
			let oMegaTemplate = this.getTemplate(pokemon.template.originalMega);
			if (oMegaTemplate.exists && pokemon.originalSpecies !== oMegaTemplate.baseSpecies) {
				this.add('-end', pokemon, oMegaTemplate.requiredItem || oMegaTemplate.requiredMove, '[silent]');
			}
		},
	},
	{
		name: "[Gen 7] Almost Any Ability",
		desc: `Pok&eacute;mon can use any ability, barring the few that are restricted to their natural users.`,
		threads: [
			`&bullet; <a href="http://www.smogon.com/forums/threads/3587901/">Almost Any Ability</a>`,
			`&bullet; <a href="http://www.smogon.com/forums/threads/3595753/">AAA Resources</a>`,
		],

		mod: 'gen7',
		ruleset: ['[Gen 7] OU', 'Ability Clause', 'Ignore Illegal Abilities'],
		banlist: ['Archeops', 'Dragonite', 'Hoopa-Unbound', 'Kartana', 'Keldeo', 'Kyurem-Black', 'Regigigas', 'Shedinja', 'Slaking', 'Terrakion'],
		unbanlist: ['Genesect', 'Landorus', 'Metagross-Mega', 'Naganadel'],
		restrictedAbilities: [
			'Comatose', 'Contrary', 'Fluffy', 'Fur Coat', 'Huge Power', 'Illusion', 'Imposter', 'Innards Out',
			'Parental Bond', 'Protean', 'Pure Power', 'Simple', 'Speed Boost', 'Stakeout', 'Water Bubble', 'Wonder Guard',
		],
		onValidateSet: function (set, format) {
			let restrictedAbilities = format.restrictedAbilities || [];
			if (restrictedAbilities.includes(set.ability)) {
				let template = this.getTemplate(set.species || set.name);
				let legalAbility = false;
				for (let i in template.abilities) {
					// @ts-ignore
					if (set.ability === template.abilities[i]) legalAbility = true;
				}
				if (!legalAbility) return ['The ability ' + set.ability + ' is banned on Pok\u00e9mon that do not naturally have it.'];
			}
		},
	},
	{
		name: "[Gen 7] Camomons",
		desc: `Pok&eacute;mon change type to match their first two moves.`,
		threads: [
			`&bullet; <a href="http://www.smogon.com/forums/threads/3598418/">Camomons</a>`,
		],
		mod: 'gen7',
		ruleset: ['[Gen 7] OU'],
		banlist: ['Kartana', 'Kyurem-Black', 'Shedinja'],
		onModifyTemplate: function (template, target, source) {
			if (source) return;
			let types = [...new Set(target.baseMoveSlots.slice(0, 2).map(move => this.getMove(move.id).type))];
			return Object.assign({}, template, {types: types});
		},
		onSwitchInPriority: 2,
		onSwitchIn: function (pokemon) {
			this.add('-start', pokemon, 'typechange', pokemon.types.join('/'), '[silent]');
		},
		onAfterMega: function (pokemon) {
			this.add('-start', pokemon, 'typechange', pokemon.types.join('/'), '[silent]');
		},
	},
	{
		name: "[Gen 7] STABmons",
		desc: `Pok&eacute;mon can use any move of their typing, in addition to the moves they can normally learn.`,
		threads: [
			`&bullet; <a href="http://www.smogon.com/forums/threads/3587949/">STABmons</a>`,
		],

		mod: 'gen7',
		searchShow: false,
		ruleset: ['[Gen 7] OU', 'STABmons Move Legality'],
		banlist: ['Blacephalon', 'Kartana', 'Komala', 'Kyurem-Black', 'Porygon-Z', 'Silvally', 'Tapu Koko', 'Tapu Lele', 'Aerodactylite', 'King\'s Rock', 'Metagrossite', 'Razor Fang'],
		restrictedMoves: ['Acupressure', 'Belly Drum', 'Chatter', 'Geomancy', 'Lovely Kiss', 'Shell Smash', 'Shift Gear', 'Spore', 'Thousand Arrows'],
	},
	{
		name: "[Gen 6] Gen-NEXT OU",

		mod: 'gennext',
		searchShow: false,
		ruleset: ['Pokemon', 'Standard NEXT', 'Team Preview'],
		banlist: ['Uber'],
	},

	// Randomized Metas
	///////////////////////////////////////////////////////////////////

	{
		section: "Randomized Metas",
		column: 3,
	},
	{
		name: "[Gen 7] Battle Factory",
		desc: `Randomized teams of Pok&eacute;mon for a generated Smogon tier with sets that are competitively viable.`,

		mod: 'gen7',
		team: 'randomFactory',
		ruleset: ['Pokemon', 'Sleep Clause Mod', 'Team Preview', 'HP Percentage Mod', 'Cancel Mod', 'Mega Rayquaza Clause'],
	},
	{
		name: "[Gen 7] BSS Factory",
		desc: `Randomized 3v3 Singles featuring Pok&eacute;mon and movesets popular in Battle Spot Singles.`,
		threads: [
			`&bullet; <a href="http://www.smogon.com/forums/threads/3604845/">Information and Suggestions Thread</a>`,
		],

		mod: 'gen7',
		team: 'randomBSSFactory',
		teamLength: {
			validate: [3, 6],
			battle: 3,
		},
		ruleset: ['Pokemon', 'Standard GBU'],
	},
	{
		name: "[Gen 7] Monotype Random Battle",

		mod: 'gen7',
		team: 'random',
		searchShow: false,
		ruleset: ['Pokemon', 'Same Type Clause', 'Sleep Clause Mod', 'HP Percentage Mod', 'Cancel Mod'],
	},
	{
		name: "[Gen 7] Challenge Cup 1v1",

		mod: 'gen7',
		team: 'randomCC',
		teamLength: {
			battle: 1,
		},
		ruleset: ['Pokemon', 'HP Percentage Mod', 'Cancel Mod', 'Team Preview'],
	},
	{
		name: "[Gen 7] Challenge Cup 2v2",

		mod: 'gen7',
		team: 'randomCC',
		gameType: 'doubles',
		teamLength: {
			battle: 2,
		},
		searchShow: false,
		ruleset: ['Pokemon', 'HP Percentage Mod', 'Cancel Mod', 'Team Preview'],
	},
	{
		name: "[Gen 7] Hackmons Cup",
		desc: `Randomized teams of level-balanced Pok&eacute;mon with absolutely any ability, moves, and item.`,

		mod: 'gen7',
		team: 'randomHC',
		ruleset: ['Pokemon', 'HP Percentage Mod', 'Cancel Mod'],
	},
	{
		name: "[Gen 7] Doubles Hackmons Cup",

		mod: 'gen7',
		gameType: 'doubles',
		team: 'randomHC',
		searchShow: false,
		ruleset: ['Pokemon', 'HP Percentage Mod', 'Cancel Mod'],
	},
	{
		name: "[Gen 6] Random Battle",

		mod: 'gen6',
		team: 'random',
		ruleset: ['PotD', 'Pokemon', 'Sleep Clause Mod', 'HP Percentage Mod', 'Cancel Mod'],
	},
	{
		name: "[Gen 6] Battle Factory",
		desc: `Randomized teams of Pok&eacute;mon for a generated Smogon tier with sets that are competitively viable.`,

		mod: 'gen6',
		team: 'randomFactory',
		searchShow: false,
		ruleset: ['Pokemon', 'Sleep Clause Mod', 'Team Preview', 'HP Percentage Mod', 'Cancel Mod', 'Mega Rayquaza Clause'],
	},
	{
		name: "[Gen 5] Random Battle",

		mod: 'gen5',
		team: 'random',
		ruleset: ['Pokemon', 'Sleep Clause Mod', 'HP Percentage Mod', 'Cancel Mod'],
	},
	{
		name: "[Gen 4] Random Battle",

		mod: 'gen4',
		team: 'random',
		ruleset: ['Pokemon', 'Sleep Clause Mod', 'HP Percentage Mod', 'Cancel Mod'],
	},
	{
		name: "[Gen 3] Random Battle",

		mod: 'gen3',
		team: 'random',
		ruleset: ['Pokemon', 'Standard'],
	},
	{
		name: "[Gen 2] Random Battle",

		mod: 'gen2',
		team: 'random',
		ruleset: ['Pokemon', 'Standard'],
	},
	{
		name: "[Gen 1] Random Battle",

		mod: 'gen1',
		team: 'random',
		ruleset: ['Pokemon', 'Standard'],
	},
	{
		name: "[Gen 1] Challenge Cup",

		mod: 'gen1',
		team: 'randomCC',
		searchShow: false,
		challengeShow: false,
		ruleset: ['Pokemon', 'HP Percentage Mod', 'Cancel Mod'],
	},

	// RoA Spotlight
	///////////////////////////////////////////////////////////////////

	{
		section: "RoA Spotlight",
		column: 4,
	},
	{
		name: "[Gen 1] 1v1",
		threads: [`&bullet; <a href="http://www.smogon.com/forums/posts/7523781/">RBY 1v1</a>`],

		mod: 'gen1',
		teamLength: {
			validate: [1, 3],
			battle: 1,
		},
		ruleset: ['[Gen 1] OU', 'Team Preview'],
		banlist: [
			'Flash', 'Kinesis', 'Sand Attack', 'Smokescreen',
			'Bind', 'Clamp', 'Fire Spin', 'Wrap',
			'Explosion', 'Self-Destruct',
			'Hypnosis', 'Lovely Kiss', 'Sing', 'Sleep Powder', 'Spore',
		],
	},
	{
		name: "[Gen 4] UU",
		threads: [
			`&bullet; <a href="http://www.smogon.com/forums/threads/3532624/">DPP UU Metagame Discussion</a>`,
			`&bullet; <a href="http://www.smogon.com/forums/threads/3503638/">DPP UU Viability Ranking</a>`,
		],

		mod: 'gen4',
		// searchShow: false,
		ruleset: ['Pokemon', 'Standard'],
		banlist: ['Uber', 'OU', 'BL'],
	},
	{
		name: "[Gen 3] OU (no Tyranitar)",

		mod: 'gen3',
		ruleset: ['[Gen 3] OU'],
		banlist: ['Tyranitar'],
	},

	// Past Gens OU
	///////////////////////////////////////////////////////////////////

	{
		section: "Past Gens OU",
		column: 4,
	},
	{
		name: "[Gen 6] OU",
		threads: [
			`&bullet; <a href="http://www.smogon.com/dex/xy/tags/ou/">ORAS OU Banlist</a>`,
			`&bullet; <a href="http://www.smogon.com/forums/threads/3623399/">ORAS OU Viability Rankings</a>`,
		],

		mod: 'gen6',
		ruleset: ['Pokemon', 'Standard', 'Team Preview', 'Swagger Clause'],
		banlist: ['Uber', 'Arena Trap', 'Shadow Tag', 'Soul Dew', 'Baton Pass'],
	},
	{
		name: "[Gen 5] OU",
		threads: [
			`&bullet; <a href="http://www.smogon.com/forums/threads/3599678/">BW2 OU Viability Ranking</a>`,
			`&bullet; <a href="http://www.smogon.com/forums/posts/6431094/">BW2 Sample Teams</a>`,
		],

		mod: 'gen5',
		ruleset: ['Pokemon', 'Standard', 'Evasion Abilities Clause', 'Baton Pass Clause', 'Swagger Clause', 'Team Preview'],
		banlist: ['Uber', 'Drizzle ++ Swift Swim', 'Drought ++ Chlorophyll', 'Sand Stream ++ Sand Rush', 'Soul Dew'],
	},
	{
		name: "[Gen 4] OU",
		threads: [
			`&bullet; <a href="http://www.smogon.com/forums/threads/3506147/">DPP OU Metagame Discussion</a>`,
			`&bullet; <a href="http://www.smogon.com/forums/threads/3551992/">DPP OU Viability Ranking</a>`,
		],

		mod: 'gen4',
		ruleset: ['Pokemon', 'Standard', 'Evasion Abilities Clause'],
		banlist: ['Uber'],
	},
	{
		name: "[Gen 3] OU",
		threads: [
			`&bullet; <a href="http://www.smogon.com/forums/threads/3503019/">ADV OU Viability Ranking</a>`,
			`&bullet; <a href="http://www.smogon.com/forums/posts/6431087/">ADV Sample Teams</a>`,
		],

		mod: 'gen3',
		ruleset: ['Pokemon', 'Standard'],
		banlist: ['Uber', 'Smeargle + Ingrain'],
	},
	{
		name: "[Gen 2] OU",
		threads: [
			`&bullet; <a href="http://www.smogon.com/forums/threads/3556533/">GSC OU Viability Ranking</a>`,
			`&bullet; <a href="http://www.smogon.com/forums/posts/6431086/">GSC Sample Teams</a>`,
		],

		mod: 'gen2',
		ruleset: ['Pokemon', 'Standard'],
		banlist: ['Uber'],
	},
	{
		name: "[Gen 1] OU",
		threads: [
			`&bullet; <a href="http://www.smogon.com/forums/threads/3572352/">RBY OU Viability Ranking</a>`,
			`&bullet; <a href="http://www.smogon.com/forums/posts/6431045/">RBY Sample Teams</a>`,
		],

		mod: 'gen1',
		ruleset: ['Pokemon', 'Standard'],
		banlist: ['Uber'],
	},

	// OR/AS Singles
	///////////////////////////////////////////////////////////////////

	{
		section: "OR/AS Singles",
		column: 4,
	},
	{
		name: "[Gen 6] Ubers",
		threads: [
			`&bullet; <a href="http://www.smogon.com/forums/threads/3522911/">ORAS Ubers</a>`,
			`&bullet; <a href="http://www.smogon.com/forums/threads/3535106/">ORAS Ubers Viability Rankings</a>`,
		],

		mod: 'gen6',
		searchShow: false,
		ruleset: ['Pokemon', 'Standard', 'Swagger Clause', 'Team Preview', 'Mega Rayquaza Clause'],
	},
	{
		name: "[Gen 6] UU",
		threads: [
			`&bullet; <a href="http://www.smogon.com/dex/xy/tags/uu/">ORAS UU Banlist</a>`,
			`&bullet; <a href="http://www.smogon.com/forums/threads/3598164/">ORAS UU Viability Rankings</a>`,
		],

		mod: 'gen6',
		searchShow: false,
		ruleset: ['[Gen 6] OU'],
		banlist: ['OU', 'BL', 'Drizzle', 'Drought'],
	},
	{
		name: "[Gen 6] RU",
		threads: [
			`&bullet; <a href="http://www.smogon.com/dex/xy/tags/ru/">ORAS RU Banlist</a>`,
			`&bullet; <a href="http://www.smogon.com/forums/threads/3574583/">ORAS RU Viability Rankings</a>`,
		],

		mod: 'gen6',
		searchShow: false,
		ruleset: ['[Gen 6] UU'],
		banlist: ['UU', 'BL2'],
	},
	{
		name: "[Gen 6] NU",
		threads: [
			`&bullet; <a href="http://www.smogon.com/dex/xy/tags/nu/">ORAS NU Banlist</a>`,
			`&bullet; <a href="http://www.smogon.com/forums/threads/3555650/">ORAS NU Viability Rankings</a>`,
		],

		mod: 'gen6',
		searchShow: false,
		ruleset: ['[Gen 6] RU'],
		banlist: ['RU', 'BL3'],
	},
	{
		name: "[Gen 6] PU",
		threads: [
			`&bullet; <a href="http://www.smogon.com/dex/xy/tags/pu/">ORAS PU Banlist</a>`,
			`&bullet; <a href="http://www.smogon.com/forums/threads/3528743/">ORAS PU Viability Rankings</a>`,
		],

		mod: 'gen6',
		searchShow: false,
		ruleset: ['[Gen 6] NU'],
		banlist: ['NU', 'BL4', 'Chatter'],
	},
	{
		name: "[Gen 6] LC",
		threads: [
			`&bullet; <a href="http://www.smogon.com/dex/xy/formats/lc/">ORAS LC Banlist</a>`,
			`&bullet; <a href="http://www.smogon.com/forums/threads/3547566/">ORAS LC Viability Rankings</a>`,
		],

		mod: 'gen6',
		searchShow: false,
		maxLevel: 5,
		ruleset: ['Pokemon', 'Standard', 'Team Preview', 'Little Cup'],
		banlist: ['LC Uber', 'Gligar', 'Misdreavus', 'Scyther', 'Sneasel', 'Tangela', 'Dragon Rage', 'Sonic Boom', 'Swagger'],
	},
	{
		name: "[Gen 6] Monotype",
		threads: [`&bullet; <a href="http://www.smogon.com/forums/posts/7421332/">ORAS Monotype</a>`],

		mod: 'gen6',
		searchShow: false,
		ruleset: ['Pokemon', 'Standard', 'Swagger Clause', 'Same Type Clause', 'Team Preview'],
		banlist: [
			'Aegislash', 'Altaria-Mega', 'Arceus', 'Blaziken', 'Charizard-Mega-X', 'Darkrai', 'Deoxys-Base', 'Deoxys-Attack', 'Dialga', 'Genesect', 'Gengar-Mega',
			'Giratina', 'Greninja', 'Groudon', 'Ho-Oh', 'Hoopa-Unbound', 'Kangaskhan-Mega', 'Kyogre', 'Kyurem-White', 'Lucario-Mega', 'Lugia', 'Mawile-Mega', 'Metagross-Mega',
			'Mewtwo', 'Palkia', 'Rayquaza', 'Reshiram', 'Sableye-Mega', 'Salamence-Mega', 'Shaymin-Sky', 'Slowbro-Mega', 'Talonflame', 'Xerneas', 'Yveltal', 'Zekrom',
			'Damp Rock', 'Smooth Rock', 'Soul Dew',
		],
	},
	{
		name: "[Gen 6] Anything Goes",
		threads: [
			`&bullet; <a href="http://www.smogon.com/forums/threads/3523229/">ORAS Anything Goes</a>`,
			`&bullet; <a href="http://www.smogon.com/forums/threads/3548945/">ORAS AG Resources</a>`,
		],

		mod: 'gen6',
		searchShow: false,
		ruleset: ['Pokemon', 'Endless Battle Clause', 'Team Preview', 'HP Percentage Mod', 'Cancel Mod'],
		banlist: ['Illegal', 'Unreleased'],
	},
	{
		name: "[Gen 6] CAP",
		threads: [
			`&bullet; <a href="http://www.smogon.com/forums/threads/3537407/">ORAS CAP Metagame Discussion</a>`,
			`&bullet; <a href="http://www.smogon.com/forums/threads/3545628/">ORAS CAP Viability Rankings</a>`,
			`&bullet; <a href="http://www.smogon.com/forums/posts/5594694/">ORAS CAP Sample Teams</a>`,
		],

		mod: 'gen6',
		searchShow: false,
		ruleset: ['[Gen 6] OU', 'Allow CAP'],
	},
	{
		name: "[Gen 6] Battle Spot Singles",
		threads: [
			`&bullet; <a href="http://www.smogon.com/forums/threads/3527960/">ORAS Battle Spot Singles</a>`,
			`&bullet; <a href="http://www.smogon.com/forums/threads/3554616/">ORAS BSS Viability Rankings</a>`,
		],

		mod: 'gen6',
		searchShow: false,
		maxForcedLevel: 50,
		teamLength: {
			validate: [3, 6],
			battle: 3,
		},
		ruleset: ['Pokemon', 'Standard GBU'],
		requirePentagon: true,
	},
	{
		name: "[Gen 6] Custom Game",

		mod: 'gen6',
		searchShow: false,
		canUseRandomTeam: true,
		debug: true,
		maxLevel: 9999,
		defaultLevel: 100,
		// no restrictions, for serious (other than team preview)
		ruleset: ['Team Preview', 'Cancel Mod'],
	},

	// OR/AS Doubles/Triples
	///////////////////////////////////////////////////////////////////

	{
		section: "OR/AS Doubles/Triples",
	},
	{
		name: "[Gen 6] Doubles OU",
		threads: [
			`&bullet; <a href="http://www.smogon.com/forums/threads/3498688/">ORAS Doubles OU Banlist</a>`,
			`&bullet; <a href="http://www.smogon.com/forums/threads/3535930/">ORAS Doubles OU Viability Rankings</a>`,
		],

		mod: 'gen6',
		gameType: 'doubles',
		searchShow: false,
		ruleset: ['Pokemon', 'Standard Doubles', 'Swagger Clause', 'Team Preview'],
		banlist: ['DUber', 'Soul Dew', 'Dark Void', 'Gravity ++ Grass Whistle', 'Gravity ++ Hypnosis', 'Gravity ++ Lovely Kiss', 'Gravity ++ Sing', 'Gravity ++ Sleep Powder'],
	},
	{
		name: "[Gen 6] VGC 2016",
		threads: [
			`&bullet; <a href="http://www.smogon.com/forums/threads/3558332/">VGC 2016 Rules</a>`,
			`&bullet; <a href="http://www.smogon.com/forums/threads/3580592/">VGC 2016 Viability Rankings</a>`,
		],

		mod: 'gen6',
		gameType: 'doubles',
		searchShow: false,
		maxForcedLevel: 50,
		teamLength: {
			validate: [4, 6],
			battle: 4,
		},
		ruleset: ['Pokemon', 'Species Clause', 'Nickname Clause', 'Item Clause', 'Team Preview', 'Cancel Mod'],
		banlist: [
			'Illegal', 'Unreleased', 'Mew', 'Celebi', 'Jirachi', 'Deoxys', 'Deoxys-Attack', 'Deoxys-Defense', 'Deoxys-Speed', 'Phione', 'Manaphy', 'Darkrai',
			'Shaymin', 'Shaymin-Sky', 'Arceus', 'Victini', 'Keldeo', 'Meloetta', 'Genesect', 'Diancie', 'Hoopa', 'Hoopa-Unbound', 'Volcanion', 'Soul Dew',
		],
		requirePentagon: true,
		onValidateTeam: function (team) {
			const legends = ['Mewtwo', 'Lugia', 'Ho-Oh', 'Kyogre', 'Groudon', 'Rayquaza', 'Dialga', 'Palkia', 'Giratina', 'Reshiram', 'Zekrom', 'Kyurem', 'Xerneas', 'Yveltal', 'Zygarde'];
			let n = 0;
			for (const set of team) {
				let baseSpecies = this.getTemplate(set.species).baseSpecies;
				if (legends.includes(baseSpecies)) n++;
				if (n > 2) return ["You can only use up to two legendary Pok\u00E9mon."];
			}
		},
	},
	{
		name: "[Gen 6] Battle Spot Doubles",
		threads: [
			`&bullet; <a href="http://www.smogon.com/forums/threads/3560820/">ORAS Battle Spot Doubles Discussion</a>`,
			`&bullet; <a href="http://www.smogon.com/forums/threads/3560824/">ORAS BSD Viability Rankings</a>`,
		],

		mod: 'gen6',
		gameType: 'doubles',
		searchShow: false,
		maxForcedLevel: 50,
		teamLength: {
			validate: [4, 6],
			battle: 4,
		},
		ruleset: ['Pokemon', 'Standard GBU'],
		requirePentagon: true,
	},
	{
		name: "[Gen 6] Doubles Custom Game",

		mod: 'gen6',
		gameType: 'doubles',
		searchShow: false,
		canUseRandomTeam: true,
		maxLevel: 9999,
		defaultLevel: 100,
		debug: true,
		// no restrictions, for serious (other than team preview)
		ruleset: ['Team Preview', 'Cancel Mod'],
	},
	{
		name: "[Gen 6] Battle Spot Triples",
		threads: [
			`&bullet; <a href="http://www.smogon.com/forums/threads/3533914/">ORAS Battle Spot Triples Discussion</a>`,
			`&bullet; <a href="http://www.smogon.com/forums/threads/3549201/">ORAS BST Viability Rankings</a>`,
		],

		mod: 'gen6',
		gameType: 'triples',
		searchShow: false,
		maxForcedLevel: 50,
		teamLength: {
			validate: [6, 6],
		},
		ruleset: ['Pokemon', 'Standard GBU'],
		requirePentagon: true,
	},
	{
		name: "[Gen 6] Triples Custom Game",

		mod: 'gen6',
		gameType: 'triples',
		searchShow: false,
		canUseRandomTeam: true,
		maxLevel: 9999,
		defaultLevel: 100,
		debug: true,
		// no restrictions, for serious (other than team preview)
		ruleset: ['Team Preview', 'Cancel Mod'],
	},

	// B2/W2 Singles
	///////////////////////////////////////////////////////////////////

	{
		section: "B2/W2 Singles",
		column: 5,
	},
	{
		name: "[Gen 5] Ubers",
		threads: [
			`&bullet; <a href="http://www.smogon.com/forums/threads/3550881/">BW2 Ubers Viability Ranking</a>`,
			`&bullet; <a href="http://www.smogon.com/forums/posts/6446463/">BW2 Ubers Sample Teams</a>`,
		],

		mod: 'gen5',
		searchShow: false,
		ruleset: ['Pokemon', 'Team Preview', 'Standard Ubers'],
	},
	{
		name: "[Gen 5] UU",
		threads: [
			`&bullet; <a href="http://www.smogon.com/forums/threads/3474024/">BW2 UU Viability Ranking</a>`,
			`&bullet; <a href="http://www.smogon.com/forums/posts/6431094/">BW2 Sample Teams</a>`,
		],

		mod: 'gen5',
		searchShow: false,
		ruleset: ['[Gen 5] OU'],
		banlist: ['OU', 'BL', 'Drought', 'Sand Stream', 'Snow Warning'],
	},
	{
		name: "[Gen 5] RU",
		threads: [
			`&bullet; <a href="http://www.smogon.com/forums/threads/3473124/">BW2 RU Viability Ranking</a>`,
			`&bullet; <a href="http://www.smogon.com/forums/posts/6431094/">BW2 Sample Teams</a>`,
		],

		mod: 'gen5',
		searchShow: false,
		ruleset: ['[Gen 5] UU'],
		banlist: ['UU', 'BL2', 'Shell Smash + Baton Pass', 'Snow Warning'],
	},
	{
		name: "[Gen 5] NU",
		threads: [
			`&bullet; <a href="http://www.smogon.com/forums/threads/3484121/">BW2 NU Viability Ranking</a>`,
			`&bullet; <a href="http://www.smogon.com/forums/posts/6431094/">BW2 Sample Teams</a>`,
		],

		mod: 'gen5',
		searchShow: false,
		ruleset: ['[Gen 5] RU'],
		banlist: ['RU', 'BL3', 'Prankster + Assist'],
	},
	{
		name: "[Gen 5] LC",
		threads: [
			`&bullet; <a href="http://www.smogon.com/forums/threads/3485860/">BW2 LC Viability Ranking</a>`,
			`&bullet; <a href="http://www.smogon.com/forums/posts/6431094/">BW2 Sample Teams</a>`,
		],

		mod: 'gen5',
		searchShow: false,
		maxLevel: 5,
		ruleset: ['Pokemon', 'Standard', 'Team Preview', 'Little Cup'],
		banlist: ['Berry Juice', 'Soul Dew', 'Dragon Rage', 'Sonic Boom', 'LC Uber', 'Gligar', 'Murkrow', 'Scyther', 'Sneasel', 'Tangela'],
	},
	{
		name: "[Gen 5] GBU Singles",

		mod: 'gen5',
		searchShow: false,
		maxForcedLevel: 50,
		teamLength: {
			validate: [3, 6],
			battle: 3,
		},
		ruleset: ['Pokemon', 'Standard GBU'],
		banlist: ['Dark Void', 'Sky Drop'],
	},
	{
		name: "[Gen 5] Custom Game",

		mod: 'gen5',
		searchShow: false,
		canUseRandomTeam: true,
		debug: true,
		maxLevel: 9999,
		defaultLevel: 100,
		// no restrictions, for serious (other than team preview)
		ruleset: ['Team Preview', 'Cancel Mod'],
	},

	// B2/W2 Doubles
	///////////////////////////////////////////////////////////////////

	{
		section: 'B2/W2 Doubles',
		column: 5,
	},
	{
		name: "[Gen 5] Doubles OU",
		threads: [
			`&bullet; <a href="http://www.smogon.com/forums/threads/3533424/">BW2 Doubles Metagame Discussion</a>`,
			`&bullet; <a href="http://www.smogon.com/forums/threads/3533421/">BW2 Doubles Viability Ranking</a>`,
		],

		mod: 'gen5',
		gameType: 'doubles',
		searchShow: false,
		ruleset: ['Pokemon', 'Standard', 'Evasion Abilities Clause', 'Swagger Clause', 'Team Preview'],
		banlist: [
			'Arceus', 'Dialga', 'Giratina', 'Giratina-Origin', 'Groudon', 'Ho-Oh', 'Kyogre', 'Kyurem-White', 'Jirachi',
			'Lugia', 'Mewtwo', 'Palkia', 'Rayquaza', 'Reshiram', 'Zekrom', 'Soul Dew', 'Dark Void', 'Sky Drop',
		],
	},
	{
		name: "[Gen 5] GBU Doubles",

		mod: 'gen5',
		gameType: 'doubles',
		searchShow: false,
		maxForcedLevel: 50,
		teamLength: {
			validate: [4, 6],
			battle: 4,
		},
		ruleset: ['Pokemon', 'Standard GBU'],
		banlist: ['Dark Void', 'Sky Drop'],
	},
	{
		name: "[Gen 5] Doubles Custom Game",

		mod: 'gen5',
		gameType: 'doubles',
		searchShow: false,
		canUseRandomTeam: true,
		debug: true,
		maxLevel: 9999,
		defaultLevel: 100,
		// no restrictions, for serious (other than team preview)
		ruleset: ['Team Preview', 'Cancel Mod'],
	},

	// DPP Singles
	///////////////////////////////////////////////////////////////////

	{
		section: "DPP Singles",
		column: 5,
	},
	{
		name: "[Gen 4] Ubers",
		threads: [
			`&bullet; <a href="http://www.smogon.com/forums/posts/7433831/">DPP Ubers Information &amp; Resources</a>`,
			`&bullet; <a href="http://www.smogon.com/forums/threads/3505128/">DPP Ubers Viability Ranking</a>`,
		],

		mod: 'gen4',
		searchShow: false,
		ruleset: ['Pokemon', 'Standard'],
		banlist: ['Arceus'],
	},
	{
		name: "[Gen 4] NU",
		threads: [
			`&bullet; <a href="http://www.smogon.com/forums/threads/3583742/">DPP NU Metagame Discussion</a>`,
			`&bullet; <a href="http://www.smogon.com/forums/posts/3512254/">DPP NU Viability Ranking</a>`,
		],

		mod: 'gen4',
		searchShow: false,
		ruleset: ['[Gen 4] UU'],
		banlist: ['UU', 'BL2'],
	},
	{
		name: "[Gen 4] LC",
		threads: [
			`&bullet; <a href="http://www.smogon.com/dp/articles/little_cup_guide">DPP LC Guide</a>`,
			`&bullet; <a href="http://www.smogon.com/forums/posts/7336500/">DPP LC Viability Ranking</a>`,
		],

		mod: 'gen4',
		searchShow: false,
		maxLevel: 5,
		ruleset: ['Pokemon', 'Standard', 'Little Cup'],
		banlist: ['LC Uber', 'Misdreavus', 'Murkrow', 'Scyther', 'Sneasel', 'Tangela', 'Yanma', 'Berry Juice', 'Deep Sea Tooth', 'Dragon Rage', 'Sonic Boom'],
	},
	{
		name: "[Gen 4] Custom Game",

		mod: 'gen4',
		searchShow: false,
		canUseRandomTeam: true,
		debug: true,
		maxLevel: 9999,
		defaultLevel: 100,
		// no restrictions
		ruleset: ['Cancel Mod'],
	},

	// DPP Doubles
	///////////////////////////////////////////////////////////////////

	{
		section: "DPP Doubles",
		column: 5,
	},
	{
		name: "[Gen 4] Doubles OU",
		threads: [`&bullet; <a href="http://www.smogon.com/forums/threads/3618411/">DPP Doubles</a>`],

		mod: 'gen4',
		gameType: 'doubles',
		searchShow: false,
		ruleset: ['[Gen 4] OU'],
		banlist: ['Explosion', 'Soul Dew'],
		unbanlist: ['Garchomp', 'Latias', 'Latios', 'Manaphy', 'Mew', 'Salamence', 'Wobbuffet', 'Wynaut'],
	},
	{
		name: "[Gen 4] Doubles Custom Game",

		mod: 'gen4',
		gameType: 'doubles',
		searchShow: false,
		canUseRandomTeam: true,
		debug: true,
		maxLevel: 9999,
		defaultLevel: 100,
		// no restrictions
		ruleset: ['Cancel Mod'],
	},

	// Past Generations
	///////////////////////////////////////////////////////////////////

	{
		section: "Past Generations",
		column: 5,
	},
	{
		name: "[Gen 3] Ubers",
		threads: [
			`&bullet; <a href="http://www.smogon.com/forums/posts/7433832/">ADV Ubers Information &amp; Resources</a>`,
			`&bullet; <a href="http://www.smogon.com/forums/threads/3536426/">ADV Ubers Viability Ranking</a>`,
		],

		mod: 'gen3',
		searchShow: false,
		ruleset: ['Pokemon', 'Standard'],
		banlist: ['Wobbuffet + Leftovers'],
	},
	{
		name: "[Gen 3] UU",
		threads: [
			`&bullet; <a href="http://www.smogon.com/forums/threads/3585923/">ADV UU Metagame Discussion</a>`,
			`&bullet; <a href="http://www.smogon.com/forums/threads/3548578/">ADV UU Viability Rankings</a>`,
		],

		mod: 'gen3',
		searchShow: false,
		ruleset: ['[Gen 3] OU'],
		banlist: ['OU', 'BL'],
	},
	{
		name: "[Gen 3] Custom Game",

		mod: 'gen3',
		searchShow: false,
		debug: true,
		ruleset: ['Pokemon', 'HP Percentage Mod', 'Cancel Mod'],
	},
	{
		name: "[Gen 3] Doubles Custom Game",

		mod: 'gen3',
		gameType: 'doubles',
		searchShow: false,
		debug: true,
		ruleset: ['Pokemon', 'HP Percentage Mod', 'Cancel Mod'],
	},
	{
		name: "[Gen 2] Ubers",
		threads: [
			`&bullet; <a href="http://www.smogon.com/forums/posts/7433879/">GSC Ubers Information &amp; Resources</a>`,
			`&bullet; <a href="http://www.smogon.com/forums/posts/6431086/">GSC Sample Teams</a>`,
		],

		mod: 'gen2',
		searchShow: false,
		ruleset: ['Pokemon', 'Standard'],
	},
	{
		name: "[Gen 2] UU",
		threads: [`&bullet; <a href="http://www.smogon.com/forums/threads/3576710/">GSC UU</a>`],

		mod: 'gen2',
		searchShow: false,
		ruleset: ['[Gen 2] OU'],
		banlist: ['OU', 'BL'],
	},
	{
		name: "[Gen 2] Custom Game",

		mod: 'gen2',
		searchShow: false,
		debug: true,
		ruleset: ['Pokemon', 'HP Percentage Mod', 'Cancel Mod'],
	},
	{
		name: "[Gen 1] Ubers",
		threads: [
			`&bullet; <a href="http://www.smogon.com/forums/threads/3541329/">RBY Ubers Viability Ranking</a>`,
			`&bullet; <a href="http://www.smogon.com/forums/posts/6431045/">RBY Sample Teams</a>`,
		],

		mod: 'gen1',
		searchShow: false,
		ruleset: ['Pokemon', 'Standard'],
	},
	{
		name: "[Gen 1] OU (tradeback)",
		desc: `RBY OU with movepool additions from the Time Capsule.`,
		threads: [
			`&bullet; <a href="http://www.smogon.com/articles/rby-tradebacks-ou/">Information</a>`,
		],

		mod: 'gen1',
		searchShow: false,
		ruleset: ['Pokemon', 'Allow Tradeback', 'Sleep Clause Mod', 'Freeze Clause Mod', 'Species Clause', 'OHKO Clause', 'Evasion Moves Clause', 'HP Percentage Mod', 'Cancel Mod'],
		banlist: ['Uber', 'Unreleased', 'Illegal',
			'Nidoking + Fury Attack + Thrash', 'Exeggutor + Poison Powder + Stomp', 'Exeggutor + Sleep Powder + Stomp',
			'Exeggutor + Stun Spore + Stomp', 'Jolteon + Focus Energy + Thunder Shock', 'Flareon + Focus Energy + Ember',
		],
	},
	{
		name: "[Gen 1] Stadium",

		mod: 'stadium',
		searchShow: false,
		ruleset: ['Pokemon', 'Standard', 'Team Preview'],
		banlist: ['Uber',
			'Nidoking + Fury Attack + Thrash', 'Exeggutor + Poison Powder + Stomp', 'Exeggutor + Sleep Powder + Stomp',
			'Exeggutor + Stun Spore + Stomp', 'Jolteon + Focus Energy + Thunder Shock', 'Flareon + Focus Energy + Ember',
		],
	},
	{
		name: "[Gen 1] Custom Game",

		mod: 'gen1',
		searchShow: false,
		debug: true,
		ruleset: ['Pokemon', 'HP Percentage Mod', 'Cancel Mod'],
	},
];

exports.Formats = Formats;<|MERGE_RESOLUTION|>--- conflicted
+++ resolved
@@ -34,12 +34,7 @@
 	},
 	{
 		name: "[Gen 7] OU",
-<<<<<<< HEAD
-
-		desc: [
-=======
-		threads: [
->>>>>>> 1e4285cb
+		threads: [
 			`&bullet; <a href="http://www.smogon.com/forums/threads/3621042/">OU Metagame Discussion</a>`,
 			`&bullet; <a href="http://www.smogon.com/forums/threads/3621329/">OU Viability Rankings</a>`,
 			`&bullet; <a href="http://www.smogon.com/forums/threads/3626219/">OU Sample Teams</a>`,
