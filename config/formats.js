--- conflicted
+++ resolved
@@ -26,16 +26,7 @@
 		ruleset: ['PotD', 'Pokemon', 'Sleep Clause Mod', 'HP Percentage Mod', 'Cancel Mod'],
 	}, {
 		name: "[Gen 7] OU",
-<<<<<<< HEAD
-
-		mod: 'gen7',
-		ruleset: ['Pokemon', 'Standard', 'Team Preview', 'Baton Pass Clause'],
-		banlist: ['Uber', 'Power Construct', 'Shadow Tag'],
-		requirePentagon: true,
-	}, {
-		name: "[Gen 7] Pokebank OU",
-=======
->>>>>>> 5990bddf
+
 		desc: [
 			"&bullet; <a href=\"https://www.smogon.com/forums/threads/3587188/\">OU Metagame Discussion</a>",
 			"&bullet; <a href=\"https://www.smogon.com/forums/threads/3587177/\">OU Banlist</a>",
@@ -182,14 +173,9 @@
 		gameType: 'doubles',
 		team: 'random',
 		ruleset: ['PotD', 'Pokemon', 'HP Percentage Mod', 'Cancel Mod'],
-<<<<<<< HEAD
-	}, {
-		name: "[Gen 7] Pokebank Doubles OU",
-=======
 	},
 	{
 		name: "[Gen 7] Doubles OU",
->>>>>>> 5990bddf
 		desc: ["&bullet; <a href=\"https://www.smogon.com/forums/threads/3586596/\">Doubles OU Metagame Discussion</a>"],
 
 		mod: 'gen7',
@@ -199,14 +185,9 @@
 			'Lunala', 'Magearna', 'Mewtwo', 'Palkia', 'Rayquaza', 'Reshiram', 'Solgaleo', 'Xerneas', 'Yveltal', 'Zekrom',
 			'Power Construct', 'Eevium Z', 'Dark Void', 'Gravity ++ Grass Whistle', 'Gravity ++ Hypnosis', 'Gravity ++ Lovely Kiss', 'Gravity ++ Sing', 'Gravity ++ Sleep Powder',
 		],
-<<<<<<< HEAD
-	}, {
-		name: "[Gen 7] Pokebank Doubles Ubers",
-=======
 	},
 	{
 		name: "[Gen 7] Doubles Ubers",
->>>>>>> 5990bddf
 
 		mod: 'gen7',
 		gameType: 'doubles',
@@ -637,11 +618,6 @@
 		],
 
 		mod: 'gen7',
-<<<<<<< HEAD
-		ruleset: ['Pokemon', 'Ability Clause', 'OHKO Clause', 'Evasion Moves Clause', 'Endless Battle Clause', 'Team Preview', 'HP Percentage Mod', 'Cancel Mod'],
-		banlist: ['Arena Trap', 'Huge Power', 'Moody', 'Parental Bond', 'Protean', 'Pure Power', 'Shadow Tag', 'Wonder Guard', 'Chatter', 'Extreme Evoboost'],
-	}, {
-=======
 		ruleset: ['Pokemon', 'Ability Clause', 'OHKO Clause', 'Evasion Moves Clause', 'CFZ Clause', 'Endless Battle Clause', 'Team Preview', 'HP Percentage Mod', 'Cancel Mod'],
 		banlist: [
 			'Arena Trap', 'Huge Power', 'Moody', 'Parental Bond', 'Protean', 'Pure Power', 'Shadow Tag', 'Wonder Guard', 'Chatter', 'Extreme Evoboost',
@@ -649,7 +625,6 @@
 		],
 	},
 	{
->>>>>>> 5990bddf
 		name: "[Gen 7] 1v1",
 		desc: [
 			"Bring three Pok&eacute;mon to Team Preview and choose one to battle.",
@@ -742,14 +717,9 @@
 				this.add('-end', pokemon, oMegaTemplate.requiredItem || oMegaTemplate.requiredMove, '[silent]');
 			}
 		},
-<<<<<<< HEAD
-	}, {
-		name: "[Gen 7] Almost Any Ability",
-=======
 	},
 	{
 		name: "[Gen 7] Almost Any Ability (suspect test)",
->>>>>>> 5990bddf
 		desc: [
 			"Pok&eacute;mon can use any ability, barring the few that are banned.",
 			"&bullet; <a href=\"https://www.smogon.com/forums/threads/3587901/\">Almost Any Ability</a>",
@@ -773,14 +743,9 @@
 				if (!legalAbility) return ['The ability ' + set.ability + ' is banned on Pok\u00e9mon that do not naturally have it.'];
 			}
 		},
-<<<<<<< HEAD
-	}, {
-		name: "[Gen 7] Sketchmons",
-=======
 	},
 	{
 		name: "[Gen 7] Sketchmons (suspect test)",
->>>>>>> 5990bddf
 		desc: [
 			"Pok&eacute;mon gain access to one Sketched move.",
 			"&bullet; <a href=\"https://www.smogon.com/forums/threads/3587743/\">Sketchmons</a>",
