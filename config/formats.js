--- conflicted
+++ resolved
@@ -41,9 +41,6 @@
 		mod: 'gen7',
 		ruleset: ['Pokemon', 'Standard', 'Team Preview', 'Baton Pass Clause'],
 		banlist: ['Uber', 'Bank-Uber', 'Power Construct', 'Shadow Tag'],
-<<<<<<< HEAD
-	}, {
-=======
 	},
 	{
 		name: "[Gen 7] Pokebank UU (alpha)",
@@ -60,7 +57,6 @@
 		],
 	},
 	{
->>>>>>> 9a727972
 		name: "[Gen 7] Pokebank Ubers",
 		desc: ["&bullet; <a href=\"https://www.smogon.com/forums/threads/3587184/\">Ubers Metagame Discussion</a>"],
 
@@ -76,14 +72,9 @@
 		mod: 'gen7',
 		maxLevel: 5,
 		ruleset: ['Pokemon', 'Standard', 'Swagger Clause', 'Team Preview', 'Little Cup'],
-<<<<<<< HEAD
-		banlist: ['Drifloon', 'Gligar', 'Meditite', 'Misdreavus', 'Murkrow', 'Porygon', 'Scyther', 'Sneasel', 'Swirlix', 'Tangela', 'Yanma', 'Eevium Z', 'Dragon Rage', 'Sonic Boom'],
-	}, {
-=======
 		banlist: ['Cutiefly', 'Drifloon', 'Gligar', 'Meditite', 'Misdreavus', 'Murkrow', 'Porygon', 'Scyther', 'Sneasel', 'Swirlix', 'Tangela', 'Yanma', 'Eevium Z', 'Dragon Rage', 'Sonic Boom'],
 	},
 	{
->>>>>>> 9a727972
 		name: "[Gen 7] Pokebank Anything Goes",
 		desc: ["&bullet; <a href=\"https://www.smogon.com/forums/threads/3587441/\">Anything Goes</a>"],
 
@@ -944,14 +935,9 @@
 
 		ruleset: ['RU', 'Baton Pass Speed Clause'],
 		banlist: ['RU', 'BL3'],
-<<<<<<< HEAD
-	}, {
-		name: "PU",
-=======
 	},
 	{
 		name: "PU (suspect test)",
->>>>>>> 9a727972
 		desc: [
 			"&bullet; <a href=\"https://www.smogon.com/forums/threads/3586575/\">np: PU Stage 10</a>",
 			"&bullet; <a href=\"https://www.smogon.com/forums/threads/3528743/\">PU Viability Ranking</a>",
