--- conflicted
+++ resolved
@@ -1874,7 +1874,15 @@
 		gameType: 'doubles',
 		ruleset: ['[Gen 7] Doubles OU', 'Same Type Clause'],
 	},
-<<<<<<< HEAD
+	{
+		name: "[Gen 7] Stacked",
+		desc: [
+			"All hazards can be stackable and stacked infinitely. Original idea by Serperirorater. Coded by Lycanium Z.",
+		],
+
+		mod: 'stacked',
+		ruleset: ['[Gen 7] OU'],
+	},
 
 	// SGgame Formats
 	////////////////////////////////////////////////////////////////////
@@ -1922,17 +1930,6 @@
 		banlist: ['CAP'],
 	},
 
-=======
-	{
-		name: "[Gen 7] Stacked",
-		desc: [
-			"All hazards can be stackable and stacked infinitely. Original idea by Serperirorater. Coded by Lycanium Z.",
-		],
-
-		mod: 'stacked',
-		ruleset: ['[Gen 7] OU'],
-	},
->>>>>>> cb90d190
 	// Other Metagames
 	///////////////////////////////////////////////////////////////////
 	{
