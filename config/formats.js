'use strict';

// Note: This is the list of formats
// The rules that formats use are stored in data/rulesets.js

exports.Formats = [

	// SM Singles
	///////////////////////////////////////////////////////////////////
	{
<<<<<<< HEAD
		section: "SM Singles (beta)",
	}, {
=======
		section: "SM Singles",
	},
	{
>>>>>>> 63c8418f
		name: "[Gen 7] Random Battle",
		desc: ["Randomized teams of level-balanced Pok&eacute;mon with sets that are generated to be competitively viable."],

		mod: 'gen7',
		team: 'random',
		ruleset: ['PotD', 'Pokemon', 'Sleep Clause Mod', 'HP Percentage Mod', 'Cancel Mod'],
	}, {
		name: "[Gen 7] Unrated Random Battle",

		mod: 'gen7',
		team: 'random',
		challengeShow: false,
		rated: false,
		ruleset: ['PotD', 'Pokemon', 'Sleep Clause Mod', 'HP Percentage Mod', 'Cancel Mod'],
	}, {
		name: "[Gen 7] OU",

		desc: [
			"&bullet; <a href=\"https://www.smogon.com/forums/threads/3592140/\">OU Metagame Discussion</a>",
			"&bullet; <a href=\"https://www.smogon.com/forums/threads/3587177/\">OU Banlist</a>",
		],

		mod: 'gen7',
		ruleset: ['Pokemon', 'Standard', 'Team Preview', 'Baton Pass Clause'],
		banlist: ['Uber', 'Power Construct', 'Shadow Tag'],
	},
	{
		name: "[Gen 7] Ubers",
		desc: ["&bullet; <a href=\"https://www.smogon.com/forums/threads/3587184/\">Ubers Metagame Discussion</a>"],

		mod: 'gen7',
		ruleset: ['Pokemon', 'Standard', 'Swagger Clause', 'Team Preview', 'Mega Rayquaza Clause'],
	},
	{
		name: "[Gen 7] UU",
		desc: ["&bullet; <a href=\"https://www.smogon.com/forums/threads/3591786/\">UU Metagame Discussion</a>"],

		mod: 'gen7',
		ruleset: ['[Gen 7] OU'],
		banlist: ['OU', 'BL', 'Power Construct', 'Mewnium Z', 'Baton Pass'],
	},
	{
		name: "[Gen 7] RU (alpha)",
		desc: ["&bullet; <a href=\"https://www.smogon.com/forums/threads/3587352/\">RU Metagame Discussion</a>"],

		mod: 'gen7',
		ruleset: ['[Gen 7] UU'],
		banlist: ['UU', 'BL2'],
	},
	{
		name: "[Gen 7] LC",
		desc: [
			"&bullet; <a href=\"https://www.smogon.com/forums/threads/3587196/\">LC Metagame Discussion</a>",
			"&bullet; <a href=\"https://www.smogon.com/dex/sm/formats/lc/\">LC Banlist</a>",
		],

		mod: 'gen7',
		maxLevel: 5,
		ruleset: ['Pokemon', 'Standard', 'Swagger Clause', 'Team Preview', 'Little Cup'],
		banlist: ['Cutiefly', 'Drifloon', 'Gligar', 'Gothita', 'Meditite', 'Misdreavus', 'Murkrow', 'Porygon', 'Scyther', 'Sneasel', 'Swirlix', 'Tangela', 'Yanma', 'Eevium Z', 'Dragon Rage', 'Sonic Boom'],
	},
	{
		name: "[Gen 7] Anything Goes",
		desc: ["&bullet; <a href=\"https://www.smogon.com/forums/threads/3587441/\">Anything Goes</a>"],

		mod: 'gen7',
		ruleset: ['Pokemon', 'Endless Battle Clause', 'Team Preview', 'HP Percentage Mod', 'Cancel Mod'],
		banlist: ['Illegal', 'Unreleased'],
	}, {
		name: "[Gen 7] CAP",
		desc: [
			"&bullet; <a href=\"https://www.smogon.com/forums/threads/3587865/\">CAP Metagame Discussion</a>",
		],

		mod: 'gen7',
		ruleset: ['[Gen 7] OU'],
		banlist: ['Allow CAP'],
	}, {
		name: "[Gen 7] Battle Spot Singles",
		desc: [
			"&bullet; <a href=\"https://www.smogon.com/forums/threads/3587473/\">Battle Spot Singles Discussion</a>",
			"&bullet; <a href=\"https://www.smogon.com/forums/threads/3587201/\">Battle Spot Singles Viability Ranking</a>",
		],

		mod: 'gen7',
		maxForcedLevel: 50,
		teamLength: {
			validate: [3, 6],
			battle: 3,
		},
		ruleset: ['Pokemon', 'Standard GBU', 'Team Preview'],
		requirePentagon: true,
	},
	{
		name: "[Gen 7] Battle Spot Special 2",
		desc: ["&bullet; <a href=\"https://www.smogon.com/forums/threads/3592974/\">Battle Spot Special</a>"],

		mod: 'gen7',
		maxForcedLevel: 50,
		teamLength: {
			validate: [3, 6],
			battle: 3,
		},
		ruleset: ['Pokemon', 'Species Clause', 'Nickname Clause', 'Item Clause', 'Team Preview', 'Cancel Mod'],
		banlist: ['Illegal', 'Unreleased', 'Soul Dew', 'Battle Bond'],
		onValidateTeam: function (team) {
			let special = {'Mewtwo':1, 'Mew':1, 'Lugia':1, 'Ho-Oh':1, 'Celebi':1, 'Kyogre':1, 'Groudon':1, 'Rayquaza':1, 'Jirachi':1, 'Deoxys':1, 'Dialga':1, 'Palkia':1, 'Giratina':1, 'Phione':1, 'Manaphy':1, 'Darkrai':1, 'Shaymin':1, 'Arceus':1, 'Victini':1, 'Reshiram':1, 'Zekrom':1, 'Kyurem':1, 'Keldeo':1, 'Meloetta':1, 'Genesect':1, 'Xerneas':1, 'Yveltal':1, 'Zygarde':1, 'Diancie':1, 'Hoopa':1, 'Volcanion':1, 'Cosmog':1, 'Cosmoem':1, 'Solgaleo':1, 'Lunala':1, 'Necrozma':1, 'Magearna':1};
			let hasSpecial = false;
			for (let i = 0; i < team.length; i++) {
				let template = this.getTemplate(team[i].species);
				if (template.baseSpecies in special) {
					if (hasSpecial) return ["Only one of the following can be used per team: Mewtwo, Mew, Lugia, Ho-Oh, Celebi, Kyogre, Groudon, Rayquaza, Jirachi, Deoxys, Dialga, Palkia, Giratina, Phione, Manaphy, Darkrai, Shaymin, Arceus, Victini, Reshiram, Zekrom, Kyurem, Keldeo, Meloetta, Genesect, Xerneas, Yveltal, Zygarde, Diancie, Hoopa, Volcanion, Cosmog, Cosmoem, Solgaleo, Lunala, Necrozma, Magearna."];
					hasSpecial = true;
				}
			}
		},
	},
	{
		name: "[Gen 7] Custom Game",

		mod: 'gen7',
		searchShow: false,
		canUseRandomTeam: true,
		debug: true,
		maxLevel: 9999,
		defaultLevel: 100,
		// no restrictions, for serious (other than team preview)
		ruleset: ['Team Preview', 'Cancel Mod'],
	},

	// SM Doubles
	///////////////////////////////////////////////////////////////////

	{
<<<<<<< HEAD
		section: "SM Doubles (beta)",
	}, {
=======
		section: "SM Doubles",
	},
	{
>>>>>>> 63c8418f
		name: "[Gen 7] Random Doubles Battle",

		mod: 'gen7',
		gameType: 'doubles',
		team: 'random',
		ruleset: ['PotD', 'Pokemon', 'HP Percentage Mod', 'Cancel Mod'],
	},
	{
		name: "[Gen 7] Doubles OU",
		desc: ["&bullet; <a href=\"https://www.smogon.com/forums/threads/3586596/\">Doubles OU Metagame Discussion</a>"],

		mod: 'gen7',
		gameType: 'doubles',
		ruleset: ['Pokemon', 'Standard Doubles', 'Team Preview'],
		banlist: ['Arceus', 'Dialga', 'Giratina', 'Giratina-Origin', 'Groudon', 'Ho-Oh', 'Kyogre', 'Kyurem-White', 'Lugia',
			'Lunala', 'Magearna', 'Mewtwo', 'Palkia', 'Rayquaza', 'Reshiram', 'Solgaleo', 'Xerneas', 'Yveltal', 'Zekrom',
			'Power Construct', 'Eevium Z', 'Dark Void', 'Gravity ++ Grass Whistle', 'Gravity ++ Hypnosis', 'Gravity ++ Lovely Kiss', 'Gravity ++ Sing', 'Gravity ++ Sleep Powder',
		],
	},
	{
		name: "[Gen 7] Doubles Ubers",

		mod: 'gen7',
		gameType: 'doubles',
		ruleset: ['Pokemon', 'Species Clause', 'Moody Clause', 'OHKO Clause', 'Evasion Moves Clause', 'Evasion Abilities Clause', 'Endless Battle Clause', 'HP Percentage Mod', 'Cancel Mod', 'Team Preview'],
		banlist: ['Illegal', 'Unreleased'],
	}, {
		name: "[Gen 7] VGC 2017",
		desc: ["&bullet; <a href=\"https://www.smogon.com/forums/threads/3586596/\">VGC 2017 Discussion</a>"],

		mod: 'gen7',
		gameType: 'doubles',
		forcedLevel: 50,
		teamLength: {
			validate: [4, 6],
			battle: 4,
		},
		ruleset: ['Pokemon', 'Species Clause', 'Nickname Clause', 'Item Clause', 'Team Preview', 'Cancel Mod', 'Alola Pokedex'],
		banlist: ['Illegal', 'Unreleased', 'Solgaleo', 'Lunala', 'Necrozma', 'Magearna', 'Marshadow', 'Zygarde', 'Mega'],
		requirePlus: true,
	},
	{
		name: "[Gen 7] Battle Spot Doubles",

		mod: 'gen7',
		gameType: 'doubles',
		maxForcedLevel: 50,
		teamLength: {
			validate: [4, 6],
			battle: 4,
		},
		ruleset: ['Pokemon', 'Standard GBU', 'Team Preview'],
		requirePentagon: true,
	},
	{
		name: "[Gen 7] Doubles Custom Game",

		mod: 'gen7',
		gameType: 'doubles',
		searchShow: false,
		canUseRandomTeam: true,
		maxLevel: 9999,
		defaultLevel: 100,
		debug: true,
		// no restrictions, for serious (other than team preview)
		ruleset: ['Team Preview', 'Cancel Mod'],
	},

	///////////////////////////////////////////////////////
	// SpacialGaze Metagames
	{
		section: 'Spacialgaze Metagames',
		column: 2,
	}, {
		name: "[Gen 7] Super Staff Bros",

		mod: 'sgssb',
		team: 'randomSeasonalRegStaff',
		ruleset: ['HP Percentage Mod', 'Cancel Mod', 'Sleep Clause Mod'],
		onBegin: function () {
			this.add('message', 'GET READY FOR THE NEXT BATTLE!');

			let allPokemon = this.p1.pokemon.concat(this.p2.pokemon);
			for (let i = 0, len = allPokemon.length; i < len; i++) {
				let pokemon = allPokemon[i];
				let last = pokemon.moves.length - 1;
				if (pokemon.moves[last]) {
					pokemon.moves[last] = toId(pokemon.set.signatureMove);
					pokemon.moveset[last].move = pokemon.set.signatureMove;
					pokemon.baseMoveset[last].move = pokemon.set.signatureMove;
				}
			}
		},
		onSwitchIn: function (pokemon) {
			let name = toId(pokemon.illusion ? pokemon.illusion.name : pokemon.name);

			// stat boosts.

			if (name === 'therun') {
				this.add('c', '+The Run', 'Are you fast enough?');
			}
			if (name === 'serperiorater') {
				this.add('c', '%Serperiorater', 'The badossness has arrived.');
			}
			if (name === 'vacuo') {
				this.add('c', '@Vacuo', 'glhf');
			}
			if (name === 'umichbrendan') {
				this.add('c', '+UmichBrendan', 'All right, time for a Umich sweep!');
			}
			if (name === 'ducktown') {
				this.add('c', '%ducktown', 'Beware! You are entering a town of ducks!');
			}
			if (name === 'hurricaned') {
				this.add('c', '+Hurricane\'d', 'Ay lmao it\'s ya boi. CAP is the best tier, so let me show you.');
			}
			if (name === 'hoeenhero') {
				this.add('c', '~HoeenHero', 'Do I have to? I\'m in the middle of programming.');
			}
			if (name === 'hiroz') {
				this.add('c', '&HiroZ', 'Your wing isn\'t able to fly anywhere!');
			}
			if (name === 'admewn') {
				this.add('c', '+Admewn', 'This battle will be amewsing :]');
			}
			if (name === 'vulcaron') {
				this.add('c', '%Vulcaron', 'I will scorch you with 628 blue flames!!! ...I\'m really bad at this.');
			}
			if (name === 'mystifi') {
				this.add('c', '~Mystifi', '__I\'ll HM01 u faster then sanic m89__');
			}
			if (name === 'krakenmare') {
				this.add('c', '&Kraken Mare', 'You can\'t touch the master of RAGE!');
			}
			if (name === 'almightybronzong') {
				this.add('c', '+Almighty Bronzong', '``All hail.``');
			}
			if (name === 'opple') {
				this.add('c', '&Opple', 'lol hi');
			}
			if (name === 'mimiroppu') {
				this.add('c', '@Mimiroppu', 'Mimiroppu, charm up~');
			}
			if (name === 'bdh93') {
				this.add('c', '@BDH93', 'Time for some trolling');
			}
			if (name === 'c733937123') {
				this.add('c', '@C733937 123', 'Hello opponent, Welcome to Spacial Bros, I, C733937 123, shall defeat you.....hopefully.');
			}
			if (name === 'spacialbot') {
				this.add('c', '%Spacial Bot', '``Bot rebooting...``');
				this.add('c', '%Spacial Bot', '``Rebooting complete. Beginning to engage in battle.``');
			}
			if (name === 'hydrostatics') {
				this.add('c', '+Hydrostatics', 'Dare to fight me??');
			}
			if (name === 'auction') {
				this.add('c', '+Auction', 'I think its time for the man to take his throne.');
			}
			if (name === 'ranfen') {
				this.add('c', '+Ranfen', 'Watch Out Ice mons!');
			}
			if (name === 'xavier1942') {
				this.add('c', '+Xavier1942', 'Behold, THE GREAT WALL OF...um...HAAAAAAX!');
			}
		},
		onSwitchOut: function (pokemon) {
			if (!pokemon.hp) return;
			let name = toId(pokemon.name);

			if (name === 'therun') {
				this.add('c', '+The Run', 'I\'ll be back faster than the speed of light');
			}
			if (name === 'hoeenhero') {
				this.add('c', '~Hoeenhero', 'I can\'t battle now, i\'m too busy.');
			}
			if (name === 'hurricaned') {
				this.add('c', '+Hurricane\'d', 'Ay ya boi is gettin outta here. Later asshat');
			}
			if (name === 'ducktown') {
				this.add('c', '%ducktown', 'My other ducks will come attack you!');
			}
			if (name === 'vacuo') {
				this.add('c', '@Vacuo', 'lmfao brb');
			}
			if (name === 'serperiorater') {
				this.add('c', '%Serperiorater', 'Don\'t worry, I\'ll be back later, so be prepared.');
			}
			if (name === 'umichbrendan') {
				this.add('c', '+UmichBrendan', 'I\'m gonna hand this over to a friend, you\'re not worth the effort');
			}
			if (name === 'hiroz') {
				this.add('c', '&HiroZ', 'Crawl like the insect you are, I\'ll be back!');
			}
			if (name === 'vulcaron') {
				this.add('c', '%Vulcaron', 'I\'ll be back, I have a lot of free time');
			}
			if (name === 'krakenmare') {
				this.add('c', '&Kraken Mare', 'I shall spare you today, young one!');
			}
			if (name === 'almightybronzong') {
				this.add('c', '+Almighty Bronzong', '``I\'m off, night``');
			}
			if (name === 'admewn') {
				this.add('c', '+Admewn', 'Brb, I\'ll be mewting someone :]');
			}
			if (name === 'xavier1942') {
				this.add('c', '+Xavier1942', 'I\'ll be back, i have business to take care of *Runs away shouting "WEE WOO WEE WOO WEE WOO*');
			}
			if (name === 'mimiroppu') {
				this.add('c', '@Mimiroppu', 'I\'ll be back soon bitches');
			}
			if (name === 'bdh93') {
				this.add('c', '@BDH93', 'I\'ll be back for more trolling');
			}
			if (name === 'spacialbot') {
				this.add('c', '+The Run', '.battleswitchout');
				this.add('c', '%Spacial Bot', '``var returnMessage = alert("Will return with more power.")``');
			}
			if (name === 'auction') {
				this.add('c', '+Auction', 'I think I should take a bathroom break');
			}
			if (name === 'c733937123') {
				this.add('c', '@C733937 123', '*laughs* Now you have to defeat a stronger ally....and have to still face me later where I can have a better chance at *distorted voice* KiLlInG YoU To wIn!!!');
			}
			if (name === 'hydrostatics') {
				this.add('c', '+Hydrostatics', '/me has studies');
			}
		},
		onModifyPokemon: function (pokemon) {
			//let name = toId(pokemon.name);
			// Enforce choice item locking on custom moves.
			let moves = pokemon.moveset;
			if (pokemon.getItem().isChoice && pokemon.lastMove === moves[3].id) {
				for (let i = 0; i < 3; i++) {
					if (!moves[i].disabled) {
						pokemon.disableMove(moves[i].id, false);
						moves[i].disabled = true;
					}
				}
			}
		},
		onFaint: function (pokemon) {
			let name = toId(pokemon.name);

			// custom messages.

			if (name === 'therun') {
				this.add('c', '+The Run', 'So much for being faster...');
			}
			if (name === 'hoeenhero') {
				this.add('c', '~HoeenHero', 'Hey! Thats more hax than I get to use >:(');
			}
			if (name === 'vulcaron') {
				this.add('c', '%Vulcaron', 'The flames are dowsed.');
			}
			if (name === 'mystifi') {
				this.add('c', '~Mystifi', '**WOW U HACKER I\'M REPORTING YOU TO ZAREL**');
			}
			if (name === 'hurricaned') {
				this.add('c', '+Hurricane\'d', 'You did this because I like CAP didn\'t you. I bet you like OU as well. You\'re tier-ist');
			}
			if (name === 'serperiorater') {
				this.add('c', '%Serperiorater', 'Dammit Benny, why ya gotta be that guy?');
			}
			if (name === 'hiroz') {
				this.add('c', '&HiroZ', 'Argh... scumbag...');
			}
			if (name === 'xavier1942') {
				this.add('c', '+Xavier1942', 'Nuuuuu! MY BEAUTIFUL WALL! ');
			}
			if (name === 'ducktown') {
				this.add('c', '%ducktown', 'Quack Quack Quaaaaaa...');
			}
			if (name === 'vacuo') {
				this.add('c', '@Vacuo', 'yeah so I\'mma go get some food see you later');
			}
			if (name === 'admewn') {
				this.add('c', '+Admewn', 'Turn off the mewsic! I\'m out!');
			}
			if (name === 'krakenmare') {
				this.add('c', '&Kraken Mare', 'The RAGE wasn\'t enough to overpower you!');
			}
			if (name === 'almightybronzong') {
				this.add('c', '+Almighty Bronzong', '``Nice achievement.``');
			}
			if (name === 'hydrostatics') {
				this.add('c', '+Hydrostatics', 'Ok! It was a nice warm up for me! Let\'s battle for real the next time! ;)');
			}
			if (name === 'umichbrendan') {
				this.add('c', '+UmichBrendan', 'I lost? How is that possible?');
			}
			if (name === 'opple') {
				this.add('c', '&Opple', 'I call hacks, fine. You got me, lol, I\'ll get you next time!');
			}
			if (name === 'mimiroppu') {
				this.add('c', '@Mimiroppu', 'Sorry \'bout it...');
			}
			if (name === 'c733937123') {
				this.add('c', '@C733937 123', 'What, I...got defeated by some lousy fighter like you??? Well...Good luck next time we fight for both of us....but why did I lose?');
			}
			if (name === 'bdh93') {
				this.add('c', '@BDH93', 'Aww man! No more trolling :(');
			}
			if (name === 'spacialbot') {
				this.add('c', '%Spacial Bot', 'I blame my creator for my loss');
			}
			if (name === 'auction') {
				this.add('c', '+Auction', 'Ya know, I think I should\'ve gotten __burn everything__ as my ability ;_;');
			}
			if (name === 'ranfen') {
				this.add('c', '+Ranfen', 'No Fair flygon cant be beat D:');
			}
		},
	}, {
		section: 'Spacialgaze Metagames',
		column: 2,
	}, {
		name: "[Gen 7] Pokemon Mystery Dungeon",

		mod: 'pmd',
		team: 'randomPmd',
		ruleset: ['HP Percentage Mod', 'Cancel Mod'],
		onBegin: function () {
			let allPokemon = this.p1.pokemon.concat(this.p2.pokemon);
			for (let i = 0, len = allPokemon.length; i < len; i++) {
				allPokemon[i].maxhp *= 5;
				allPokemon[i].hp = allPokemon[i].maxhp;
			}
		},
	}, {
		section: 'Spacialgaze Metagames',
		column: 2,
	}, {
		name: "[Gen 1] Retro Super Staff Bros",
		desc: ["Happy B-Day Johto/Regional/SpacialGaze! Celebrate with this mashup of old staff!"],

		mod: 'retrossb',
		team: 'randomRetroStaff',
		ruleset: ['Pokemon', 'Sleep Clause Mod', 'Freeze Clause Mod', 'HP Percentage Mod', 'Cancel Mod'],
		onBegin: function () {
			this.add("raw|Retro Super Staff Bros. <b>Return of the old staff!!!!</b>");

			let allPokemon = this.p1.pokemon.concat(this.p2.pokemon);
			for (let i = 0, len = allPokemon.length; i < len; i++) {
				let pokemon = allPokemon[i];
				let last = pokemon.moves.length - 1;
				if (pokemon.moves[last] && !pokemon.set.noCustom) {
					pokemon.moves[last] = toId(pokemon.set.signatureMove);
					pokemon.moveset[last].move = pokemon.set.signatureMove;
					pokemon.baseMoveset[last].move = pokemon.set.signatureMove;
				}
			}
		},
		onSwitchInPriority: 1,
		onSwitchIn: function (pokemon) {
			let name = toId(pokemon.illusion ? pokemon.illusion.name : pokemon.name);
			if (name === 'hoeenkid') this.add('c|&HoeenKid|One day I will be a Hero!');
			//if (name === 'opple') this.add('c|@Opple|Default Message');
			if (name === 'supersonicx') this.add('c|~supersonicx|I am the best pokemon here!');
		},
		onFaint: function (pokemon, source, effect) {
			let name = toId(pokemon.name);
			if (name === 'hoeenkid') this.add('c|&HoeenKid|But not today...');
			//if (name === 'opple') this.add('c|@Opple|Default Message');
			if (name === 'supersonicx') this.add('c|~supersonicx|I\'m reporting you for cheating!');
		},
	}, {
		section: 'Spacialgaze Metagames',
		column: 2,
	}, {
		name: "[Gen 7] Super Staff Bros Free For All",
		desc: ['Duke it out with other users custom made pokemon.',
			'Make your own as well! Get started with <button class="button" name="send" value="/ssb edit">/ssb edit</button>.',
			'Use <button class="button" name="send" value="/ssb">/ssb</button> for the commands you can use.',
		],

		mod: 'cssb',
		team: 'randomCustomSSB',
		ruleset: ['Pokemon', 'Sleep Clause Mod', 'Freeze Clause Mod', 'HP Percentage Mod', 'Cancel Mod'],
		onBegin: function () {
			this.add("raw|<h2>Free for All!</h2>");
			this.add("raw|<h3>3</h3>");
			this.add("raw|<h3>2</h3>");
			this.add("raw|<h3>1</h3>");
			this.add("raw|<h1>BATTLE!</h1>");
		},
	},

	// Other Metagames
	///////////////////////////////////////////////////////////////////

	{
		section: "OM of the Month",
		column: 2,
	},
	{
		name: "[Gen 7] Inheritance",
		desc: [
			"Pok&eacute;mon may use the ability and moves of another, as long as they forfeit their own learnset.",
			"&bullet; <a href=\"https://www.smogon.com/forums/threads/3592844/\">Inheritance</a>",
		],

		mod: 'gen7',
		ruleset: ['Pokemon', 'Standard', 'Team Preview'],
		banlist: ['Uber', 'Kyurem-Black', 'Regigigas', 'Shedinja', 'Slaking', 'Gengarite', 'Kangaskhanite', 'Lucarionite', 'Salamencite', 'Power Construct', 'Shadow Tag', 'Baton Pass'],
		bannedDonors: ['Araquanid', 'Azumarill', 'Azurill', 'Blaziken', 'Bunnelby', 'Carvanha', 'Chatot', 'Combusken', 'Dewpider', 'Diggersby', 'Diglett', 'Ditto', 'Dugtrio', 'Golett', 'Golurk', 'Liepard', 'Machamp', 'Machoke', 'Machop', 'Marill', 'Medicham', 'Meditite', 'Meowstic', 'Purrloin', 'Scolipede', 'Sharpedo', 'Smeargle', 'Torchic', 'Trapinch', 'Venipede', 'Whirlipede'],
		noChangeForme: true,
		noChangeAbility: true,
		getEvoFamily: function (species) {
			let template = Tools.getTemplate(species);
			while (template.prevo) {
				template = Tools.getTemplate(template.prevo);
			}
			return template.speciesid;
		},
		validateSet: function (set, teamHas) {
			if (!this.format.abilityMap) {
				let abilityMap = Object.create(null);
				for (let speciesid in this.tools.data.Pokedex) {
					let pokemon = this.tools.data.Pokedex[speciesid];
					if (pokemon.num < 1 || pokemon.species in this.format.banlistTable || this.format.bannedDonors.includes(pokemon.species)) continue;
					if (this.tools.data.FormatsData[speciesid].requiredItem || this.tools.data.FormatsData[speciesid].requiredMove) continue;
					for (let key in pokemon.abilities) {
						let abilityId = toId(pokemon.abilities[key]);
						if (abilityMap[abilityId]) {
							abilityMap[abilityId][pokemon.evos ? 'push' : 'unshift'](speciesid);
						} else {
							abilityMap[abilityId] = [speciesid];
						}
					}
				}
				this.format.abilityMap = abilityMap;
			}

			this.format.noChangeForme = false;
			let problems = this.tools.getFormat('Pokemon').onChangeSet.call(this.tools, set, this.format) || [];
			this.format.noChangeForme = true;

			if (problems.length) return problems;

			let species = toId(set.species);
			let template = this.tools.getTemplate(species);
			if (!template.exists) return [`The Pokemon "${set.species}" does not exist.`];
			if (template.isUnreleased) return [`${template.species} is unreleased.`];
			if (template.tier === 'Uber' || template.species in this.format.banlistTable) return [`${template.species} is banned.`];

			let name = set.name;

			let abilityId = toId(set.ability);
			if (!abilityId || !(abilityId in this.tools.data.Abilities)) return [`${name} needs to have a valid ability.`];
			let pokemonWithAbility = this.format.abilityMap[abilityId];
			if (!pokemonWithAbility) return [`"${set.ability}" is not available on a legal Pokemon.`];

			let canonicalSource = ''; // Specific for the basic implementation of Donor Clause (see onValidateTeam).
			let validSources = set.abilitySources = []; // evolutionary families
			for (let i = 0; i < pokemonWithAbility.length; i++) {
				let donorTemplate = this.tools.getTemplate(pokemonWithAbility[i]);
				let evoFamily = this.format.getEvoFamily(donorTemplate);

				if (validSources.indexOf(evoFamily) >= 0) continue;

				if (set.name === set.species) delete set.name;
				set.species = donorTemplate.species;
				problems = this.validateSet(set, teamHas) || [];
				if (!problems.length) {
					canonicalSource = donorTemplate.species;
					validSources.push(evoFamily);
				}
				if (validSources.length > 1) {
					// Specific for the basic implementation of Donor Clause (see onValidateTeam).
					break;
				}
			}

			set.species = template.species;
			if (!validSources.length && pokemonWithAbility.length > 1) {
				return [`${template.species}'s set is illegal.`];
			}
			if (!validSources.length) {
				problems.unshift(`${template.species} has an illegal set with an ability from ${this.tools.getTemplate(pokemonWithAbility[0]).name}.`);
				return problems;
			}

			// Protocol: Include the data of the donor species in the `name` data slot.
			// Afterwards, we are going to reset the name to what the user intended. :]
			set.name = `${set.name || set.species} (${canonicalSource})`;
		},
		onValidateTeam: function (team, format) {
			// Donor Clause
			let evoFamilyLists = [];
			for (let i = 0; i < team.length; i++) {
				let set = team[i];
				if (!set.abilitySources) continue;
				evoFamilyLists.push(set.abilitySources.map(format.getEvoFamily));
			}

			// Checking actual full incompatibility would require expensive algebra.
			// Instead, we only check the trivial case of multiple Pokémon only legal for exactly one family. FIXME?
			// This clause has only gotten more complex over time, so this is probably a won't fix.
			let requiredFamilies = Object.create(null);
			for (let i = 0; i < evoFamilyLists.length; i++) {
				let evoFamilies = evoFamilyLists[i];
				if (evoFamilies.length !== 1) continue;
				let [familyId] = evoFamilies;
				if (!(familyId in requiredFamilies)) requiredFamilies[familyId] = 1;
				requiredFamilies[familyId]++;
				if (requiredFamilies[familyId] > 2) return [`You are limited to up to two inheritances from each evolution family by the Donor Clause.`, `(You inherit more than twice from ${this.getTemplate(familyId).species}).`];
			}
		},
		onBegin: function () {
			for (let pokemon of this.p1.pokemon.concat(this.p2.pokemon)) {
				let lastParens = pokemon.set.name.lastIndexOf('(');
				if (lastParens < 0) lastParens = pokemon.set.name.length; // If the engine is hotpatched without the validator.
				let donorTemplate = this.getTemplate(pokemon.set.name.slice(lastParens + 1, -1));
				pokemon.donor = donorTemplate.species;
				pokemon.name = pokemon.set.name.slice(0, lastParens).trim();

				// Reproduce pokémon identity initialization in constructor
				pokemon.name = pokemon.name.slice(0, 20);
				pokemon.fullname = `${pokemon.side.id}: ${pokemon.name}`;
				pokemon.id = pokemon.fullname;
			}
		},
		onSwitchIn: function (pokemon) {
			if (!pokemon.donor) return;
			let donorTemplate = this.getTemplate(pokemon.donor);
			if (!donorTemplate.exists) return;
			// Place volatiles on the Pokémon to show the donor details.
			this.add('-start', pokemon, donorTemplate.species, '[silent]');
		},
	},
	{
		name: "[Gen 7] Mergemons",
		desc: [
			"Pok&eacute;mon gain the movepool of the previous and the next fully evolved Pok&eacute;mon, according to the Pok&eacute;dex.",
			"&bullet; <a href=\"https://www.smogon.com/forums/threads/3591780/\">Mergemons</a>",
		],

		mod: 'mergemons',
		searchShow: false,
		ruleset: ['[Gen 7] OU'],
		banlist: [],
	},
	{
		section: "Other Metagames",
		column: 2,
	},
	{
		name: "[Gen 7] Balanced Hackmons",
		desc: [
			"Anything that can be hacked in-game and is usable in local battles is allowed.",
			"&bullet; <a href=\"https://www.smogon.com/forums/threads/3587475/\">Balanced Hackmons</a>",
			"&bullet; <a href=\"https://www.smogon.com/forums/threads/3588586/\">BH Suspects and Bans Discussion</a>",
		],

		mod: 'gen7',
		ruleset: ['Pokemon', 'Ability Clause', 'OHKO Clause', 'Evasion Moves Clause', 'CFZ Clause', 'Endless Battle Clause', 'Team Preview', 'HP Percentage Mod', 'Cancel Mod'],
		banlist: ['Arena Trap', 'Huge Power', 'Moody', 'Parental Bond', 'Protean', 'Pure Power', 'Shadow Tag', 'Wonder Guard', 'Chatter', 'Comatose + Sleep Talk'],
	},
	{
		name: "[Gen 7] 1v1",
		desc: [
			"Bring three Pok&eacute;mon to Team Preview and choose one to battle.",
			"&bullet; <a href=\"https://www.smogon.com/forums/threads/3587523/\">1v1</a>",
		],

		mod: 'gen7',
		teamLength: {
			validate: [1, 3],
			battle: 1,
		},
		ruleset: ['Pokemon', 'Species Clause', 'Nickname Clause', 'Moody Clause', 'OHKO Clause', 'Evasion Moves Clause', 'Swagger Clause', 'Endless Battle Clause', 'HP Percentage Mod', 'Cancel Mod', 'Team Preview'],
		banlist: [
			'Illegal', 'Unreleased', 'Arceus', 'Blaziken', 'Darkrai', 'Deoxys-Base', 'Deoxys-Attack', 'Dialga', 'Giratina', 'Groudon', 'Ho-Oh', 'Kyogre',
			'Kyurem-White', 'Lugia', 'Lunala', 'Mewtwo', 'Palkia', 'Rayquaza', 'Reshiram', 'Shaymin-Sky', 'Solgaleo', 'Xerneas', 'Yveltal', 'Zekrom',
			'Power Construct', 'Perish Song', 'Focus Sash', 'Kangaskhanite', 'Salamencite', 'Chansey + Charm + Seismic Toss',
		],
	}, {
		name: "[Gen 7] Monotype",
		desc: [
			"All the Pok&eacute;mon on a team must share a type.",
			"&bullet; <a href=\"https://www.smogon.com/forums/threads/3587204/\">Monotype</a>",
			"&bullet; <a href=\"https://www.smogon.com/forums/threads/3589809/\">Monotype Viability Ranking</a>",
		],

		mod: 'gen7',
		ruleset: ['Pokemon', 'Standard', 'Swagger Clause', 'Same Type Clause', 'Team Preview'],
		banlist: [
			'Aegislash', 'Arceus', 'Blaziken', 'Darkrai', 'Deoxys-Base', 'Deoxys-Attack', 'Dialga', 'Genesect', 'Giratina', 'Groudon', 'Ho-Oh', 'Hoopa-Unbound', 'Kartana', 'Kyogre',
			'Kyurem-White', 'Lugia', 'Lunala', 'Mewtwo', 'Palkia', 'Pheromosa', 'Rayquaza', 'Reshiram', 'Shaymin-Sky', 'Solgaleo', 'Tapu Lele', 'Xerneas', 'Yveltal', 'Zekrom', 'Zygarde',
			'Battle Bond', 'Damp Rock', 'Gengarite', 'Kangaskhanite', 'Lucarionite', 'Mawilite', 'Metagrossite', 'Salamencite', 'Smooth Rock', 'Terrain Extender', 'Baton Pass',
		],
	},
	{
		name: "[Gen 7] Mix and Mega",
		desc: [
			"Mega Stones and Primal Orbs can be used on almost any fully evolved Pok&eacute;mon with no Mega Evolution limit.",
			"&bullet; <a href=\"https://www.smogon.com/forums/threads/3587740/\">Mix and Mega</a>",
			"&bullet; <a href=\"https://www.smogon.com/forums/threads/3591580/\">Mix and Mega Resources</a>",
		],

		mod: 'mixandmega',
		ruleset: ['Pokemon', 'Standard', 'Swagger Clause', 'Mega Rayquaza Clause', 'Team Preview'],
		banlist: ['Baton Pass'],
		onValidateTeam: function (team) {
			let itemTable = {};
			for (let i = 0; i < team.length; i++) {
				let item = this.getItem(team[i].item);
				if (!item) continue;
				if (!(item in itemTable)) {
					itemTable[item] = 1;
				} else if (itemTable[item] < 2) {
					itemTable[item]++;
				} else {
					if (item.megaStone) return ["You are limited to two of each Mega Stone.", "(You have more than two " + this.getItem(item).name + ")"];
					if (item.id === 'blueorb' || item.id === 'redorb') return ["You are limited to two of each Primal Orb.", "(You have more than two " + this.getItem(item).name + ")"];
				}
			}
		},
		onValidateSet: function (set) {
			let template = this.getTemplate(set.species || set.name);
			let item = this.getItem(set.item);
			if (!item.megaEvolves && item.id !== 'blueorb' && item.id !== 'redorb') return;
			if (template.baseSpecies === item.megaEvolves || (template.baseSpecies === 'Groudon' && item.id === 'redorb') || (template.baseSpecies === 'Kyogre' && item.id === 'blueorb')) return;
			if (template.evos.length) return ["" + template.species + " is not allowed to hold " + item.name + " because it's not fully evolved."];
			let uberStones = ['beedrillite', 'gengarite', 'kangaskhanite', 'mawilite', 'medichamite'];
			if (template.tier === 'Uber' || set.ability === 'Power Construct' || uberStones.includes(item.id)) return ["" + template.species + " is not allowed to hold " + item.name + "."];
		},
		onBegin: function () {
			let allPokemon = this.p1.pokemon.concat(this.p2.pokemon);
			for (let i = 0, len = allPokemon.length; i < len; i++) {
				let pokemon = allPokemon[i];
				pokemon.originalSpecies = pokemon.baseTemplate.species;
			}
		},
		onSwitchIn: function (pokemon) {
			let oMegaTemplate = this.getTemplate(pokemon.template.originalMega);
			if (oMegaTemplate.exists && pokemon.originalSpecies !== oMegaTemplate.baseSpecies) {
				// Place volatiles on the Pokémon to show its mega-evolved condition and details
				this.add('-start', pokemon, oMegaTemplate.requiredItem || oMegaTemplate.requiredMove, '[silent]');
				let oTemplate = this.getTemplate(pokemon.originalSpecies);
				if (oTemplate.types.length !== pokemon.template.types.length || oTemplate.types[1] !== pokemon.template.types[1]) {
					this.add('-start', pokemon, 'typechange', pokemon.template.types.join('/'), '[silent]');
				}
			}
		},
		onSwitchOut: function (pokemon) {
			let oMegaTemplate = this.getTemplate(pokemon.template.originalMega);
			if (oMegaTemplate.exists && pokemon.originalSpecies !== oMegaTemplate.baseSpecies) {
				this.add('-end', pokemon, oMegaTemplate.requiredItem || oMegaTemplate.requiredMove, '[silent]');
			}
		},
	},
	{
		name: "[Gen 7] Almost Any Ability (suspect test)",
		desc: [
			"Pok&eacute;mon can use any ability, barring the few that are banned.",
			"&bullet; <a href=\"https://www.smogon.com/forums/threads/3587901/\">Almost Any Ability</a>",
		],

		mod: 'gen7',
		ruleset: ['Pokemon', 'Standard', 'Ability Clause', 'Baton Pass Clause', 'Swagger Clause', 'Team Preview'],
		banlist: ['Ignore Illegal Abilities',
			'Aegislash', 'Arceus', 'Archeops', 'Blaziken', 'Darkrai', 'Deoxys', 'Dialga', 'Giratina', 'Groudon', 'Ho-Oh', 'Kyogre', 'Kyurem-White', 'Lugia', 'Lunala',
			'Mewtwo', 'Palkia', 'Pheromosa', 'Rayquaza', 'Regigigas', 'Reshiram', 'Shaymin-Sky', 'Shedinja', 'Slaking', 'Solgaleo', 'Xerneas', 'Yveltal', 'Zekrom',
			'Power Construct', 'Shadow Tag', 'Gengarite', 'Kangaskhanite', 'Lucarionite', 'Salamencite',
		],
		onValidateSet: function (set) {
			let bannedAbilities = {'Arena Trap': 1, 'Comatose': 1, 'Contrary': 1, 'Fur Coat': 1, 'Huge Power': 1, 'Imposter': 1, 'Parental Bond': 1, 'Pure Power': 1, 'Simple':1, 'Speed Boost': 1, 'Water Bubble': 1, 'Wonder Guard': 1};
			if (set.ability in bannedAbilities) {
				let template = this.getTemplate(set.species || set.name);
				let legalAbility = false;
				for (let i in template.abilities) {
					if (set.ability === template.abilities[i]) legalAbility = true;
				}
				if (!legalAbility) return ['The ability ' + set.ability + ' is banned on Pok\u00e9mon that do not naturally have it.'];
			}
		},
	},
	{
		name: "[Gen 7] Sketchmons",
		desc: [
			"Pok&eacute;mon gain access to one Sketched move.",
			"&bullet; <a href=\"https://www.smogon.com/forums/threads/3587743/\">Sketchmons</a>",
		],

		mod: 'gen7',
		ruleset: ['Pokemon', 'Standard', 'Team Preview', 'Baton Pass Clause'],
		banlist: ['Allow One Sketch',
			'Aegislash', 'Arceus', 'Blaziken', 'Darkrai', 'Deoxys', 'Dialga', 'Genesect', 'Giratina', 'Groudon', 'Ho-Oh', 'Kyogre', 'Kyurem-White',
			'Landorus-Base', 'Lugia', 'Lunala', 'Mewtwo', 'Palkia', 'Rayquaza', 'Reshiram', 'Shaymin-Sky', 'Solgaleo', 'Xerneas', 'Yveltal', 'Zekrom',
			'Power Construct', 'Shadow Tag', 'Gengarite', 'Kangaskhanite', 'Lucarionite', 'Salamencite',
			'Arena Trap + Dark Void', 'Arena Trap + Grass Whistle', 'Arena Trap + Hypnosis', 'Arena Trap + Relic Song', 'Arena Trap + Sing', 'Arena Trap + Sleep Powder',
		],
		noSketch: ['Celebrate', 'Conversion', "Forest's Curse", 'Geomancy', 'Happy Hour', 'Hold Hands', 'Lovely Kiss', 'Purify', 'Shell Smash', 'Shift Gear', 'Sketch', 'Spore', 'Trick-or-Treat'],
		onValidateTeam: function (team) {
			let sketchedMoves = {};
			for (let i = 0; i < team.length; i++) {
				let move = team[i].sketchmonsMove;
				if (!move) continue;
				if (move in sketchedMoves) {
					return ["You are limited to sketching one of each move by Move Clause.", "(You have sketched " + this.getMove(move).name + " more than once)"];
				}
				sketchedMoves[move] = (team[i].name || team[i].species);
			}
		},
	}, {
		name: "[Gen 7] Hidden Type",
		desc: [
			"Pok&eacute;mon have an added type determined by their IVs. Same as the Hidden Power type.",
			"&bullet; <a href=\"https://www.smogon.com/forums/threads/3591194/\">Hidden Type</a>",
		],

		searchShow: false,
		mod: 'hiddentype',
		ruleset: ['[Gen 7] OU'],
	},
	{
		name: "[Gen 7] BH Doubles",
		desc: [
			"Anything that can be hacked in-game and is usable in local battles is allowed.",
			"&bullet; <a href=\"https://www.smogon.com/forums/threads/3587475/\">Balanced Hackmons</a>",
		],

		mod: 'gen7',
		gameType: 'doubles',
		searchShow: false,
		ruleset: ['[Gen 7] Balanced Hackmons'],
		banlist: [],
	}, {
		name: "OU Theorymon",
		desc: ["&bullet; <a href=\"https://www.smogon.com/forums/threads/3559611/\">OU Theorymon</a>"],

		mod: 'theorymon',
		searchShow: false,
		ruleset: ['OU'],
	}, {
		name: "Gen-NEXT OU",

		mod: 'gennext',
		searchShow: false,
		ruleset: ['Pokemon', 'Standard NEXT', 'Team Preview'],
		banlist: ['Uber'],
	},

	// Randomized Metas
	///////////////////////////////////////////////////////////////////

	{
		section: "Randomized Metas",
		column: 2,
	}, {
		name: "Battle Factory",

		team: 'randomFactory',
		ruleset: ['Pokemon', 'Sleep Clause Mod', 'Team Preview', 'HP Percentage Mod', 'Cancel Mod', 'Mega Rayquaza Clause'],
	}, {
		name: "[Gen 7] Challenge Cup 1v1",

		mod: 'gen7',
		team: 'randomCC',
		teamLength: {
			battle: 1,
		},
		ruleset: ['Pokemon', 'HP Percentage Mod', 'Cancel Mod', 'Team Preview'],
	}, {
		name: "[Gen 7] Monotype Random Battle",

		mod: 'gen7',
		team: 'random',
		searchShow: false,
		ruleset: ['Pokemon', 'Same Type Clause', 'Sleep Clause Mod', 'HP Percentage Mod', 'Cancel Mod'],
	}, {
		name: "[Gen 7] Hackmons Cup",
		desc: ["Randomized teams of level-balanced Pok&eacute;mon with absolutely any ability, moves, and item."],

		mod: 'gen7',
		team: 'randomHC',
		ruleset: ['Pokemon', 'HP Percentage Mod', 'Cancel Mod'],
	}, {
		name: "[Gen 7] Doubles Hackmons Cup",

		mod: 'gen7',
		gameType: 'doubles',
		team: 'randomHC',
		searchShow: false,
		ruleset: ['Pokemon', 'HP Percentage Mod', 'Cancel Mod'],
	},

	// RoA Spotlight
	///////////////////////////////////////////////////////////////////

	{
		section: "RoA Spotlight",
		column: 3,
	},
	{
		name: "[Gen 3] ADV 200",

		mod: 'adv200',
		ruleset: ['Pokemon', 'Standard'],
		banlist: ['Uber', 'Apricot Berry', 'Ganlon Berry', 'Lansat Berry', 'Petaya Berry', 'Salac Berry', 'Starf Berry'],
		onValidateSet: function (set, format) {
			let dex = {
				'Treecko':1, 'Grovyle':1, 'Sceptile':1, 'Torchic':1, 'Combusken':1, 'Blaziken':1, 'Mudkip':1, 'Marshtomp':1, 'Swampert':1, 'Poochyena':1, 'Mightyena':1, 'Zigzagoon':1, 'Linoone':1, 'Wurmple':1, 'Silcoone':1, 'Cascoone':1, 'Beautifly':1, 'Dustox':1, 'Lotad':1, 'Lombre':1, 'Ludicolo':1, 'Seedot':1, 'Nuzleaf':1, 'Shiftry':1, 'Taillow':1, 'Swellow':1, 'Wingull':1, 'Pelipper':1, 'Ralts':1, 'Kirlia':1, 'Gardevoir':1, 'Surskit':1, 'Masquerain':1, 'Shroomish':1, 'Breloom':1, 'Slakoth':1, 'Vigoroth':1, 'Slaking':1, 'Abra':1, 'Kadabra':1, 'Alakazam':1, 'Nincada':1, 'Ninjask':1, 'Shedinja':1, 'Whismur':1, 'Loudred':1, 'Exploud':1, 'Makuhita':1, 'Haryiama':1, 'Goldeen':1, 'Seaking':1, 'Magikarp':1, 'Gyarados':1, 'Azurill':1, 'Marill':1, 'Azumarill':1, 'Geodude':1, 'Graveller':1, 'Golem':1, 'Nosepass':1, 'Skitty':1, 'Delcatty':1, 'Zubat':1, 'Golbat':1, 'Crobat':1, 'Tentacool':1, 'Tentacruel':1, 'Sableye':1, 'Mawile':1, 'Aron':1, 'Lairon':1, 'Aggron':1, 'Machop':1, 'Machoke':1, 'Machamp':1, 'Meditite':1, 'Medicham':1, 'Electrike':1, 'Manetric':1, 'Plusle':1, 'Minun':1, 'Magnemite':1, 'Magneton':1, 'Voltorb':1, 'Electrode':1, 'Volbeat':1, 'Illumise':1, 'Oddish':1, 'Gloom':1, 'Vileplume':1, 'Bellossom':1, 'Doduo':1, 'Dodrio':1, 'Roselia':1, 'Gulpin':1, 'Swalot':1, 'Carvanha':1, 'Sharpedo':1, 'Wailmer':1, 'Wailord':1, 'Numel':1, 'Camerupt':1, 'Slugma':1, 'Magcargo':1, 'Torkoal':1, 'Grimer':1, 'Muk':1, 'Koffing':1, 'Weezing':1, 'Spoink':1, 'Grumpig':1, 'Sandshrew':1, 'Sandslash':1, 'Skarmory':1, 'Spinda':1, 'Trapinch':1, 'Vibrava':1, 'Flygon':1, 'Cacnea':1, 'Cacturne':1, 'Swablu':1, 'Altaria':1, 'Zangoose':1, 'Seviper':1, 'Lunatone':1, 'Solrock':1, 'Barboach':1, 'Whiscash':1, 'Corphish':1, 'Crawdaunt':1, 'Baltoy':1, 'Claydol':1, 'Lileep':1, 'Cradily':1, 'Anorith':1, 'Armaldo':1, 'Igglybuff':1, 'Jigglypuff':1, 'Wigglytuff':1, 'Feebas':1, 'Milotic':1, 'Castform':1, 'Staryu':1, 'Starmie':1, 'Kecleon':1, 'Shuppet':1, 'Banette':1, 'Duskull':1, 'Dusclops':1, 'Tropius':1, 'Chimecho':1, 'Absol':1, 'Vulpix':1, 'Ninetails':1, 'Pichu':1, 'Pikachu':1, 'Raichu':1, 'Psyduck':1, 'Golduck':1, 'Wynaut':1, 'Wobbuffet':1, 'Natu':1, 'Xatu':1, 'Girafarig':1, 'Phanpy':1, 'Donphan':1, 'Pinsir':1, 'Heracross':1, 'Rhyhorn':1, 'Rhydon':1, 'Snorunt':1, 'Glalie':1, 'Spheal':1, 'Sealeo':1, 'Walrein':1, 'Clamperl':1, 'Huntail':1, 'Gorebyss':1, 'Relicanth':1, 'Corsola':1, 'Chinchou':1, 'Lanturn':1, 'Luvdisc':1, 'Horsea':1, 'Seadra':1, 'Kingdra':1, 'Bagon':1, 'Shelgon':1, 'Salamence':1, 'Beldum':1, 'Metang':1, 'Metagross':1, 'Regirock':1, 'Regice':1, 'Registeel':1,
			};
			let template = this.getTemplate(set.species || set.name);
			if (!(template.species in dex)) {
				return [template.baseSpecies + " is banned from ADV 200."];
			}
		},
	},

	// ORAS Singles
	///////////////////////////////////////////////////////////////////

	{
		section: "ORAS Singles",
		column: 3,
	}, {
		name: "OU",
		desc: [
			"&bullet; <a href=\"https://www.smogon.com/forums/threads/3573990/\">OU Metagame Discussion</a>",
			"&bullet; <a href=\"https://www.smogon.com/dex/xy/tags/ou/\">OU Banlist</a>",
			"&bullet; <a href=\"https://www.smogon.com/forums/threads/3571990/\">OU Viability Ranking</a>",
		],

		ruleset: ['Pokemon', 'Standard', 'Team Preview', 'Swagger Clause', 'Baton Pass Clause'],
		banlist: ['Uber', 'Shadow Tag', 'Soul Dew'],
	}, {
		name: "Ubers",
		desc: [
			"&bullet; <a href=\"https://www.smogon.com/forums/threads/3522911/\">Ubers Metagame Discussion</a>",
			"&bullet; <a href=\"https://www.smogon.com/forums/threads/3535106/\">Ubers Viability Ranking</a>",
		],

		ruleset: ['Pokemon', 'Standard', 'Swagger Clause', 'Team Preview', 'Mega Rayquaza Clause'],
	}, {
		name: "UU",
		desc: [
			"&bullet; <a href=\"https://www.smogon.com/forums/threads/3582473/\">np: UU Stage 7.3</a>",
			"&bullet; <a href=\"https://www.smogon.com/dex/xy/tags/uu/\">UU Banlist</a>",
			"&bullet; <a href=\"https://www.smogon.com/forums/threads/3555277/\">UU Viability Ranking</a>",
		],

		ruleset: ['OU'],
		banlist: ['OU', 'BL', 'Drizzle', 'Drought', 'Baton Pass'],
	}, {
		name: "RU",
		desc: [
			"&bullet; <a href=\"https://www.smogon.com/forums/threads/3583022/\">np: RU Stage 19</a>",
			"&bullet; <a href=\"https://www.smogon.com/dex/xy/tags/ru/\">RU Banlist</a>",
			"&bullet; <a href=\"https://www.smogon.com/forums/threads/3558546/\">RU Viability Ranking</a>",
		],

		ruleset: ['UU'],
		banlist: ['UU', 'BL2'],
	},
	{
		name: "NU",
		desc: [
			"&bullet; <a href=\"https://www.smogon.com/forums/threads/3576747/\">np: NU Stage 15</a>",
			"&bullet; <a href=\"https://www.smogon.com/dex/xy/tags/nu/\">NU Banlist</a>",
			"&bullet; <a href=\"https://www.smogon.com/forums/threads/3555650/\">NU Viability Ranking</a>",
		],

		ruleset: ['RU'],
		banlist: ['RU', 'BL3'],
	},
	{
		name: "PU",
		desc: [
			"&bullet; <a href=\"https://www.smogon.com/forums/threads/3586575/\">np: PU Stage 10</a>",
			"&bullet; <a href=\"https://www.smogon.com/forums/threads/3528743/\">PU Viability Ranking</a>",
		],

		ruleset: ['NU'],
		banlist: ['NU', 'BL4', 'Chatter'],
		unbanlist: ['Baton Pass'],
	},
	{
		name: "LC",
		desc: [
			"&bullet; <a href=\"https://www.smogon.com/forums/threads/3505710/\">LC Metagame Discussion</a>",
			"&bullet; <a href=\"https://www.smogon.com/dex/xy/formats/lc/\">LC Banlist</a>",
			"&bullet; <a href=\"https://www.smogon.com/forums/threads/3547566/\">LC Viability Ranking</a>",
		],

		maxLevel: 5,
		ruleset: ['Pokemon', 'Standard', 'Team Preview', 'Little Cup'],
		banlist: ['LC Uber', 'Gligar', 'Misdreavus', 'Scyther', 'Sneasel', 'Tangela', 'Dragon Rage', 'Sonic Boom', 'Swagger'],
	}, {
		name: "Anything Goes",
		desc: [
			"&bullet; <a href=\"https://www.smogon.com/forums/threads/3523229/\">Anything Goes Discussion</a>",
			"&bullet; <a href=\"https://www.smogon.com/forums/threads/3548945/\">Anything Goes Resources</a>",
		],

		ruleset: ['Pokemon', 'Endless Battle Clause', 'Team Preview', 'HP Percentage Mod', 'Cancel Mod'],
		banlist: ['Illegal', 'Unreleased'],
	}, {
		name: "CAP",
		desc: [
			"&bullet; <a href=\"https://www.smogon.com/forums/threads/3537407/\">CAP Metagame Discussion</a>",
			"&bullet; <a href=\"https://www.smogon.com/forums/threads/3545628/\">CAP Viability Ranking</a>",
		],

		searchShow: false,
		ruleset: ['OU'],
		banlist: ['Allow CAP'],
	}, {
		name: "Battle Spot Singles",
		desc: [
			"&bullet; <a href=\"https://www.smogon.com/forums/threads/3527960/\">Battle Spot Singles Discussion</a>",
			"&bullet; <a href=\"https://www.smogon.com/forums/threads/3554616/\">Battle Spot Singles Viability Ranking</a>",
		],

		maxForcedLevel: 50,
		teamLength: {
			validate: [3, 6],
			battle: 3,
		},
		ruleset: ['Pokemon', 'Standard GBU', 'Team Preview'],
		requirePentagon: true,
	}, {
		name: "Inverse Battle",

		searchShow: false,
		ruleset: ['Pokemon', 'Endless Battle Clause', 'Team Preview', 'HP Percentage Mod', 'Cancel Mod'],
		banlist: ['Illegal', 'Unreleased'],
		onNegateImmunity: false,
		onEffectiveness: function (typeMod, target, type, move) {
			// The effectiveness of Freeze Dry on Water isn't reverted
			if (move && move.id === 'freezedry' && type === 'Water') return;
			if (move && !this.getImmunity(move, type)) return 1;
			return -typeMod;
		},
	}, {
		name: "[Gen 6] Random Battle",

		team: 'random',
		ruleset: ['PotD', 'Pokemon', 'Sleep Clause Mod', 'HP Percentage Mod', 'Cancel Mod'],
	}, {
		name: "Custom Game",

		searchShow: false,
		canUseRandomTeam: true,
		debug: true,
		maxLevel: 9999,
		defaultLevel: 100,
		// no restrictions, for serious (other than team preview)
		ruleset: ['Team Preview', 'Cancel Mod'],
	},

	// ORAS Doubles/Triples
	///////////////////////////////////////////////////////////////////

	{
		section: "ORAS Doubles/Triples",
	}, {
		name: "Doubles OU",
		desc: [
			"&bullet; <a href=\"https://www.smogon.com/forums/threads/3580680/\">np: Doubles OU Stage 5</a>",
			"&bullet; <a href=\"https://www.smogon.com/forums/threads/3498688/\">Doubles OU Banlist</a>",
			"&bullet; <a href=\"https://www.smogon.com/forums/threads/3535930/\">Doubles OU Viability Ranking</a>",
		],

		gameType: 'doubles',
		ruleset: ['Pokemon', 'Standard Doubles', 'Swagger Clause', 'Team Preview'],
		banlist: [
			'Arceus', 'Dialga', 'Giratina', 'Giratina-Origin', 'Groudon', 'Ho-Oh', 'Kyogre', 'Kyurem-White', 'Lugia', 'Mewtwo',
			'Palkia', 'Rayquaza', 'Reshiram', 'Salamence-Mega', 'Salamencite', 'Shaymin-Sky', 'Xerneas', 'Yveltal', 'Zekrom', 'Soul Dew',
			'Dark Void', 'Gravity ++ Grass Whistle', 'Gravity ++ Hypnosis', 'Gravity ++ Lovely Kiss', 'Gravity ++ Sing', 'Gravity ++ Sleep Powder',
		],
	}, {
		name: "Doubles Ubers",
		desc: ["&bullet; <a href=\"https://www.smogon.com/forums/threads/3542746/\">Doubles Ubers</a>"],

		gameType: 'doubles',
		searchShow: false,
		ruleset: ['Pokemon', 'Species Clause', 'Moody Clause', 'OHKO Clause', 'Evasion Moves Clause', 'Evasion Abilities Clause', 'Endless Battle Clause', 'HP Percentage Mod', 'Cancel Mod', 'Team Preview'],
		banlist: ['Illegal', 'Unreleased', 'Dark Void'],
	}, {
		name: "Doubles UU",
		desc: ["&bullet; <a href=\"https://www.smogon.com/forums/threads/3542755/\">Doubles UU</a>"],

		gameType: 'doubles',
		ruleset: ['Doubles OU'],
		banlist: [
			'Aegislash', 'Amoonguss', 'Arcanine', 'Azumarill', 'Bisharp', 'Breloom', 'Charizard-Mega-Y', 'Charizardite Y',
			'Conkeldurr', 'Cresselia', 'Diancie-Mega', 'Diancite', 'Ferrothorn', 'Garchomp', 'Gardevoir-Mega', 'Gardevoirite',
			'Gastrodon', 'Gengar', 'Greninja', 'Heatran', 'Hitmontop', 'Hoopa-Unbound', 'Hydreigon', 'Jirachi',
			'Kangaskhan-Mega', 'Kangaskhanite', 'Keldeo', 'Kyurem-Black', 'Landorus-Therian', 'Latios', 'Ludicolo', 'Milotic',
			'Politoed', 'Raichu', 'Rotom-Wash', 'Scizor', 'Scrafty', 'Shaymin-Sky', 'Suicune', 'Sylveon', 'Talonflame',
			'Terrakion', 'Thundurus', 'Togekiss', 'Tyranitar', 'Venusaur', 'Volcanion', 'Weavile', 'Whimsicott', 'Zapdos',
		],
	}, {
		name: "VGC 2016",
		desc: [
			"&bullet; <a href=\"https://www.smogon.com/forums/threads/3558332/\">VGC 2016 Rules</a>",
			"&bullet; <a href=\"https://www.smogon.com/forums/threads/3580592/\">VGC 2016 Viability Ranking</a>",
		],

		gameType: 'doubles',
		maxForcedLevel: 50,
		teamLength: {
			validate: [4, 6],
			battle: 4,
		},
		ruleset: ['Pokemon', 'Species Clause', 'Nickname Clause', 'Item Clause', 'Team Preview', 'Cancel Mod'],
		banlist: [
			'Illegal', 'Unreleased', 'Mew', 'Celebi', 'Jirachi', 'Deoxys', 'Deoxys-Attack', 'Deoxys-Defense', 'Deoxys-Speed', 'Phione', 'Manaphy', 'Darkrai',
			'Shaymin', 'Shaymin-Sky', 'Arceus', 'Victini', 'Keldeo', 'Meloetta', 'Genesect', 'Diancie', 'Hoopa', 'Hoopa-Unbound', 'Volcanion', 'Soul Dew',
		],
		requirePentagon: true,
		onValidateTeam: function (team) {
			const legends = {
				'Mewtwo': 1,
				'Lugia': 1,
				'Ho-Oh': 1,
				'Kyogre': 1,
				'Groudon': 1,
				'Rayquaza': 1,
				'Dialga': 1,
				'Palkia': 1,
				'Giratina': 1,
				'Reshiram': 1,
				'Zekrom': 1,
				'Kyurem': 1,
				'Xerneas': 1,
				'Yveltal': 1,
				'Zygarde': 1,
			};
			let n = 0;
			for (let i = 0; i < team.length; i++) {
				let template = this.getTemplate(team[i].species).baseSpecies;
				if (template in legends) n++;
				if (n > 2) return ["You can only use up to two legendary Pok\u00E9mon."];
			}
		},
	}, {
		name: "Battle Spot Doubles",
		desc: [
			"&bullet; <a href=\"https://www.smogon.com/forums/threads/3560820/\">Battle Spot Doubles Discussion</a>",
			"&bullet; <a href=\"https://www.smogon.com/forums/threads/3560824/\">Battle Spot Doubles Viability Ranking</a>",
		],

		gameType: 'doubles',
		maxForcedLevel: 50,
		teamLength: {
			validate: [4, 6],
			battle: 4,
		},
		ruleset: ['Pokemon', 'Standard GBU', 'Team Preview'],
		requirePentagon: true,
	}, {
		name: "[Gen 6] Random Doubles Battle",

		gameType: 'doubles',
		team: 'random',
		searchShow: false,
		ruleset: ['PotD', 'Pokemon', 'HP Percentage Mod', 'Cancel Mod'],
	}, {
		name: "Doubles Custom Game",

		gameType: 'doubles',
		searchShow: false,
		canUseRandomTeam: true,
		maxLevel: 9999,
		defaultLevel: 100,
		debug: true,
		// no restrictions, for serious (other than team preview)
		ruleset: ['Team Preview', 'Cancel Mod'],
	}, {
		name: "Battle Spot Triples",
		desc: [
			"&bullet; <a href=\"https://www.smogon.com/forums/threads/3533914/\">Battle Spot Triples Discussion</a>",
			"&bullet; <a href=\"https://www.smogon.com/forums/threads/3549201/\">Battle Spot Triples Viability Ranking</a>",
		],

		gameType: 'triples',
		maxForcedLevel: 50,
		teamLength: {
			validate: [6, 6],
		},
		ruleset: ['Pokemon', 'Standard GBU', 'Team Preview'],
		requirePentagon: true,
	}, {
		name: "Triples Custom Game",

		gameType: 'triples',
		searchShow: false,
		canUseRandomTeam: true,
		maxLevel: 9999,
		defaultLevel: 100,
		debug: true,
		// no restrictions, for serious (other than team preview)
		ruleset: ['Team Preview', 'Cancel Mod'],
	},

	// BW2 Singles
	///////////////////////////////////////////////////////////////////

	{
		section: "BW2 Singles",
		column: 4,
	}, {
		name: "[Gen 5] OU",
		desc: [
			"&bullet; <a href=\"https://www.smogon.com/forums/threads/3551993/\">BW2 OU Viability Ranking</a>",
			"&bullet; <a href=\"https://www.smogon.com/forums/posts/6431094/\">BW2 Sample Teams</a>",
		],

		mod: 'gen5',
		ruleset: ['Pokemon', 'Standard', 'Evasion Abilities Clause', 'Baton Pass Clause', 'Swagger Clause', 'Team Preview'],
		banlist: ['Uber', 'Drizzle ++ Swift Swim', 'Drought ++ Chlorophyll', 'Sand Stream ++ Sand Rush', 'Soul Dew'],
	}, {
		name: "[Gen 5] Ubers",
		desc: [
			"&bullet; <a href=\"https://www.smogon.com/forums/threads/3550881/\">BW2 Ubers Viability Ranking</a>",
			"&bullet; <a href=\"https://www.smogon.com/forums/posts/6446463/\">BW2 Ubers Sample Teams</a>",
		],

		mod: 'gen5',
		ruleset: ['Pokemon', 'Team Preview', 'Standard Ubers'],
	}, {
		name: "[Gen 5] UU",
		desc: [
			"&bullet; <a href=\"https://www.smogon.com/forums/threads/3474024/\">BW2 UU Viability Ranking</a>",
			"&bullet; <a href=\"https://www.smogon.com/forums/posts/6431094/\">BW2 Sample Teams</a>",
		],

		mod: 'gen5',
		ruleset: ['[Gen 5] OU'],
		banlist: ['OU', 'BL', 'Drought', 'Sand Stream', 'Snow Warning'],
	}, {
		name: "[Gen 5] RU",
		desc: [
			"&bullet; <a href=\"https://www.smogon.com/forums/threads/3473124/\">BW2 RU Viability Ranking</a>",
			"&bullet; <a href=\"https://www.smogon.com/forums/posts/6431094/\">BW2 Sample Teams</a>",
		],

		mod: 'gen5',
		ruleset: ['[Gen 5] UU'],
		banlist: ['UU', 'BL2', 'Shell Smash + Baton Pass', 'Snow Warning'],
	}, {
		name: "[Gen 5] NU",
		desc: [
			"&bullet; <a href=\"https://www.smogon.com/forums/threads/3484121/\">BW2 NU Viability Ranking</a>",
			"&bullet; <a href=\"https://www.smogon.com/forums/posts/6431094/\">BW2 Sample Teams</a>",
		],

		mod: 'gen5',
		ruleset: ['[Gen 5] RU'],
		banlist: ['RU', 'BL3', 'Prankster + Assist'],
	}, {
		name: "[Gen 5] LC",
		desc: [
			"&bullet; <a href=\"https://www.smogon.com/forums/threads/3485860/\">BW2 LC Viability Ranking</a>",
			"&bullet; <a href=\"https://www.smogon.com/forums/posts/6431094/\">BW2 Sample Teams</a>",
		],

		mod: 'gen5',
		maxLevel: 5,
		ruleset: ['Pokemon', 'Standard', 'Team Preview', 'Little Cup'],
		banlist: ['Berry Juice', 'Soul Dew', 'Dragon Rage', 'Sonic Boom', 'LC Uber', 'Gligar', 'Murkrow', 'Scyther', 'Sneasel', 'Tangela'],
	}, {
		name: "[Gen 5] GBU Singles",

		mod: 'gen5',
		searchShow: false,
		maxForcedLevel: 50,
		teamLength: {
			validate: [3, 6],
			battle: 3,
		},
		ruleset: ['Pokemon', 'Standard GBU', 'Team Preview'],
		banlist: ['Dark Void', 'Sky Drop'],
	}, {
		name: "[Gen 5] Random Battle",

		mod: 'gen5',
		searchShow: false,
		team: 'random',
		ruleset: ['Pokemon', 'Sleep Clause Mod', 'HP Percentage Mod', 'Cancel Mod'],
	}, {
		name: "[Gen 5] Custom Game",

		mod: 'gen5',
		searchShow: false,
		canUseRandomTeam: true,
		debug: true,
		maxLevel: 9999,
		defaultLevel: 100,
		// no restrictions, for serious (other than team preview)
		ruleset: ['Team Preview', 'Cancel Mod'],
	},

	// BW2 Doubles
	///////////////////////////////////////////////////////////////////

	{
		section: 'BW2 Doubles',
		column: 4,
	}, {
		name: "[Gen 5] Doubles OU",
		desc: [
			"&bullet; <a href=\"https://www.smogon.com/forums/threads/3533424/\">BW2 Doubles Metagame Discussion</a>",
			"&bullet; <a href=\"https://www.smogon.com/forums/threads/3533421/\">BW2 Doubles Viability Ranking</a>",
		],

		mod: 'gen5',
		gameType: 'doubles',
		ruleset: ['Pokemon', 'Standard', 'Evasion Abilities Clause', 'Team Preview'],
		banlist: [
			'Arceus', 'Dialga', 'Giratina', 'Giratina-Origin', 'Groudon', 'Ho-Oh', 'Kyogre', 'Kyurem-White', 'Jirachi',
			'Lugia', 'Mewtwo', 'Palkia', 'Rayquaza', 'Reshiram', 'Zekrom', 'Soul Dew', 'Dark Void', 'Sky Drop',
		],
	}, {
		name: "[Gen 5] GBU Doubles",

		mod: 'gen5',
		gameType: 'doubles',
		searchShow: false,
		maxForcedLevel: 50,
		teamLength: {
			validate: [4, 6],
			battle: 4,
		},
		ruleset: ['Pokemon', 'Standard GBU', 'Team Preview'],
		banlist: ['Dark Void', 'Sky Drop'],
	}, {
		name: "[Gen 5] Doubles Custom Game",

		mod: 'gen5',
		gameType: 'doubles',
		searchShow: false,
		canUseRandomTeam: true,
		debug: true,
		maxLevel: 9999,
		defaultLevel: 100,
		// no restrictions, for serious (other than team preview)
		ruleset: ['Team Preview', 'Cancel Mod'],
	},

	// Past Generations
	///////////////////////////////////////////////////////////////////

	{
		section: "Past Generations",
		column: 4,
	}, {
		name: "[Gen 4] OU",
		desc: [
			"&bullet; <a href=\"https://www.smogon.com/forums/threads/3551992/\">DPP OU Viability Ranking</a>",
			"&bullet; <a href=\"https://www.smogon.com/forums/posts/6431088/\">DPP Sample Teams</a>",
		],

		mod: 'gen4',
		ruleset: ['Pokemon', 'Standard', 'Evasion Abilities Clause'],
		banlist: ['Uber'],
	}, {
		name: "[Gen 4] Ubers",
		desc: [
			"&bullet; <a href=\"https://www.smogon.com/forums/threads/3505128/\">DPP Ubers Viability Ranking</a>",
			"&bullet; <a href=\"https://www.smogon.com/forums/posts/6446464/\">DPP Ubers Sample Teams</a>",
		],

		mod: 'gen4',
		ruleset: ['Pokemon', 'Standard'],
		banlist: ['Arceus'],
	}, {
		name: "[Gen 4] UU",
		desc: [
			"&bullet; <a href=\"https://www.smogon.com/forums/threads/3503638/\">DPP UU Viability Ranking</a>",
			"&bullet; <a href=\"https://www.smogon.com/forums/posts/6431088/\">DPP Sample Teams</a>",
		],

		mod: 'gen4',
		ruleset: ['Pokemon', 'Standard'],
		banlist: ['Uber', 'OU', 'BL'],
	}, {
		name: "[Gen 4] LC",
		desc: [
			"&bullet; <a href=\"https://www.smogon.com/dp/articles/little_cup_guide\">DPP LC Guide</a>",
			"&bullet; <a href=\"https://www.smogon.com/forums/posts/6431088/\">DPP Sample Teams</a>",
		],

		mod: 'gen4',
		maxLevel: 5,
		ruleset: ['Pokemon', 'Standard', 'Little Cup'],
		banlist: ['LC Uber', 'Misdreavus', 'Murkrow', 'Scyther', 'Sneasel', 'Tangela', 'Yanma', 'Berry Juice', 'DeepSeaTooth', 'Dragon Rage', 'Sonic Boom'],
	}, {
		name: "[Gen 4] Custom Game",

		mod: 'gen4',
		searchShow: false,
		canUseRandomTeam: true,
		debug: true,
		maxLevel: 9999,
		defaultLevel: 100,
		// no restrictions
		ruleset: ['Cancel Mod'],
	}, {
		name: "[Gen 4] Doubles Custom Game",

		mod: 'gen4',
		gameType: 'doubles',
		searchShow: false,
		canUseRandomTeam: true,
		debug: true,
		maxLevel: 9999,
		defaultLevel: 100,
		// no restrictions
		ruleset: ['Cancel Mod'],
	}, {
		name: "[Gen 3] OU",
		desc: [
			"&bullet; <a href=\"https://www.smogon.com/forums/threads/3503019/\">ADV OU Viability Ranking</a>",
			"&bullet; <a href=\"https://www.smogon.com/forums/posts/6431087/\">ADV Sample Teams</a>",
		],

		mod: 'gen3',
		ruleset: ['Pokemon', 'Standard'],
		banlist: ['Uber', 'Smeargle + Ingrain'],
	}, {
		name: "[Gen 3] Ubers",
		desc: [
			"&bullet; <a href=\"https://www.smogon.com/forums/threads/3536426/\">ADV Ubers Viability Ranking</a>",
			"&bullet; <a href=\"https://www.smogon.com/forums/posts/6446466/\">ADV Ubers Sample Teams</a>",
		],

		mod: 'gen3',
		ruleset: ['Pokemon', 'Standard'],
		banlist: ['Wobbuffet + Leftovers'],
	}, {
		name: "[Gen 3] Custom Game",

		mod: 'gen3',
		searchShow: false,
		debug: true,
		ruleset: ['Pokemon', 'HP Percentage Mod', 'Cancel Mod'],
	}, {
		name: "[Gen 2] OU",
		desc: [
			"&bullet; <a href=\"https://www.smogon.com/forums/threads/3503082/\">GSC OU Viability Ranking</a>",
			"&bullet; <a href=\"https://www.smogon.com/forums/posts/6431086/\">GSC Sample Teams</a>",
		],

		mod: 'gen2',
		ruleset: ['Pokemon', 'Standard'],
		banlist: ['Uber'],
	}, {
		name: "[Gen 2] Ubers",
		desc: [
			"&bullet; <a href=\"https://www.smogon.com/forums/threads/3507552/\">GSC Ubers Discussion</a>",
			"&bullet; <a href=\"https://www.smogon.com/forums/posts/6431086/\">GSC Sample Teams</a>",
		],

		mod: 'gen2',
		searchShow: false,
		ruleset: ['Pokemon', 'Standard'],
	}, {
		name: "[Gen 2] Random Battle",

		mod: 'gen2',
		searchShow: false,
		team: 'random',
		ruleset: ['Pokemon', 'Standard'],
	}, {
		name: "[Gen 2] Custom Game",

		mod: 'gen2',
		searchShow: false,
		debug: true,
		ruleset: ['Pokemon', 'HP Percentage Mod', 'Cancel Mod'],
	}, {
		name: "[Gen 1] OU",
		desc: [
			"&bullet; <a href=\"https://www.smogon.com/forums/threads/3486845/\">RBY OU Viability Ranking</a>",
			"&bullet; <a href=\"https://www.smogon.com/forums/posts/6431045/\">RBY Sample Teams</a>",
		],

		mod: 'gen1',
		ruleset: ['Pokemon', 'Standard'],
		banlist: ['Uber'],
	}, {
		name: "[Gen 1] Ubers",
		desc: [
			"&bullet; <a href=\"https://www.smogon.com/forums/threads/3541329/\">RBY Ubers Viability Ranking</a>",
			"&bullet; <a href=\"https://www.smogon.com/forums/posts/6431045/\">RBY Sample Teams</a>",
		],

		mod: 'gen1',
		searchShow: false,
		ruleset: ['Pokemon', 'Standard'],
	}, {
		name: "[Gen 1] OU (tradeback)",

		mod: 'gen1',
		searchShow: false,
		ruleset: ['Pokemon', 'Sleep Clause Mod', 'Freeze Clause Mod', 'Species Clause', 'OHKO Clause', 'Evasion Moves Clause', 'HP Percentage Mod', 'Cancel Mod'],
		banlist: ['Allow Tradeback', 'Uber', 'Unreleased', 'Illegal',
			'Nidoking + Fury Attack + Thrash', 'Exeggutor + Poison Powder + Stomp', 'Exeggutor + Sleep Powder + Stomp',
			'Exeggutor + Stun Spore + Stomp', 'Jolteon + Focus Energy + Thunder Shock', 'Flareon + Focus Energy + Ember',
		],
	}, {
		name: "[Gen 1] Random Battle",

		mod: 'gen1',
		team: 'random',
		ruleset: ['Pokemon', 'Sleep Clause Mod', 'Freeze Clause Mod', 'HP Percentage Mod', 'Cancel Mod'],
	}, {
		name: "[Gen 1] Challenge Cup",

		mod: 'gen1',
		team: 'randomCC',
		searchShow: false,
		challengeShow: false,
		ruleset: ['Pokemon', 'Sleep Clause Mod', 'Freeze Clause Mod', 'HP Percentage Mod', 'Cancel Mod'],
	}, {
		name: "[Gen 1] Stadium",

		mod: 'stadium',
		searchShow: false,
		ruleset: ['Pokemon', 'Standard', 'Team Preview'],
		banlist: ['Uber',
			'Nidoking + Fury Attack + Thrash', 'Exeggutor + Poison Powder + Stomp', 'Exeggutor + Sleep Powder + Stomp',
			'Exeggutor + Stun Spore + Stomp', 'Jolteon + Focus Energy + Thunder Shock', 'Flareon + Focus Energy + Ember',
		],
	}, {
		name: "[Gen 1] Custom Game",

		mod: 'gen1',
		searchShow: false,
		debug: true,
		ruleset: ['Pokemon', 'HP Percentage Mod', 'Cancel Mod'],
	},
];<|MERGE_RESOLUTION|>--- conflicted
+++ resolved
@@ -8,14 +8,9 @@
 	// SM Singles
 	///////////////////////////////////////////////////////////////////
 	{
-<<<<<<< HEAD
-		section: "SM Singles (beta)",
-	}, {
-=======
 		section: "SM Singles",
 	},
 	{
->>>>>>> 63c8418f
 		name: "[Gen 7] Random Battle",
 		desc: ["Randomized teams of level-balanced Pok&eacute;mon with sets that are generated to be competitively viable."],
 
@@ -150,14 +145,9 @@
 	///////////////////////////////////////////////////////////////////
 
 	{
-<<<<<<< HEAD
-		section: "SM Doubles (beta)",
-	}, {
-=======
 		section: "SM Doubles",
 	},
 	{
->>>>>>> 63c8418f
 		name: "[Gen 7] Random Doubles Battle",
 
 		mod: 'gen7',
