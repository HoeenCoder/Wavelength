'use strict';

const BRACKET_MINIMUM_UPDATE_INTERVAL = 2 * 1000;
const AUTO_DISQUALIFY_WARNING_TIMEOUT = 30 * 1000;
const AUTO_START_MINIMUM_TIMEOUT = 30 * 1000;
const MAX_REASON_LENGTH = 300;
const MAX_CUSTOM_NAME_LENGTH = 100;
const TOURBAN_DURATION = 14 * 24 * 60 * 60 * 1000;

Punishments.roomPunishmentTypes.set('TOURBAN', 'banned from tournaments');

let TournamentGenerators = Object.create(null);
let generatorFiles = {
	'roundrobin': 'generator-round-robin',
	'elimination': 'generator-elimination',
};
for (let type in generatorFiles) {
	TournamentGenerators[type] = require('./' + generatorFiles[type]);
}

exports.tournaments = {};

function usersToNames(users) {
	return users.map(user => user.name);
}

class Tournament {
	constructor(room, format, generator, playerCap, isRated) {
		if (room.tourNumber) {
			room.tourNumber++;
		} else {
			room.tourNumber = 1;
		}
		format = toId(format);

		this.id = room.id;
		this.room = room;
		this.title = Dex.getFormat(format).name + ' tournament';
		this.allowRenames = false;
		this.players = Object.create(null);
		this.playerCount = 0;
		this.playerCap = parseInt(playerCap) || Config.tourdefaultplayercap || 0;

		this.format = format;
		this.originalFormat = format;
		this.teambuilderFormat = format;
		this.customRules = [];
		this.generator = generator;
		this.isRated = isRated;
		this.scouting = true;
		this.modjoin = false;
		this.forceTimer = false;
		this.autostartcap = false;
		if (Config.tourdefaultplayercap && this.playerCap > Config.tourdefaultplayercap) {
			Monitor.log('[TourMonitor] Room ' + room.id + ' starting a tour over default cap (' + this.playerCap + ')');
		}

		this.isBracketInvalidated = true;
		this.lastBracketUpdate = 0;
		this.bracketUpdateTimer = null;
		this.bracketCache = null;

		this.isTournamentStarted = false;
		this.availableMatches = null;
		this.inProgressMatches = null;

		this.isAvailableMatchesInvalidated = true;
		this.availableMatchesCache = null;

		this.pendingChallenges = null;
		this.autoDisqualifyTimeout = Infinity;
		this.autoDisqualifyTimer = null;
		this.autoStartTimeout = Infinity;
		this.autoStartTimer = null;

		this.isEnded = false;

		room.add('|tournament|create|' + this.format + '|' + generator.name + '|' + this.playerCap);
		room.send('|tournament|update|' + JSON.stringify({
			format: this.format,
			generator: generator.name,
			playerCap: this.playerCap,
			isStarted: false,
			isJoined: false,
		}));
		this.update();
	}
	destroy() {
		this.forceEnd();
	}

	setGenerator(generator, output) {
		if (this.isTournamentStarted) {
			output.sendReply('|tournament|error|BracketFrozen');
			return;
		}

		let isErrored = false;
		this.generator.getUsers().forEach(user => {
			let error = generator.addUser(user);
			if (typeof error === 'string') {
				output.sendReply('|tournament|error|' + error);
				isErrored = true;
			}
		});

		if (isErrored) return;

		this.generator = generator;
		this.room.send('|tournament|update|' + JSON.stringify({
			generator: generator.name,
		}));
		this.isBracketInvalidated = true;
		this.update();
		return true;
	}

	setCustomRules(rules, output) {
		try {
			this.teambuilderFormat = Dex.validateFormat(this.originalFormat + '@@@' + rules);
		} catch (e) {
			output.errorReply(`Custom rule error: ${e.message}`);
			return false;
		}
		this.customRules = Dex.getFormat(this.teambuilderFormat, true).customRules;
		return true;
	}

	getCustomRules() {
		let bans = [];
		let unbans = [];
		let addedRules = [];
		let removedRules = [];
		for (let i = 0; i < this.customRules.length; i++) {
			let ban = this.customRules[i];
			let charAt0 = ban.charAt(0);
			if (charAt0 === '+') {
				unbans.push(ban.substr(1));
			} else if (charAt0 === '-') {
				bans.push(ban.substr(1));
			} else if (charAt0 === '!') {
				removedRules.push(ban.substr(1));
			} else {
				addedRules.push(ban);
			}
		}
		let html = [];
		if (bans.length) html.push("<b>Bans</b> - " + Chat.escapeHTML(bans.join(", ")));
		if (unbans.length) html.push("<b>Unbans</b> - " + Chat.escapeHTML(unbans.join(", ")));
		if (addedRules.length) html.push("<b>Added rules</b> - " + Chat.escapeHTML(addedRules.join(", ")));
		if (removedRules.length) html.push("<b>Removed rules</b> - " + Chat.escapeHTML(removedRules.join(", ")));
		return html.join("<br />");
	}

	forceEnd() {
		if (this.isTournamentStarted) {
			if (this.autoDisqualifyTimer) clearTimeout(this.autoDisqualifyTimer);
			this.inProgressMatches.forEach(match => {
				if (match) {
					delete match.room.tour;
					delete match.room.parent;
					match.room.addRaw("<div class=\"broadcast-red\"><b>The tournament was forcefully ended.</b><br />You can finish playing, but this battle is no longer considered a tournament battle.</div>");
				}
			});
		} else if (this.autoStartTimer) {
			clearTimeout(this.autoStartTimer);
		}
		for (let i in this.players) {
			this.players[i].destroy();
		}
		this.room.add('|tournament|forceend');
		this.isEnded = true;
	}

	updateFor(targetUser, connection) {
		if (!connection) connection = targetUser;
		if (this.isEnded) return;
		if ((!this.bracketUpdateTimer && this.isBracketInvalidated) || (this.isTournamentStarted && this.isAvailableMatchesInvalidated)) {
			this.room.add(
				"Error: update() called with a target user when data invalidated: " +
				(!this.bracketUpdateTimer && this.isBracketInvalidated) + ", " +
				(this.isTournamentStarted && this.isAvailableMatchesInvalidated) +
				"; Please report this to an admin."
			);
			return;
		}
		let isJoined = targetUser.userid in this.players;
		let update = {
			format: this.format,
			generator: this.generator.name,
			isStarted: this.isTournamentStarted,
			isJoined: isJoined,
			bracketData: this.bracketCache,
		};
		if (this.format !== this.originalFormat) update.teambuilderFormat = this.originalFormat;
		connection.sendTo(this.room, '|tournament|update|' + JSON.stringify(update));
		if (this.isTournamentStarted && isJoined) {
			connection.sendTo(this.room, '|tournament|update|' + JSON.stringify({
				challenges: usersToNames(this.availableMatchesCache.challenges.get(this.players[targetUser.userid])),
				challengeBys: usersToNames(this.availableMatchesCache.challengeBys.get(this.players[targetUser.userid])),
			}));

			let pendingChallenge = this.pendingChallenges.get(this.players[targetUser.userid]);
			if (pendingChallenge) {
				if (pendingChallenge.to) {
					connection.sendTo(this.room, '|tournament|update|' + JSON.stringify({
						challenging: pendingChallenge.to.name,
					}));
				} else if (pendingChallenge.from) {
					connection.sendTo(this.room, '|tournament|update|' + JSON.stringify({
						challenged: pendingChallenge.from.name,
					}));
				}
			}
		}
		connection.sendTo(this.room, '|tournament|updateEnd');
	}

	update(targetUser) {
		if (targetUser) throw new Error("Please use updateFor() to update the tournament for a specific user.");
		if (this.isEnded) return;
		if (this.isBracketInvalidated) {
			if (Date.now() < this.lastBracketUpdate + BRACKET_MINIMUM_UPDATE_INTERVAL) {
				if (this.bracketUpdateTimer) clearTimeout(this.bracketUpdateTimer);
				this.bracketUpdateTimer = setTimeout(() => {
					this.bracketUpdateTimer = null;
					this.update();
				}, BRACKET_MINIMUM_UPDATE_INTERVAL);
			} else {
				this.lastBracketUpdate = Date.now();

				this.bracketCache = this.getBracketData();
				this.isBracketInvalidated = false;
				this.room.send('|tournament|update|' + JSON.stringify({
					bracketData: this.bracketCache,
				}));
			}
		}

		if (this.isTournamentStarted && this.isAvailableMatchesInvalidated) {
			this.availableMatchesCache = this.getAvailableMatches();
			this.isAvailableMatchesInvalidated = false;

			this.availableMatchesCache.challenges.forEach((opponents, player) => {
				player.sendRoom('|tournament|update|' + JSON.stringify({
					challenges: usersToNames(opponents),
				}));
			});
			this.availableMatchesCache.challengeBys.forEach((opponents, player) => {
				player.sendRoom('|tournament|update|' + JSON.stringify({
					challengeBys: usersToNames(opponents),
				}));
			});
		}
		this.room.send('|tournament|updateEnd');
	}

	checkBanned(user) {
		return Punishments.getRoomPunishType(this.room, toId(user)) === 'TOURBAN';
	}

	removeBannedUser(user) {
		if (!(user.userid in this.players)) return;
		if (this.isTournamentStarted) {
			if (!this.disqualifiedUsers.get(this.players[user.userid])) {
				this.disqualifyUser(user.userid, user, null);
			}
		} else {
			this.removeUser(user);
		}
		this.room.update();
	}

	addUser(user, isAllowAlts, output) {
		if (!user.named) {
			output.sendReply('|tournament|error|UserNotNamed');
			return;
		}

		if (user.userid in this.players) {
			output.sendReply('|tournament|error|UserAlreadyAdded');
			return;
		}

		if (this.playerCap && this.playerCount >= this.playerCap) {
			output.sendReply('|tournament|error|Full');
			return;
		}

		if (this.checkBanned(user)) {
			output.sendReply('|tournament|error|Banned');
			return;
		}

		let gameCount = user.games.size;
		if (gameCount > 4) {
			output.errorReply("Due to high load, you are limited to 4 games at the same time.");
			return;
		}

		if (!isAllowAlts) {
			for (const otherUser of this.generator.getUsers()) {
				if (otherUser && otherUser.latestIp === user.latestIp) {
					output.sendReply('|tournament|error|AltUserAlreadyAdded');
					return;
				}
			}
		}

		let player = new Rooms.RoomGamePlayer(user, this);
		let error = this.generator.addUser(player);
		if (typeof error === 'string') {
			output.sendReply('|tournament|error|' + error);
			player.destroy();
			return;
		}

		this.players[user.userid] = player;
		this.playerCount++;
		this.room.add('|tournament|join|' + user.name);
		user.sendTo(this.room, '|tournament|update|{"isJoined":true}');
		this.isBracketInvalidated = true;
		this.update();
		if (this.playerCount === this.playerCap) {
			if (this.autostartcap === true) {
				this.startTournament(output);
			} else {
				this.room.add("The tournament is now full.");
			}
		}
	}
	removeUser(user, output) {
		if (!(user.userid in this.players)) {
			output.sendReply('|tournament|error|UserNotAdded');
			return;
		}

		let error = this.generator.removeUser(this.players[user.userid]);
		if (typeof error === 'string') {
			output.sendReply('|tournament|error|' + error);
			return;
		}
		this.players[user.userid].destroy();
		delete this.players[user.userid];
		this.playerCount--;
		this.room.add('|tournament|leave|' + user.name);
		user.sendTo(this.room, '|tournament|update|{"isJoined":false}');
		this.isBracketInvalidated = true;
		this.update();
	}
	replaceUser(user, replacementUser, output) {
		if (!(user.userid in this.players)) {
			output.sendReply('|tournament|error|UserNotAdded');
			return;
		}

		if (replacementUser.userid in this.players) {
			output.sendReply('|tournament|error|UserAlreadyAdded');
			return;
		}

		let player = new Rooms.RoomGamePlayer(replacementUser, this);
		this.generator.replaceUser(this.players[user.userid], player);
		this.players[user.userid].destroy();
		delete this.players[user.userid];
		this.players[replacementUser.userid] = player;

		this.room.add('|tournament|replace|' + user.name + '|' + replacementUser.name);
		user.sendTo(this.room, '|tournament|update|{"isJoined":false}');
		replacementUser.sendTo(this.room, '|tournament|update|{"isJoined":true}');
		this.isBracketInvalidated = true;
		this.update();
	}

	getBracketData() {
		let data = this.generator.getBracketData();
		if (data.type === 'tree') {
			if (!data.rootNode) {
				data.users = usersToNames(this.generator.getUsers().sort());
				return data;
			}
			let queue = [data.rootNode];
			while (queue.length > 0) {
				let node = queue.shift();

				if (node.state === 'available') {
					let pendingChallenge = this.pendingChallenges.get(node.children[0].team);
					if (pendingChallenge && node.children[1].team === pendingChallenge.to) {
						node.state = 'challenging';
					}

					let inProgressMatch = this.inProgressMatches.get(node.children[0].team);
					if (inProgressMatch && node.children[1].team === inProgressMatch.to) {
						node.state = 'inprogress';
						node.room = inProgressMatch.room.id;
					}
				}

				if (node.team) node.team = node.team.name;

				node.children.forEach(child => {
					queue.push(child);
				});
			}
		} else if (data.type === 'table') {
			if (this.isTournamentStarted) {
				data.tableContents.forEach((row, r) => {
					let pendingChallenge = this.pendingChallenges.get(data.tableHeaders.rows[r]);
					let inProgressMatch = this.inProgressMatches.get(data.tableHeaders.rows[r]);
					if (pendingChallenge || inProgressMatch) {
						row.forEach((cell, c) => {
							if (!cell) return;

							if (pendingChallenge && data.tableHeaders.cols[c] === pendingChallenge.to) {
								cell.state = 'challenging';
							}

							if (inProgressMatch && data.tableHeaders.cols[c] === inProgressMatch.to) {
								cell.state = 'inprogress';
								cell.room = inProgressMatch.room.id;
							}
						});
					}
				});
			}
			data.tableHeaders.cols = usersToNames(data.tableHeaders.cols);
			data.tableHeaders.rows = usersToNames(data.tableHeaders.rows);
		}
		return data;
	}

	startTournament(output) {
		if (this.isTournamentStarted) {
			output.sendReply('|tournament|error|AlreadyStarted');
			return false;
		}

		let users = this.generator.getUsers();
		if (users.length < 2) {
			output.sendReply('|tournament|error|NotEnoughUsers');
			return false;
		}

		if (this.generator.generateBracket) this.generator.generateBracket();
		this.generator.freezeBracket();

		this.availableMatches = new Map();
		this.inProgressMatches = new Map();
		this.pendingChallenges = new Map();
		this.disqualifiedUsers = new Map();
		this.autoDisqualifyWarnings = new Map();
		this.lastActionTimes = new Map();
		let now = Date.now();
		users.forEach(user => {
			this.availableMatches.set(user, new Map());
			this.inProgressMatches.set(user, null);
			this.pendingChallenges.set(user, null);
			this.disqualifiedUsers.set(user, false);
			this.lastActionTimes.set(user, now);
		});

		this.isTournamentStarted = true;
		if (this.autoStartTimer) clearTimeout(this.autoStartTimer);
		if (this.autoDisqualifyTimeout !== Infinity) this.autoDisqualifyTimer = setTimeout(() => this.runAutoDisqualify(), this.autoDisqualifyTimeout);
		this.isBracketInvalidated = true;
		this.room.add('|tournament|start');
		this.room.send('|tournament|update|{"isStarted":true}');
		this.update();
		return true;
	}
	getAvailableMatches() {
		let matches = this.generator.getAvailableMatches();
		if (typeof matches === 'string') {
			this.room.add("Unexpected error from getAvailableMatches(): " + matches + ". Please report this to an admin.");
			return;
		}

		let users = this.generator.getUsers();
		let challenges = new Map();
		let challengeBys = new Map();
		let oldAvailableMatches = new Map();

		users.forEach(user => {
			challenges.set(user, []);
			challengeBys.set(user, []);

			let oldAvailableMatch = false;
			let availableMatches = this.availableMatches.get(user);
			if (availableMatches.size) {
				oldAvailableMatch = true;
				availableMatches.clear();
			}
			oldAvailableMatches.set(user, oldAvailableMatch);
		});

		matches.forEach(match => {
			challenges.get(match[0]).push(match[1]);
			challengeBys.get(match[1]).push(match[0]);

			this.availableMatches.get(match[0]).set(match[1], true);
		});

		let now = Date.now();
		this.availableMatches.forEach((availableMatches, user) => {
			if (oldAvailableMatches.get(user)) return;

			if (availableMatches.size) this.lastActionTimes.set(user, now);
		});

		return {
			challenges: challenges,
			challengeBys: challengeBys,
		};
	}

	disqualifyUser(userid, output, reason) {
		let user = Users.get(userid);
		let sendReply;
		if (output) {
			sendReply = msg => output.sendReply(msg);
		} else if (user) {
			sendReply = msg => user.sendTo(this.id, msg);
		} else {
			sendReply = () => {};
		}
		if (!this.isTournamentStarted) {
			sendReply('|tournament|error|NotStarted');
			return false;
		}

		if (!(userid in this.players)) {
			sendReply('|tournament|error|UserNotAdded|' + userid);
			return false;
		}

		let player = this.players[userid];
		if (this.disqualifiedUsers.get(player)) {
			sendReply('|tournament|error|AlreadyDisqualified|' + userid);
			return false;
		}

		let error = this.generator.disqualifyUser(player);
		if (error) {
			sendReply('|tournament|error|' + error);
			return false;
		}

		user.tourBoost = false;
		user.gameBoost = false;

		this.disqualifiedUsers.set(player, true);
		this.generator.setUserBusy(player, false);

		let challenge = this.pendingChallenges.get(player);
		if (challenge) {
			this.pendingChallenges.set(player, null);
			if (challenge.to) {
				this.generator.setUserBusy(challenge.to, false);
				this.pendingChallenges.set(challenge.to, null);
				challenge.to.sendRoom('|tournament|update|{"challenged":null}');
			} else if (challenge.from) {
				this.generator.setUserBusy(challenge.from, false);
				this.pendingChallenges.set(challenge.from, null);
				challenge.from.sendRoom('|tournament|update|{"challenging":null}');
			}
		}

		let matchFrom = this.inProgressMatches.get(player);
		if (matchFrom) {
			this.generator.setUserBusy(matchFrom.to, false);
			this.inProgressMatches.set(player, null);
			delete matchFrom.room.tour;
			if (matchFrom.room.battle) matchFrom.room.battle.forfeit(player.userid);
		}

		let matchTo = null;
		this.inProgressMatches.forEach((match, playerFrom) => {
			if (match && match.to === player) matchTo = playerFrom;
		});
		if (matchTo) {
			this.generator.setUserBusy(matchTo, false);
			let matchRoom = this.inProgressMatches.get(matchTo).room;
			delete matchRoom.tour;
			if (matchRoom.battle) matchRoom.battle.forfeit(player.userid);
			this.inProgressMatches.set(matchTo, null);
		}

		this.room.add('|tournament|disqualify|' + player.name);
		if (user) {
			user.sendTo(this.room, '|tournament|update|{"isJoined":false}');
			if (reason !== null) user.popup("|modal|You have been disqualified from the tournament in " + this.room.title + (reason ? ":\n\n" + reason : "."));
		}
		this.isBracketInvalidated = true;
		this.isAvailableMatchesInvalidated = true;

		if (this.generator.isTournamentEnded()) {
			this.onTournamentEnd();
		} else {
			this.update();
		}

		return true;
	}

	setAutoStartTimeout(timeout, output) {
		if (this.isTournamentStarted) {
			output.sendReply('|tournament|error|AlreadyStarted');
			return false;
		}
		timeout = parseFloat(timeout);
		if (timeout < AUTO_START_MINIMUM_TIMEOUT || isNaN(timeout)) {
			output.sendReply('|tournament|error|InvalidAutoStartTimeout');
			return false;
		}

		if (this.autoStartTimer) clearTimeout(this.autoStartTimer);
		if (timeout === Infinity) {
			this.room.add('|tournament|autostart|off');
		} else {
			this.autoStartTimer = setTimeout(() => this.startTournament(output), timeout);
			this.room.add('|tournament|autostart|on|' + timeout);
		}
		this.autoStartTimeout = timeout;

		return true;
	}

	setAutoDisqualifyTimeout(timeout, output) {
		if (timeout < AUTO_DISQUALIFY_WARNING_TIMEOUT || isNaN(timeout)) {
			output.sendReply('|tournament|error|InvalidAutoDisqualifyTimeout');
			return false;
		}

		this.autoDisqualifyTimeout = parseFloat(timeout);
		if (this.autoDisqualifyTimeout === Infinity) {
			this.room.add('|tournament|autodq|off');
			if (this.autoDisqualifyTimer) clearTimeout(this.autoDisqualifyTimer);
			if (this.autoDisqualifyWarnings) this.autoDisqualifyWarnings.clear();
		} else {
			this.room.add('|tournament|autodq|on|' + this.autoDisqualifyTimeout);
			if (this.isTournamentStarted) this.runAutoDisqualify();
		}

		return true;
	}
	runAutoDisqualify(output) {
		if (!this.isTournamentStarted) {
			output.sendReply('|tournament|error|NotStarted');
			return false;
		}
		if (this.autoDisqualifyTimer) clearTimeout(this.autoDisqualifyTimer);
		let now = Date.now();
		this.lastActionTimes.forEach((time, player) => {
			let availableMatches = false;
			if (this.availableMatches.get(player).size) availableMatches = true;
			let pendingChallenge = this.pendingChallenges.get(player);

			if (!availableMatches && !pendingChallenge) {
				this.autoDisqualifyWarnings.delete(player);
				return;
			}
			if (pendingChallenge && pendingChallenge.to) return;

			if (now > time + this.autoDisqualifyTimeout && this.autoDisqualifyWarnings.has(player)) {
				let reason;
				if (pendingChallenge && pendingChallenge.from) {
					reason = "You failed to accept your opponent's challenge in time.";
				} else {
					reason = "You failed to challenge your opponent in time.";
				}
				this.disqualifyUser(player.userid, output, reason);
				this.room.update();
			} else if (now > time + this.autoDisqualifyTimeout - AUTO_DISQUALIFY_WARNING_TIMEOUT) {
				if (this.autoDisqualifyWarnings.has(player)) return;
				let remainingTime = this.autoDisqualifyTimeout - now + time;
				if (remainingTime <= 0) {
					remainingTime = AUTO_DISQUALIFY_WARNING_TIMEOUT;
					this.lastActionTimes.set(player, now - this.autoDisqualifyTimeout + AUTO_DISQUALIFY_WARNING_TIMEOUT);
				}

				this.autoDisqualifyWarnings.set(player, true);
				player.sendRoom('|tournament|autodq|target|' + remainingTime);
			} else {
				this.autoDisqualifyWarnings.delete(player);
			}
		});
		if (!this.isEnded) this.autoDisqualifyTimer = setTimeout(() => this.runAutoDisqualify(), this.autoDisqualifyTimeout);
	}

	async challenge(user, targetUserid, output) {
		if (!this.isTournamentStarted) {
			output.sendReply('|tournament|error|NotStarted');
			return;
		}

		if (!(user.userid in this.players)) {
			output.sendReply('|tournament|error|UserNotAdded');
			return;
		}

		if (!(targetUserid in this.players)) {
			output.sendReply('|tournament|error|InvalidMatch');
			return;
		}

		let from = this.players[user.userid];
		let to = this.players[targetUserid];
		let availableMatches = this.availableMatches.get(from);
		if (!availableMatches || !availableMatches.get(to)) {
			output.sendReply('|tournament|error|InvalidMatch');
			return;
		}

		if (this.generator.getUserBusy(from) || this.generator.getUserBusy(to)) {
			this.room.add("Tournament backend breaks specifications. Please report this to an admin.");
			return;
		}

		this.generator.setUserBusy(from, true);
		this.generator.setUserBusy(to, true);

		this.isAvailableMatchesInvalidated = true;
		this.update();

		const ready = await Ladders(this.teambuilderFormat).prepBattle(output.connection);
		if (!ready) {
			this.generator.setUserBusy(from, false);
			this.generator.setUserBusy(to, false);

			this.isAvailableMatchesInvalidated = true;
			this.update();
			return;
		}

		this.lastActionTimes.set(to, Date.now());
<<<<<<< HEAD
		this.pendingChallenges.set(from, {
			to: to,
			team: user.team,
		});
		this.pendingChallenges.set(to, {
			from: from,
			team: user.team,
		});
		from.sendRoom('|tournament|update|' + JSON.stringify({
			challenging: to.name,
		}));
		to.sendRoom('|tournament|update|' + JSON.stringify({
			challenged: from.name,
		}));
=======
		this.pendingChallenges.set(from, {to: to, team: ready.team});
		this.pendingChallenges.set(to, {from: from, team: ready.team});
		from.sendRoom('|tournament|update|' + JSON.stringify({challenging: to.name}));
		to.sendRoom('|tournament|update|' + JSON.stringify({challenged: from.name}));
>>>>>>> f4a66ba9

		this.isBracketInvalidated = true;
		this.update();
	}
	cancelChallenge(user, output) {
		if (!this.isTournamentStarted) {
			output.sendReply('|tournament|error|NotStarted');
			return;
		}

		if (!(user.userid in this.players)) {
			output.sendReply('|tournament|error|UserNotAdded');
			return;
		}

		let player = this.players[user.userid];
		let challenge = this.pendingChallenges.get(player);
		if (!challenge || challenge.from) return;

		this.generator.setUserBusy(player, false);
		this.generator.setUserBusy(challenge.to, false);
		this.pendingChallenges.set(player, null);
		this.pendingChallenges.set(challenge.to, null);
		user.sendTo(this.room, '|tournament|update|{"challenging":null}');
		challenge.to.sendRoom('|tournament|update|{"challenged":null}');

		this.isBracketInvalidated = true;
		this.isAvailableMatchesInvalidated = true;
		this.update();
	}
	async acceptChallenge(user, output) {
		if (!this.isTournamentStarted) {
			output.sendReply('|tournament|error|NotStarted');
			return;
		}

		if (!(user.userid in this.players)) {
			output.sendReply('|tournament|error|UserNotAdded');
			return;
		}

		let player = this.players[user.userid];
		let challenge = this.pendingChallenges.get(player);
		if (!challenge || !challenge.from) return;

		const ready = await Ladders(this.teambuilderFormat).prepBattle(output.connection);
		if (!ready) return;

		// Prevent battles between offline users from starting
		let from = Users.get(challenge.from.userid);
		if (!from || !from.connected || !user.connected) return;

		// Prevent double accepts and users that have been disqualified while between these two functions
		if (!this.pendingChallenges.get(challenge.from)) return;
		if (!this.pendingChallenges.get(player)) return;

		let room = Rooms.createBattle(this.teambuilderFormat, {
			p1: from,
			p1team: challenge.team,
			p2: user,
			p2team: ready.team,
			rated: !Ladders.disabled && this.isRated,
			tour: this,
		});
		if (!room) return;

		this.pendingChallenges.set(challenge.from, null);
		this.pendingChallenges.set(player, null);
		from.sendTo(this.room, '|tournament|update|{"challenging":null}');
		user.sendTo(this.room, '|tournament|update|{"challenged":null}');

		this.inProgressMatches.set(challenge.from, {
			to: player,
			room: room,
		});
		this.room.add('|tournament|battlestart|' + from.name + '|' + user.name + '|' + room.id).update();

		this.isBracketInvalidated = true;
		if (this.autoDisqualifyTimeout !== Infinity) this.runAutoDisqualify(this.room);
		if (this.forceTimer) room.battle.timer.start();
		this.update();
	}
	forfeit(user) {
		this.disqualifyUser(user.userid, null, "You left the tournament");
	}
	onConnect(user, connection) {
		this.updateFor(user, connection);
	}
	onUpdateConnection(user, connection) {
		this.updateFor(user, connection);
	}
	onRename(user, oldUserid) {
		if (oldUserid in this.players) {
			if (user.userid === oldUserid) {
				this.players[user.userid].name = user.name;
			} else {
				this.players[user.userid] = this.players[oldUserid];
				this.players[user.userid].userid = user.userid;
				this.players[user.userid].name = user.name;
				delete this.players[oldUserid];
			}
		}

		this.updateFor(user);
	}
	onBattleJoin(room, user) {
		if (this.scouting || this.isEnded || user.latestIp === room.p1.latestIp || user.latestIp === room.p2.latestIp) return;
		let users = this.generator.getUsers(true);
		for (let i = 0; i < users.length; i++) {
			let otherUser = Users.get(users[i].userid);
			if (otherUser && otherUser.latestIp === user.latestIp) {
				return "Scouting is banned: tournament players can't watch other tournament battles.";
			}
		}
	}
	onBattleWin(room, winnerid) {
		let from = this.players[room.p1.userid];
		let to = this.players[room.p2.userid];
		let winner = this.players[winnerid];
		let score = room.battle.score || [0, 0];

		let result = 'draw';
		if (from === winner) {
			result = 'win';
		} else if (to === winner) {
			result = 'loss';
		}

		if (result === 'draw' && !this.generator.isDrawingSupported) {
			this.room.add('|tournament|battleend|' + from.name + '|' + to.name + '|' + result + '|' + score.join(',') + '|fail|' + room.id);

			this.generator.setUserBusy(from, false);
			this.generator.setUserBusy(to, false);
			this.inProgressMatches.set(from, null);

			this.isBracketInvalidated = true;
			this.isAvailableMatchesInvalidated = true;

			if (this.autoDisqualifyTimeout !== Infinity) this.runAutoDisqualify();
			this.update();
			return this.room.update();
		}
		if (!(this.disqualifiedUsers.get(from) || this.disqualifiedUsers.get(to))) {
			// If a player was disqualified, handle the results there
			let error = this.generator.setMatchResult([from, to], result, score);
			if (error) {
				// Should never happen
				return this.room.add("Unexpected " + error + " from setMatchResult([" + room.p1.userid + ", " + room.p2.userid + "], " + result + ", " + score + ") in onBattleWin(" + room.id + ", " + winnerid + "). Please report this to an admin.").update();
			}
		}
		this.room.add('|tournament|battleend|' + from.name + '|' + to.name + '|' + result + '|' + score.join(',') + '|success|' + room.id);

		this.generator.setUserBusy(from, false);
		this.generator.setUserBusy(to, false);
		this.inProgressMatches.set(from, null);

		this.isBracketInvalidated = true;
		this.isAvailableMatchesInvalidated = true;

		if (this.generator.isTournamentEnded()) {
			if (!this.room.isPrivate && this.generator.name.includes('Elimination') && !Config.autosavereplays) {
				let uploader = Users.get(winnerid);
				if (uploader && uploader.connections[0]) {
					Chat.parse('/savereplay', room, uploader, uploader.connections[0]);
				}
			}
			this.onTournamentEnd();
		} else {
			if (this.autoDisqualifyTimeout !== Infinity) this.runAutoDisqualify();
			this.update();
		}
		this.room.update();
	}
	onTournamentEnd() {
		this.room.add('|tournament|end|' + JSON.stringify({
			results: this.generator.getResults().map(usersToNames),
			format: this.format,
			generator: this.generator.name,
			bracketData: this.getBracketData(),
		}));
		this.isEnded = true;
		if (this.autoDisqualifyTimer) clearTimeout(this.autoDisqualifyTimer);

		//
		// Tournament Winnings
		//

		let color = '#088cc7';
		let sizeRequiredToEarn = 4;
		let data = this.generator.getResults().map(usersToNames).toString();
		let winner, runnerUp;

		if (data.indexOf(',') >= 0) {
			data = data.split(',');
			winner = data[0];
			if (data[1]) runnerUp = data[1];
		} else {
			winner = data;
		}

		let wid = toId(winner);
		let rid = toId(runnerUp);
		let tourSize = this.generator.users.size;

		if ((tourSize >= sizeRequiredToEarn) && this.room.isOfficial) {
			let firstMoney = Math.round(tourSize / 4);
			if (firstMoney < 2) firstMoney = 2;
			if (Db.userBadges.has(wid) && Db.userBadges.get(wid).indexOf('Tournament Champion') > -1) firstMoney = Math.ceil(firstMoney * 1.5);
			if (Users(wid).tourBoost) firstMoney *= 2;
			if (Users(wid).gameBoost) firstMoney *= 2;
			let secondMoney = Math.round(firstMoney / 2);
			if (runnerUp) {
				if (Users(rid).tourBoost) secondMoney *= 2;
				if (Users(rid).gameBoost) secondMoney *= 2;
				if (Db.userBadges.has(rid) && Db.userBadges.get(rid).indexOf('Tournament Champion') > -1) secondMoney = Math.ceil(firstMoney * 1.5);
			}

			Economy.writeMoney(wid, firstMoney, () => {
				Economy.readMoney(wid, newAmount => {
					if (Users(wid) && Users(wid).connected) {
						Users.get(wid).popup('|html|You have received ' + firstMoney + ' ' + (firstMoney === 1 ? global.currencyName : global.currencyPlural) + ' from winning the tournament.');
					}
					Economy.logTransaction(Chat.escapeHTML(winner) + ' has won ' + firstMoney + ' ' + (firstMoney === 1 ? global.currencyName : global.currencyPlural) + ' from a tournament.');
				});
			});
			this.room.addRaw("<b><font color='" + color + "'>" + Chat.escapeHTML(winner) + "</font> has won " + "<font color='" + color + "'>" + firstMoney + " </font>" + (firstMoney === 1 ? global.currencyName : global.currencyPlural) + " for winning the tournament!</b>");

			if (runnerUp) {
				Economy.writeMoney(rid, secondMoney, () => {
					Economy.readMoney(rid, newAmount => {
						if (Users(rid) && Users(rid).connected) {
							Users.get(rid).popup('|html|You have received ' + secondMoney + ' ' + (secondMoney === 1 ? global.currencyName : global.currencyPlural) + ' from winning the tournament.');
						}
						Economy.logTransaction(Chat.escapeHTML(runnerUp) + ' has won ' + secondMoney + ' ' + (secondMoney === 1 ? global.currencyName : global.currencyPlural) + ' from a tournament.');
					});
				});
				this.room.addRaw("<b><font color='" + color + "'>" + Chat.escapeHTML(runnerUp) + "</font> has won " + "<font color='" + color + "'>" + secondMoney + "</font>" + (firstMoney === 1 ? global.currencyName : global.currencyPlural) + " for winning the tournament!</b>");
			}

			if (WL.getFaction(winner)) {
				let factionName = WL.getFaction(winner);
				let factionId = toId(factionName);
				Db.factionbank.set(factionId, Db.factionbank.get(factionId, 0) + 10);
				this.room.addRaw(`<strong>Congratulations to ${factionName}! Your faction has gained 10 points!</strong>`);
			}
		}

		delete exports.tournaments[this.room.id];
		delete this.room.game;
		for (let i in this.players) {
			if (this.room.isOfficial) {
				Users(this.players[i].userid).tourBoost = false;
				Users(this.players[i].userid).gameBoost = false;
				WL.addExp(this.players[i].userid, this.room, 20);
			}
			this.players[i].destroy();
		}
	}
}

function createTournamentGenerator(generator, args, output) {
	generator = toId(generator);
	let Generator = TournamentGenerators[generator];
	if (!Generator) {
		output.errorReply(generator + " is not a valid type.");
		output.errorReply("Valid types: " + Object.keys(TournamentGenerators).join(", "));
		return;
	}
	args.unshift(null);
	return new (Generator.bind.apply(Generator, args))();
}

function createTournament(room, format, generator, playerCap, isRated, args, output) {
	if (room.type !== 'chat') {
		output.errorReply("Tournaments can only be created in chat rooms.");
		return;
	}
	if (room.game) {
		output.errorReply("You cannot have a tournament until the current room activity is over: " + room.game.title);
		return;
	}
	if (Rooms.global.lockdown) {
		output.errorReply("The server is restarting soon, so a tournament cannot be created.");
		return;
	}
	format = Dex.getFormat(format);
	if (format.effectType !== 'Format' || !format.tournamentShow) {
		output.errorReply(format.id + " is not a valid tournament format.");
		output.errorReply("Valid formats: " + Object.values(Dex.formats).filter(f => f.tournamentShow).map(format => format.name).join(", "));
		return;
	}
	switch (generator) {
	case 'elim': generator = 'elimination'; break;
	case 'rr': generator = 'roundrobin'; break;
	}
	if (!TournamentGenerators[generator]) {
		output.errorReply(generator + " is not a valid type.");
		output.errorReply("Valid types: " + Object.keys(TournamentGenerators).join(", "));
		return;
	}
	if (playerCap && playerCap < 2) {
		output.errorReply("You cannot have a player cap that is less than 2.");
		return;
	}
	room.game = exports.tournaments[room.id] = new Tournament(room, format, createTournamentGenerator(generator, args, output), playerCap, isRated);
	return room.game;
}

function deleteTournament(id, output) {
	let tournament = exports.tournaments[id];
	if (!tournament) {
		output.errorReply(id + " doesn't exist.");
		return false;
	}
	tournament.forceEnd(output);
	delete exports.tournaments[id];
	let room = Rooms(id);
	if (room) delete room.game;
	return true;
}

function getTournament(id, output) {
	if (exports.tournaments[id]) {
		return exports.tournaments[id];
	}
}

let commands = {
	basic: {
		j: 'join',
		in: 'join',
		join: function (tournament, user) {
			tournament.addUser(user, false, this);
		},
		l: 'leave',
		out: 'leave',
		leave: function (tournament, user) {
			if (tournament.isTournamentStarted) {
				if (tournament.generator.getUsers(true).some(player => player.userid === user.userid)) {
					tournament.disqualifyUser(user.userid, this);
				} else {
					this.errorReply("You have already been eliminated from this tournament.");
				}
			} else {
				tournament.removeUser(user, this);
			}
		},
		getusers: function (tournament) {
			if (!this.runBroadcast()) return;
			let users = usersToNames(tournament.generator.getUsers(true).sort());
			this.sendReplyBox("<strong>" + users.length + " users remain in this tournament:</strong><br />" + Chat.escapeHTML(users.join(", ")));
		},
		getupdate: function (tournament, user) {
			tournament.updateFor(user);
			this.sendReply("Your tournament bracket has been updated.");
		},
		challenge: function (tournament, user, params, cmd) {
			if (params.length < 1) {
				return this.sendReply("Usage: " + cmd + " <user>");
			}
			tournament.challenge(user, toId(params[0]), this);
		},
		cancelchallenge: function (tournament, user) {
			tournament.cancelChallenge(user, this);
		},
		acceptchallenge: function (tournament, user) {
			tournament.acceptChallenge(user, this);
		},
		vtm: function (tournament, user, params, cmd, connection) {
			if (Monitor.countPrepBattle(connection.ip, connection)) {
				return;
			}
			TeamValidatorAsync(tournament.teambuilderFormat).validateTeam(user.team).then(result => {
				if (result.charAt(0) === '1') {
					connection.popup("Your team is valid for this tournament.");
				} else {
					const format = Dex.getFormat(tournament.originalFormat).name.replace(/\[/, "\\[").replace(/\]/, "\\]");
					connection.popup("Your team was rejected for the following reasons:\n\n- " + result.slice(1).replace(/\n/g, '\n- ').replace(new RegExp(format, "g"), "this tournament"));
				}
			});
		},
		viewruleset: 'viewcustomrules',
		viewbanlist: 'viewcustomrules',
		viewrules: 'viewcustomrules',
		viewcustomrules: function (tournament) {
			if (!this.runBroadcast()) return;
			if (tournament.customRules.length < 1) {
				return this.errorReply("The tournament does not have any custom rules.");
			}
			this.sendReplyBox("This tournament includes:<br />" + tournament.getCustomRules());
		},
	},
	creation: {
		settype: function (tournament, user, params, cmd) {
			if (params.length < 1) {
				return this.sendReply("Usage: " + cmd + " <type> [, <comma-separated arguments>]");
			}
			let playerCap = parseInt(params.splice(1, 1));
			let generator = createTournamentGenerator(params.shift(), params, this);
			if (generator && tournament.setGenerator(generator, this)) {
				if (playerCap && playerCap >= 2) {
					tournament.playerCap = playerCap;
					if (Config.tourdefaultplayercap && tournament.playerCap > Config.tourdefaultplayercap) {
						Monitor.log('[TourMonitor] Room ' + tournament.room.id + ' starting a tour over default cap (' + tournament.playerCap + ')');
					}
					this.room.send('|tournament|update|' + JSON.stringify({playerCap: tournament.playerCap}));
				} else if (tournament.playerCap && !playerCap) {
					tournament.playerCap = 0;
					this.room.send('|tournament|update|' + JSON.stringify({playerCap: tournament.playerCap}));
				}
				const capNote = (tournament.playerCap ? " with a player cap of " + tournament.playerCap : "");
				this.privateModCommand("(" + user.name + " set tournament type to " + generator.name + capNote + ".)");
				this.sendReply("Tournament set to " + generator.name + capNote + ".");
			}
		},
		cap: 'setplayercap',
		playercap: 'setplayercap',
		setcap: 'setplayercap',
		setplayercap: function (tournament, user, params, cmd) {
			if (params.length < 1) {
				if (tournament.playerCap) {
					return this.sendReply("Usage: " + cmd + " <cap>; The current player cap is " + tournament.playerCap);
				} else {
					return this.sendReply("Usage: " + cmd + " <cap>");
				}
			}
			if (tournament.isTournamentStarted) {
				return this.errorReply("The player cap cannot be changed once the tournament has started.");
			}
			const option = params[0].toLowerCase();
			if (option === '0' || option === 'infinity' || option === 'off' || option === 'false' || option === 'stop' || option === 'remove') {
				if (!tournament.playerCap) return this.errorReply("The tournament does not have a player cap.");
				params[0] = '0';
			}
			const playerCap = parseInt(params[0]);
			if (playerCap === 0) {
				tournament.playerCap = 0;
				this.privateModCommand("(" + user.name + " removed the tournament's player cap.)");
				this.sendReply("Tournament cap removed.");
			} else {
				if (isNaN(playerCap) || playerCap < 2) return this.errorReply("The tournament cannot have a player cap less than 2.");
				if (playerCap === tournament.playerCap) return this.errorReply("The tournament's player cap is already " + playerCap + ".");
				tournament.playerCap = playerCap;
				if (Config.tourdefaultplayercap && tournament.playerCap > Config.tourdefaultplayercap) {
					Monitor.log('[TourMonitor] Room ' + tournament.room.id + ' starting a tour over default cap (' + tournament.playerCap + ')');
				}
				this.privateModCommand("(" + user.name + " set the tournament's player cap to " + tournament.playerCap + ".)");
				this.sendReply("Tournament cap set to " + tournament.playerCap + ".");
			}
			this.room.send('|tournament|update|' + JSON.stringify({playerCap: tournament.playerCap}));
		},
		end: 'delete',
		stop: 'delete',
		delete: function (tournament, user) {
			if (deleteTournament(tournament.room.id, this)) {
				this.privateModCommand("(" + user.name + " forcibly ended a tournament.)");
			}
		},
		ruleset: 'customrules',
		banlist: 'customrules',
		rules: 'customrules',
		customrules: function (tournament, user, params, cmd) {
			if (params.length < 1) {
				this.sendReply("Usage: " + cmd + " <comma-separated arguments>");
				return this.parse('/tour viewrules');
			}
			if (tournament.isTournamentStarted) {
				return this.errorReply("The custom rules cannot be changed once the tournament has started.");
			}
			if (tournament.setCustomRules(params, this)) {
				this.room.addRaw("<div class='infobox'>This tournament includes:<br />" + tournament.getCustomRules() + "</div>");
				this.privateModCommand("(" + user.name + " set the tournament's custom rules to " + tournament.customRules.join(", ") + ".)");
			}
		},
		clearruleset: 'clearcustomrules',
		clearbanlist: 'clearcustomrules',
		clearrules: 'clearcustomrules',
		clearcustomrules: function (tournament, user) {
			if (tournament.isTournamentStarted) {
				return this.errorReply("The custom rules cannot be changed once the tournament has started.");
			}
			if (tournament.customRules.length < 1) {
				return this.errorReply("The tournament does not have any custom rules.");
			}
			tournament.customRules = [];
			tournament.teambuilderFormat = tournament.originalFormat;
			this.room.addRaw("<b>The tournament's custom rules were cleared.</b>");
			this.privateModCommand("(" + user.name + " cleared the tournament's custom rules.)");
		},
		name: 'setname',
		customname: 'setname',
		setname: function (tournament, user, params, cmd) {
			if (params.length < 1) {
				return this.sendReply("Usage: " + cmd + " <comma-separated arguments>");
			}
			const name = Chat.escapeHTML(params[0].trim());
			if (!name.length) return this.errorReply("The tournament's name cannot be blank.");
			if (name.length > MAX_CUSTOM_NAME_LENGTH) return this.errorReply("The tournament's name cannot exceed " + MAX_CUSTOM_NAME_LENGTH + " characters.");
			if (name.includes('|')) return this.errorReply("The tournament's name cannot include the | symbol.");
			tournament.format = name;
			this.room.send('|tournament|update|' + JSON.stringify({format: tournament.format}));
			this.privateModCommand("(" + user.name + " set the tournament's name to " + tournament.format + ".)");
			tournament.update();
		},
		resetname: 'clearname',
		clearname: function (tournament, user) {
			if (tournament.format === tournament.originalFormat) return this.errorReply("The tournament does not have a name.");
			tournament.format = tournament.originalFormat;
			this.room.send('|tournament|update|' + JSON.stringify({format: tournament.format}));
			this.privateModCommand("(" + user.name + " cleared the tournament's name.)");
			tournament.update();
		},
	},
	moderation: {
		begin: 'start',
		start: function (tournament, user) {
			if (tournament.startTournament(this)) {
				this.room.sendModCommand("(" + user.name + " started the tournament.)");
			}
		},
		dq: 'disqualify',
		disqualify: function (tournament, user, params, cmd) {
			if (params.length < 1) {
				return this.sendReply("Usage: " + cmd + " <user>");
			}
			let targetUser = Users.get(params[0]) || params[0];
			let targetUserid = toId(targetUser);
			let reason = '';
			if (params[1]) {
				reason = params[1].trim();
				if (reason.length > MAX_REASON_LENGTH) return this.errorReply("The reason is too long. It cannot exceed " + MAX_REASON_LENGTH + " characters.");
			}
			if (tournament.disqualifyUser(targetUserid, this, reason)) {
				this.privateModCommand("(" + (targetUser.name || targetUserid) + " was disqualified from the tournament by " + user.name + (reason ? " (" + reason + ")" : "") + ")");
			}
		},
		autostart: 'setautostart',
		setautostart: function (tournament, user, params, cmd) {
			if (params.length < 1) {
				return this.sendReply("Usage: " + cmd + " <on|minutes|off>");
			}
			let option = params[0].toLowerCase();
			if (this.meansYes(option) || option === 'start') {
				if (tournament.isTournamentStarted) {
					return this.errorReply("The tournament has already started.");
				} else if (!tournament.playerCap) {
					return this.errorReply("The tournament does not have a player cap set.");
				} else {
					if (tournament.autostartcap) return this.errorReply("The tournament is already set to autostart when the player cap is reached.");
					tournament.autostartcap = true;
					this.room.add("The tournament will start once " + tournament.playerCap + " players have joined.");
					this.privateModCommand("(The tournament was set to autostart when the player cap is reached by " + user.name + ")");
				}
			} else {
				if (option === '0' || option === 'infinity' || this.meansNo(option) || option === 'stop' || option === 'remove') {
					if (!tournament.autostartcap && tournament.autoStartTimeout === Infinity) return this.errorReply("The automatic tournament start timer is already off.");
					params[0] = 'off';
					tournament.autostartcap = false;
				}
				let timeout = params[0].toLowerCase() === 'off' ? Infinity : params[0];
				if (tournament.setAutoStartTimeout(timeout * 60 * 1000, this)) {
					this.privateModCommand("(The tournament auto start timer was set to " + params[0] + " by " + user.name + ")");
				}
			}
		},
		autodq: 'setautodq',
		setautodq: function (tournament, user, params, cmd) {
			if (params.length < 1) {
				if (tournament.autoDisqualifyTimeout !== Infinity) {
					return this.sendReply("Usage: " + cmd + " <minutes|off>; The current automatic disqualify timer is set to " + (tournament.autoDisqualifyTimeout / 1000 / 60) + " minute(s)");
				} else {
					return this.sendReply("Usage: " + cmd + " <minutes|off>");
				}
			}
			if (params[0].toLowerCase() === 'infinity' || params[0] === '0') params[0] = 'off';
			let timeout = params[0].toLowerCase() === 'off' ? Infinity : params[0] * 60 * 1000;
			if (timeout === tournament.autoDisqualifyTimeout) return this.errorReply("The automatic tournament disqualify timer is already set to " + params[0] + " minute(s).");
			if (tournament.setAutoDisqualifyTimeout(timeout, this)) {
				this.privateModCommand("(The tournament auto disqualify timer was set to " + params[0] + " by " + user.name + ")");
			}
		},
		runautodq: function (tournament, user) {
			if (tournament.autoDisqualifyTimeout === Infinity) return this.errorReply("The automatic tournament disqualify timer is not set.");
			tournament.runAutoDisqualify(this);
			this.logEntry(user.name + " used /tour runautodq");
		},
		remind: function (tournament, user) {
			let users = tournament.generator.getAvailableMatches().toString().split(',');
			let offlineUsers = [];
			for (let u = 0; u < users.length; u++) {
				let targetUser = Users.get(users[u]);
				if (!targetUser) {
					offlineUsers.push(users[u]);
					continue;
				} else if (!targetUser.connected) {
					offlineUsers.push(targetUser.userid);
					continue;
				} else {
					let pmName = ' Tour Remind [Do not reply]';
					let message = '|pm|' + pmName + '|' + user.getIdentity() + '|' + 'You have a tournament battle in the room "' + tournament.room.title + '". If you do not start soon you may be disqualified.';
					targetUser.send(message);
				}
			}
			if (tournament.isTournamentStarted) {
				tournament.room.addRaw('<b>Players have been reminded of their tournament battles by ' + user.name + '.</b>');
				if (offlineUsers.length > 0 && offlineUsers !== '') tournament.room.addRaw('<b>The following users are currently offline: ' + offlineUsers + '.</b>');
			} else {
				this.errorReply('The tournament hasen\'t started yet.');
			}
		},
		scout: 'setscouting',
		scouting: 'setscouting',
		setscout: 'setscouting',
		setscouting: function (tournament, user, params, cmd) {
			if (params.length < 1) {
				if (tournament.scouting) {
					return this.sendReply("This tournament allows spectating other battles while in a tournament.");
				} else {
					return this.sendReply("This tournament disallows spectating other battles while in a tournament.");
				}
			}

			let option = params[0].toLowerCase();
			if (this.meansYes(option) || option === 'allow' || option === 'allowed') {
				if (tournament.scouting) return this.errorReply("Scouting for this tournament is already set to allowed.");
				tournament.scouting = true;
				tournament.modjoin = false;
				this.room.add('|tournament|scouting|allow');
				this.privateModCommand("(The tournament was set to allow scouting by " + user.name + ")");
			} else if (this.meansNo(option) || option === 'disallow' || option === 'disallowed') {
				if (!tournament.scouting) return this.errorReply("Scouting for this tournament is already disabled.");
				tournament.scouting = false;
				tournament.modjoin = true;
				this.room.add('|tournament|scouting|disallow');
				this.privateModCommand("(The tournament was set to disallow scouting by " + user.name + ")");
			} else {
				return this.sendReply("Usage: " + cmd + " <allow|disallow>");
			}
		},
		modjoin: 'setmodjoin',
		setmodjoin: function (tournament, user, params, cmd) {
			if (params.length < 1) {
				if (tournament.modjoin) {
					return this.sendReply("This tournament allows players to modjoin their battles.");
				} else {
					return this.sendReply("This tournament does not allow players to modjoin their battles.");
				}
			}

			let option = params[0].toLowerCase();
			if (this.meansYes(option) || option === 'allow' || option === 'allowed') {
				if (tournament.modjoin) return this.errorReply("Modjoining is already allowed for this tournament.");
				tournament.modjoin = true;
				this.room.add('Modjoining is now allowed (Players can modjoin their tournament battles).');
				this.privateModCommand("(The tournament was set to allow modjoin by " + user.name + ")");
			} else if (this.meansNo(option) || option === 'disallow' || option === 'disallowed') {
				if (!tournament.modjoin) return this.errorReply("Modjoining is already not allowed for this tournament.");
				tournament.modjoin = false;
				this.room.add('Modjoining is now banned (Players cannot modjoin their tournament battles).');
				this.privateModCommand("(The tournament was set to disallow modjoin by " + user.name + ")");
			} else {
				return this.sendReply("Usage: " + cmd + " <allow|disallow>");
			}
		},
		forcetimer: function (tournament, user, params, cmd) {
			let option = params.length ? params[0].toLowerCase() : 'on';
			if (this.meansYes(option)) {
				tournament.forceTimer = true;
				this.room.add('Forcetimer is now on for the tournament.');
				this.privateModCommand("(The timer was turned on for the tournament by " + user.name + ")");
			} else if (this.meansNo(option) || option === 'stop') {
				tournament.forceTimer = false;
				this.room.add('Forcetimer is now off for the tournament.');
				this.privateModCommand("(The timer was turned off for the tournament by " + user.name + ")");
			} else {
				return this.sendReply("Usage: " + cmd + " <on|off>");
			}
		},
		banuser: function (tournament, user, params, cmd) {
			if (params.length < 1) {
				return this.sendReply(`Usage: ${cmd} <user>, <reason>`);
			}
			let targetUser = Users.get(params[0]);
			let online = !!targetUser;
			if (!online) targetUser = params[0];
			let targetUserid = toId(targetUser);
			let reason = '';
			if (params[1]) {
				reason = params[1].trim();
				if (reason.length > MAX_REASON_LENGTH) return this.errorReply(`The reason is too long. It cannot exceed ${MAX_REASON_LENGTH} characters.`);
			}

			if (tournament.checkBanned(targetUser)) return this.errorReply("This user is already banned from tournaments.");

			let punishment = ['TOURBAN', targetUserid, Date.now() + TOURBAN_DURATION, reason];
			if (online) {
				Punishments.roomPunish(this.room, targetUser, punishment);
			} else {
				Punishments.roomPunishName(this.room, targetUser, punishment);
			}
			tournament.removeBannedUser(targetUser);
			if (reason) reason = ` (${reason})`;
			this.privateModCommand(`${targetUser.name || targetUserid} was banned from joining tournaments by ${user.name}.${reason}`);
		},
		unbanuser: function (tournament, user, params, cmd) {
			if (params.length < 1) {
				return this.sendReply(`Usage: ${cmd} <user>`);
			}
			let targetUser = Users.get(params[0]) || params[0];
			let targetUserid = toId(targetUser);

			if (!tournament.checkBanned(targetUser)) return this.errorReply("This user isn't banned from tournaments.");

			Punishments.roomUnpunish(this.room, targetUser, 'TOURBAN');
			tournament.removeBannedUser(targetUser);
			this.privateModCommand(`${targetUser.name || targetUserid} was unbanned from joining tournaments by ${user.name}.`);
		},
	},
};

Chat.loadPlugins();
Chat.commands.tour = 'tournament';
Chat.commands.tours = 'tournament';
Chat.commands.tournaments = 'tournament';
Chat.commands.tournament = function (paramString, room, user, connection) {
	let cmdParts = paramString.split(' ');
	let cmd = cmdParts.shift().trim().toLowerCase();
	let params = cmdParts.join(' ').split(',').map(param => param.trim());
	if (!params[0]) params = [];

	if (cmd === '') {
		if (!this.runBroadcast()) return;
		this.sendReply('|tournaments|info|' + JSON.stringify(Object.keys(exports.tournaments).filter(tournament => {
			tournament = exports.tournaments[tournament];
			return !tournament.room.isPrivate && !tournament.room.isPersonal && !tournament.room.staffRoom;
		}).map(tournament => {
			tournament = exports.tournaments[tournament];
			return {
				room: tournament.room.id,
				title: tournament.room.title,
				format: tournament.format,
				generator: tournament.generator.name,
				isStarted: tournament.isTournamentStarted,
			};
		})));
	} else if (cmd === 'help') {
		return this.parse('/help tournament');
	} else if (this.meansYes(cmd)) {
		if (!this.can('tournamentsmanagement', null, room)) return;
		let rank = params[0];
		if (rank && rank === '@') {
			if (room.toursEnabled === true) return this.errorReply("Tournaments are already enabled for @ and above in this room.");
			room.toursEnabled = true;
			if (room.chatRoomData) {
				room.chatRoomData.toursEnabled = true;
				Rooms.global.writeChatRoomData();
			}
			return this.sendReply("Tournaments are now enabled for @ and up.");
		} else if (rank && rank === '%') {
			if (room.toursEnabled === rank) return this.errorReply("Tournaments are already enabled for % and above in this room.");
			room.toursEnabled = rank;
			if (room.chatRoomData) {
				room.chatRoomData.toursEnabled = rank;
				Rooms.global.writeChatRoomData();
			}
			return this.sendReply("Tournaments are now enabled for % and up.");
		} else {
			return this.errorReply("Tournament enable setting not recognized.  Valid options include [%|@].");
		}
	} else if (this.meansNo(cmd)) {
		if (!this.can('tournamentsmanagement', null, room)) return;
		if (!room.toursEnabled) {
			return this.errorReply("Tournaments are already disabled.");
		}
		delete room.toursEnabled;
		if (room.chatRoomData) {
			delete room.chatRoomData.toursEnabled;
			Rooms.global.writeChatRoomData();
		}
		return this.sendReply("Tournaments are now disabled.");
	} else if (cmd === 'announce' || cmd === 'announcements') {
		if (!this.can('tournamentsmanagement', null, room)) return;
		if (!Config.tourannouncements.includes(room.id)) {
			return this.errorReply("Tournaments in this room cannot be announced.");
		}
		if (params.length < 1) {
			if (room.tourAnnouncements) {
				return this.sendReply("Tournament announcements are enabled.");
			} else {
				return this.sendReply("Tournament announcements are disabled.");
			}
		}

		let option = params[0].toLowerCase();
		if (this.meansYes(option)) {
			if (room.tourAnnouncements) return this.errorReply("Tournament announcements are already enabled.");
			room.tourAnnouncements = true;
			this.privateModCommand("(Tournament announcements were enabled by " + user.name + ")");
		} else if (this.meansNo(option)) {
			if (!room.tourAnnouncements) return this.errorReply("Tournament announcements are already disabled.");
			room.tourAnnouncements = false;
			this.privateModCommand("(Tournament announcements were disabled by " + user.name + ")");
		} else {
			return this.sendReply("Usage: " + cmd + " <on|off>");
		}

		if (room.chatRoomData) {
			room.chatRoomData.tourAnnouncements = room.tourAnnouncements;
			Rooms.global.writeChatRoomData();
		}
	} else if (cmd === 'create' || cmd === 'new') {
		if (room.toursEnabled === true) {
			if (!this.can('tournaments', null, room)) return;
		} else if (room.toursEnabled === '%') {
			if (!this.can('tournamentsmoderation', null, room)) return;
		} else {
			if (!user.can('tournamentsmanagement', null, room)) {
				return this.errorReply("Tournaments are disabled in this room (" + room.id + ").");
			}
		}
		if (params.length < 2) {
			return this.sendReply("Usage: " + cmd + " <format>, <type> [, <comma-separated arguments>]");
		}

		let tour = createTournament(room, params.shift(), params.shift(), params.shift(), Config.ratedtours, params, this);
		if (tour) {
			this.privateModCommand("(" + user.name + " created a tournament in " + tour.format + " format.)");
			if (room.tourAnnouncements) {
				let tourRoom = Rooms.search(Config.tourroom || 'tournaments');
				if (tourRoom && tourRoom !== room) tourRoom.addRaw('<div class="infobox"><a href="/' + room.id + '" class="ilink"><strong>' + Chat.escapeHTML(Dex.getFormat(tour.format).name) + '</strong> tournament created in <strong>' + Chat.escapeHTML(room.title) + '</strong>.</a></div>').update();
			}
		}
	} else {
		let tournament = getTournament(room.id);
		if (!tournament) {
			return this.sendReply("There is currently no tournament running in this room.");
		}

		let commandHandler = null;
		if (commands.basic[cmd]) {
			commandHandler = typeof commands.basic[cmd] === 'string' ? commands.basic[commands.basic[cmd]] : commands.basic[cmd];
		}

		if (commands.creation[cmd]) {
			if (room.toursEnabled === true) {
				if (!this.can('tournaments', null, room)) return;
			} else if (room.toursEnabled === '%') {
				if (!this.can('tournamentsmoderation', null, room)) return;
			} else {
				if (!user.can('tournamentsmanagement', null, room)) {
					return this.errorReply("Tournaments are disabled in this room (" + room.id + ").");
				}
			}
			commandHandler = typeof commands.creation[cmd] === 'string' ? commands.creation[commands.creation[cmd]] : commands.creation[cmd];
		}

		if (commands.moderation[cmd]) {
			if (!user.can('tournamentsmoderation', null, room)) {
				return this.errorReply(cmd + " -  Access denied.");
			}
			commandHandler = typeof commands.moderation[cmd] === 'string' ? commands.moderation[commands.moderation[cmd]] : commands.moderation[cmd];
		}

		if (!commandHandler) {
			this.errorReply(cmd + " is not a tournament command.");
		} else {
			commandHandler.call(this, tournament, user, params, cmd, connection);
		}
	}
};
Chat.commands.tournamenthelp = function (target, room, user) {
	if (!this.runBroadcast()) return;
	return this.sendReplyBox(
		"- create/new &lt;format>, &lt;type> [, &lt;comma-separated arguments>]: Creates a new tournament in the current room.<br />" +
		"- settype &lt;type> [, &lt;comma-separated arguments>]: Modifies the type of tournament after it's been created, but before it has started.<br />" +
		"- cap/playercap &lt;cap>: Sets the player cap of the tournament before it has started.<br />" +
		"- rules/banlist &lt;comma-separated arguments>: Sets the custom rules for the tournament before it has started.<br />" +
		"- viewrules/viewbanlist: Shows the custom rules for the tournament.<br />" +
		"- clearrules/clearbanlist: Clears the custom rules for the tournament before it has started.<br />" +
		"- name &lt;name>: Sets a custom name for the tournament.<br />" +
		"- clearname: Clears the custom name of the tournament.<br />" +
		"- end/stop/delete: Forcibly ends the tournament in the current room.<br />" +
		"- begin/start: Starts the tournament in the current room.<br />" +
		"- autostart/setautostart &lt;on|minutes|off>: Sets the automatic start timeout.<br />" +
		"- dq/disqualify &lt;user>: Disqualifies a user.<br />" +
		"- autodq/setautodq &lt;minutes|off>: Sets the automatic disqualification timeout.<br />" +
		"- runautodq: Manually run the automatic disqualifier.<br />" +
		"- scouting &lt;allow|disallow>: Specifies whether joining tournament matches while in a tournament is allowed.<br />" +
		"- modjoin &lt;allow|disallow>: Specifies whether players can modjoin their battles.<br />" +
		"- forcetimer &lt;on|off>: Turn on the timer for tournament battles.<br />" +
		"- getusers: Lists the users in the current tournament.<br />" +
		"- on/enable &lt;%|@>: Enables allowing drivers or mods to start tournaments in the current room.<br />" +
		"- off/disable: Disables allowing drivers and mods to start tournaments in the current room.<br />" +
		"- announce/announcements &lt;on|off>: Enables/disables tournament announcements for the current room.<br />" +
		"- banuser/unbanuser &lt;user>: Bans/unbans a user from joining tournaments in this room. Lasts 2 weeks.<br />" +
		"More detailed help can be found <a href=\"http://www.smogon.com/forums/threads/3570628/#post-6777489\">here</a>"
	);
};

exports.Tournament = Tournament;
exports.TournamentGenerators = TournamentGenerators;

exports.createTournament = createTournament;
exports.deleteTournament = deleteTournament;
exports.get = getTournament;

exports.commands = commands;<|MERGE_RESOLUTION|>--- conflicted
+++ resolved
@@ -733,27 +733,10 @@
 		}
 
 		this.lastActionTimes.set(to, Date.now());
-<<<<<<< HEAD
-		this.pendingChallenges.set(from, {
-			to: to,
-			team: user.team,
-		});
-		this.pendingChallenges.set(to, {
-			from: from,
-			team: user.team,
-		});
-		from.sendRoom('|tournament|update|' + JSON.stringify({
-			challenging: to.name,
-		}));
-		to.sendRoom('|tournament|update|' + JSON.stringify({
-			challenged: from.name,
-		}));
-=======
 		this.pendingChallenges.set(from, {to: to, team: ready.team});
 		this.pendingChallenges.set(to, {from: from, team: ready.team});
 		from.sendRoom('|tournament|update|' + JSON.stringify({challenging: to.name}));
 		to.sendRoom('|tournament|update|' + JSON.stringify({challenged: from.name}));
->>>>>>> f4a66ba9
 
 		this.isBracketInvalidated = true;
 		this.update();
