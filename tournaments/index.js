--- conflicted
+++ resolved
@@ -109,13 +109,7 @@
 		if (isErrored) return;
 
 		this.generator = generator;
-<<<<<<< HEAD
-		this.room.send('|tournament|update|' + JSON.stringify({
-			generator: generator.name,
-		}));
-=======
 		this.room.send(`|tournament|update|${JSON.stringify({generator: generator.name})}`);
->>>>>>> 9623a190
 		this.isBracketInvalidated = true;
 		this.update();
 		return true;
@@ -209,19 +203,9 @@
 			const pendingChallenge = this.pendingChallenges.get(this.players[targetUser.userid]);
 			if (pendingChallenge) {
 				if (pendingChallenge.to) {
-<<<<<<< HEAD
-					connection.sendTo(this.room, '|tournament|update|' + JSON.stringify({
-						challenging: pendingChallenge.to.name,
-					}));
-				} else if (pendingChallenge.from) {
-					connection.sendTo(this.room, '|tournament|update|' + JSON.stringify({
-						challenged: pendingChallenge.from.name,
-					}));
-=======
 					connection.sendTo(this.room, `|tournament|update|${JSON.stringify({challenging: pendingChallenge.to.name})}`);
 				} else if (pendingChallenge.from) {
 					connection.sendTo(this.room, `|tournament|update|${JSON.stringify({challenged: pendingChallenge.from.name})}`);
->>>>>>> 9623a190
 				}
 			}
 		}
@@ -243,13 +227,7 @@
 
 				this.bracketCache = this.getBracketData();
 				this.isBracketInvalidated = false;
-<<<<<<< HEAD
-				this.room.send('|tournament|update|' + JSON.stringify({
-					bracketData: this.bracketCache,
-				}));
-=======
 				this.room.send(`|tournament|update|${JSON.stringify({bracketData: this.bracketCache})}`);
->>>>>>> 9623a190
 			}
 		}
 
@@ -258,21 +236,10 @@
 			this.isAvailableMatchesInvalidated = false;
 
 			this.availableMatchesCache.challenges.forEach((opponents, player) => {
-<<<<<<< HEAD
-				player.sendRoom('|tournament|update|' + JSON.stringify({
-					challenges: usersToNames(opponents),
-				}));
-			});
-			this.availableMatchesCache.challengeBys.forEach((opponents, player) => {
-				player.sendRoom('|tournament|update|' + JSON.stringify({
-					challengeBys: usersToNames(opponents),
-				}));
-=======
 				player.sendRoom(`|tournament|update|${JSON.stringify({challenges: usersToNames(opponents)})}`);
 			});
 			this.availableMatchesCache.challengeBys.forEach((opponents, player) => {
 				player.sendRoom(`|tournament|update|${JSON.stringify({challengeBys: usersToNames(opponents)})}`);
->>>>>>> 9623a190
 			});
 		}
 		this.room.send('|tournament|updateEnd');
@@ -836,16 +803,8 @@
 		from.sendTo(this.room, '|tournament|update|{"challenging":null}');
 		user.sendTo(this.room, '|tournament|update|{"challenged":null}');
 
-<<<<<<< HEAD
-		this.inProgressMatches.set(challenge.from, {
-			to: player,
-			room: room,
-		});
-		this.room.add('|tournament|battlestart|' + from.name + '|' + user.name + '|' + room.id).update();
-=======
 		this.inProgressMatches.set(challenge.from, {to: player, room: room});
 		this.room.add(`|tournament|battlestart|${from.name}|${user.name}|${room.id}`).update();
->>>>>>> 9623a190
 
 		this.isBracketInvalidated = true;
 		if (this.autoDisqualifyTimeout !== Infinity) this.runAutoDisqualify(this.room);
@@ -1023,16 +982,12 @@
 
 		delete exports.tournaments[this.room.id];
 		delete this.room.game;
-<<<<<<< HEAD
-		for (let i in this.players) {
+		for (const i in this.players) {
 			if (this.room.isOfficial) {
 				Users(this.players[i].userid).tourBoost = false;
 				Users(this.players[i].userid).gameBoost = false;
 				WL.ExpControl.addExp(this.players[i].userid, this.room, 20);
 			}
-=======
-		for (const i in this.players) {
->>>>>>> 9623a190
 			this.players[i].destroy();
 		}
 	}
@@ -1546,20 +1501,9 @@
 			return !tournament.room.isPrivate && !tournament.room.isPersonal && !tournament.room.staffRoom;
 		}).map(tournament => {
 			tournament = exports.tournaments[tournament];
-<<<<<<< HEAD
-			return {
-				room: tournament.room.id,
-				title: tournament.room.title,
-				format: tournament.format,
-				generator: tournament.generator.name,
-				isStarted: tournament.isTournamentStarted,
-			};
-		})));
-=======
 			return {room: tournament.room.id, title: tournament.room.title, format: tournament.format, generator: tournament.generator.name, isStarted: tournament.isTournamentStarted};
 		});
 		this.sendReply(`|tournaments|info|${JSON.stringify(update)}`);
->>>>>>> 9623a190
 	} else if (cmd === 'help') {
 		return this.parse('/help tournament');
 	} else if (this.meansYes(cmd)) {
